/*
 * Copyright (C) 2016 The Android Open Source Project
 *
 * Licensed under the Apache License, Version 2.0 (the "License");
 * you may not use this file except in compliance with the License.
 * You may obtain a copy of the License at
 *
 *      http://www.apache.org/licenses/LICENSE-2.0
 *
 * Unless required by applicable law or agreed to in writing, software
 * distributed under the License is distributed on an "AS IS" BASIS,
 * WITHOUT WARRANTIES OR CONDITIONS OF ANY KIND, either express or implied.
 * See the License for the specific language governing permissions and
 * limitations under the License.
 */

#include "Keymaster.h"

#include <android-base/logging.h>
#include <keymasterV4_1/authorization_set.h>
#include <keymasterV4_1/keymaster_utils.h>

namespace android {
namespace vold {

using ::android::hardware::hidl_string;
using ::android::hardware::hidl_vec;
using ::android::hardware::keymaster::V4_0::SecurityLevel;

KeymasterOperation::~KeymasterOperation() {
    if (mDevice) mDevice->abort(mOpHandle);
}

bool KeymasterOperation::updateCompletely(const char* input, size_t inputLen,
                                          const std::function<void(const char*, size_t)> consumer) {
    uint32_t inputConsumed = 0;

    km::ErrorCode km_error;
    auto hidlCB = [&](km::ErrorCode ret, uint32_t inputConsumedDelta,
                      const hidl_vec<km::KeyParameter>& /*ignored*/,
                      const hidl_vec<uint8_t>& _output) {
        km_error = ret;
        if (km_error != km::ErrorCode::OK) return;
        inputConsumed += inputConsumedDelta;
        consumer(reinterpret_cast<const char*>(&_output[0]), _output.size());
    };

    while (inputConsumed != inputLen) {
        size_t toRead = static_cast<size_t>(inputLen - inputConsumed);
        auto inputBlob = km::support::blob2hidlVec(
            reinterpret_cast<const uint8_t*>(&input[inputConsumed]), toRead);
        auto error = mDevice->update(mOpHandle, hidl_vec<km::KeyParameter>(), inputBlob,
                                     km::HardwareAuthToken(), km::VerificationToken(), hidlCB);
        if (!error.isOk()) {
            LOG(ERROR) << "update failed: " << error.description();
            mDevice = nullptr;
            return false;
        }
        if (km_error != km::ErrorCode::OK) {
            LOG(ERROR) << "update failed, code " << int32_t(km_error);
            mDevice = nullptr;
            return false;
        }
        if (inputConsumed > inputLen) {
            LOG(ERROR) << "update reported too much input consumed";
            mDevice = nullptr;
            return false;
        }
    }
    return true;
}

bool KeymasterOperation::finish(std::string* output) {
    km::ErrorCode km_error;
    auto hidlCb = [&](km::ErrorCode ret, const hidl_vec<km::KeyParameter>& /*ignored*/,
                      const hidl_vec<uint8_t>& _output) {
        km_error = ret;
        if (km_error != km::ErrorCode::OK) return;
        if (output) output->assign(reinterpret_cast<const char*>(&_output[0]), _output.size());
    };
    auto error = mDevice->finish(mOpHandle, hidl_vec<km::KeyParameter>(), hidl_vec<uint8_t>(),
                                 hidl_vec<uint8_t>(), km::HardwareAuthToken(),
                                 km::VerificationToken(), hidlCb);
    mDevice = nullptr;
    if (!error.isOk()) {
        LOG(ERROR) << "finish failed: " << error.description();
        return false;
    }
    if (km_error != km::ErrorCode::OK) {
        LOG(ERROR) << "finish failed, code " << int32_t(km_error);
        return false;
    }
    return true;
}

/* static */ bool Keymaster::hmacKeyGenerated = false;

Keymaster::Keymaster() {
    auto devices = KmDevice::enumerateAvailableDevices();
    if (!hmacKeyGenerated) {
        KmDevice::performHmacKeyAgreement(devices);
        hmacKeyGenerated = true;
    }
    for (auto& dev : devices) {
        // Do not use StrongBox for device encryption / credential encryption.  If a security chip
        // is present it will have Weaver, which already strengthens CE.  We get no additional
        // benefit from using StrongBox here, so skip it.
        if (dev->halVersion().securityLevel != SecurityLevel::STRONGBOX) {
            mDevice = std::move(dev);
            break;
        }
    }
    if (!mDevice) return;
    auto& version = mDevice->halVersion();
    LOG(INFO) << "Using " << version.keymasterName << " from " << version.authorName
              << " for encryption.  Security level: " << toString(version.securityLevel)
              << ", HAL: " << mDevice->descriptor() << "/" << mDevice->instanceName();
}

bool Keymaster::generateKey(const km::AuthorizationSet& inParams, std::string* key) {
    km::ErrorCode km_error;
    auto hidlCb = [&](km::ErrorCode ret, const hidl_vec<uint8_t>& keyBlob,
                      const km::KeyCharacteristics& /*ignored*/) {
        km_error = ret;
        if (km_error != km::ErrorCode::OK) return;
        if (key) key->assign(reinterpret_cast<const char*>(&keyBlob[0]), keyBlob.size());
    };

    auto error = mDevice->generateKey(inParams.hidl_data(), hidlCb);
    if (!error.isOk()) {
        LOG(ERROR) << "generate_key failed: " << error.description();
        return false;
    }
    if (km_error != km::ErrorCode::OK) {
        LOG(ERROR) << "generate_key failed, code " << int32_t(km_error);
        return false;
    }
    return true;
}

<<<<<<< HEAD
km::ErrorCode Keymaster::exportKey(km::KeyFormat format, KeyBuffer& kmKey, const std::string& clientId,
                          const std::string& appData, std::string* key) {
    auto kmKeyBlob = km::support::blob2hidlVec(std::string(kmKey.data(), kmKey.size()));
    auto emptyAssign = NULL;
    auto kmClientId = (clientId == "!") ? emptyAssign: km::support::blob2hidlVec(clientId);
    auto kmAppData = (appData == "!") ? emptyAssign: km::support::blob2hidlVec(appData);
=======
bool Keymaster::exportKey(const KeyBuffer& kmKey, std::string* key) {
    auto kmKeyBlob = km::support::blob2hidlVec(std::string(kmKey.data(), kmKey.size()));
>>>>>>> 0d9516ab
    km::ErrorCode km_error;
    auto hidlCb = [&](km::ErrorCode ret, const hidl_vec<uint8_t>& exportedKeyBlob) {
        km_error = ret;
        if (km_error != km::ErrorCode::OK) return;
<<<<<<< HEAD
        if(key)
            key->assign(reinterpret_cast<const char*>(&exportedKeyBlob[0]),
                            exportedKeyBlob.size());
    };
    auto error = mDevice->exportKey(format, kmKeyBlob, kmClientId, kmAppData, hidlCb);
    if (!error.isOk()) {
        LOG(ERROR) << "export_key failed: " << error.description();
        return km::ErrorCode::UNKNOWN_ERROR;
    }
    if (km_error != km::ErrorCode::OK) {
        LOG(ERROR) << "export_key failed, code " << int32_t(km_error);
        return km_error;
    }
    return km::ErrorCode::OK;
=======
        if (key)
            key->assign(reinterpret_cast<const char*>(&exportedKeyBlob[0]), exportedKeyBlob.size());
    };
    auto error = mDevice->exportKey(km::KeyFormat::RAW, kmKeyBlob, {}, {}, hidlCb);
    if (!error.isOk()) {
        LOG(ERROR) << "export_key failed: " << error.description();
        return false;
    }
    if (km_error != km::ErrorCode::OK) {
        LOG(ERROR) << "export_key failed, code " << int32_t(km_error);
        return false;
    }
    return true;
>>>>>>> 0d9516ab
}

bool Keymaster::deleteKey(const std::string& key) {
    auto keyBlob = km::support::blob2hidlVec(key);
    auto error = mDevice->deleteKey(keyBlob);
    if (!error.isOk()) {
        LOG(ERROR) << "delete_key failed: " << error.description();
        return false;
    }
    if (error != km::ErrorCode::OK) {
        LOG(ERROR) << "delete_key failed, code " << int32_t(km::ErrorCode(error));
        return false;
    }
    return true;
}

bool Keymaster::upgradeKey(const std::string& oldKey, const km::AuthorizationSet& inParams,
                           std::string* newKey) {
    auto oldKeyBlob = km::support::blob2hidlVec(oldKey);
    km::ErrorCode km_error;
    auto hidlCb = [&](km::ErrorCode ret, const hidl_vec<uint8_t>& upgradedKeyBlob) {
        km_error = ret;
        if (km_error != km::ErrorCode::OK) return;
        if (newKey)
            newKey->assign(reinterpret_cast<const char*>(&upgradedKeyBlob[0]),
                           upgradedKeyBlob.size());
    };
    auto error = mDevice->upgradeKey(oldKeyBlob, inParams.hidl_data(), hidlCb);
    if (!error.isOk()) {
        LOG(ERROR) << "upgrade_key failed: " << error.description();
        return false;
    }
    if (km_error != km::ErrorCode::OK) {
        LOG(ERROR) << "upgrade_key failed, code " << int32_t(km_error);
        return false;
    }
    return true;
}

KeymasterOperation Keymaster::begin(km::KeyPurpose purpose, const std::string& key,
                                    const km::AuthorizationSet& inParams,
                                    const km::HardwareAuthToken& authToken,
                                    km::AuthorizationSet* outParams) {
    auto keyBlob = km::support::blob2hidlVec(key);
    uint64_t mOpHandle;
    km::ErrorCode km_error;

    auto hidlCb = [&](km::ErrorCode ret, const hidl_vec<km::KeyParameter>& _outParams,
                      uint64_t operationHandle) {
        km_error = ret;
        if (km_error != km::ErrorCode::OK) return;
        if (outParams) *outParams = _outParams;
        mOpHandle = operationHandle;
    };

    auto error = mDevice->begin(purpose, keyBlob, inParams.hidl_data(), authToken, hidlCb);
    if (!error.isOk()) {
        LOG(ERROR) << "begin failed: " << error.description();
        return KeymasterOperation(km::ErrorCode::UNKNOWN_ERROR);
    }
    if (km_error != km::ErrorCode::OK) {
        LOG(ERROR) << "begin failed, code " << int32_t(km_error);
        return KeymasterOperation(km_error);
    }
    return KeymasterOperation(mDevice.get(), mOpHandle);
}

bool Keymaster::isSecure() {
    return mDevice->halVersion().securityLevel != km::SecurityLevel::SOFTWARE;
}

void Keymaster::earlyBootEnded() {
    auto error = mDevice->earlyBootEnded();
    if (!error.isOk()) {
        LOG(ERROR) << "earlyBootEnded failed: " << error.description();
    }
    km::V4_1_ErrorCode km_error = error;
    if (km_error != km::V4_1_ErrorCode::OK && km_error != km::V4_1_ErrorCode::UNIMPLEMENTED) {
        LOG(ERROR) << "Error reporting early boot ending to keymaster: " << int32_t(km_error);
    }
}

}  // namespace vold
}  // namespace android

using namespace ::android::vold;

int keymaster_compatibility_cryptfs_scrypt() {
    Keymaster dev;
    if (!dev) {
        LOG(ERROR) << "Failed to initiate keymaster session";
        return -1;
    }
    return dev.isSecure();
}

static bool write_string_to_buf(const std::string& towrite, uint8_t* buffer, uint32_t buffer_size,
                                uint32_t* out_size) {
    if (!buffer || !out_size) {
        LOG(ERROR) << "Missing target pointers";
        return false;
    }
    *out_size = towrite.size();
    if (buffer_size < towrite.size()) {
        LOG(ERROR) << "Buffer too small " << buffer_size << " < " << towrite.size();
        return false;
    }
    memset(buffer, '\0', buffer_size);
    std::copy(towrite.begin(), towrite.end(), buffer);
    return true;
}

static km::AuthorizationSet keyParams(uint32_t rsa_key_size, uint64_t rsa_exponent,
                                      uint32_t ratelimit) {
    return km::AuthorizationSetBuilder()
        .RsaSigningKey(rsa_key_size, rsa_exponent)
        .NoDigestOrPadding()
        .Authorization(km::TAG_BLOB_USAGE_REQUIREMENTS, km::KeyBlobUsageRequirements::STANDALONE)
        .Authorization(km::TAG_NO_AUTH_REQUIRED)
        .Authorization(km::TAG_MIN_SECONDS_BETWEEN_OPS, ratelimit);
}

int keymaster_create_key_for_cryptfs_scrypt(uint32_t rsa_key_size, uint64_t rsa_exponent,
                                            uint32_t ratelimit, uint8_t* key_buffer,
                                            uint32_t key_buffer_size, uint32_t* key_out_size) {
    if (key_out_size) {
        *key_out_size = 0;
    }
    Keymaster dev;
    if (!dev) {
        LOG(ERROR) << "Failed to initiate keymaster session";
        return -1;
    }
    std::string key;
    if (!dev.generateKey(keyParams(rsa_key_size, rsa_exponent, ratelimit), &key)) return -1;
    if (!write_string_to_buf(key, key_buffer, key_buffer_size, key_out_size)) return -1;
    return 0;
}

int keymaster_upgrade_key_for_cryptfs_scrypt(uint32_t rsa_key_size, uint64_t rsa_exponent,
                                             uint32_t ratelimit, const uint8_t* key_blob,
                                             size_t key_blob_size, uint8_t* key_buffer,
                                             uint32_t key_buffer_size, uint32_t* key_out_size) {
    if (key_out_size) {
        *key_out_size = 0;
    }
    Keymaster dev;
    if (!dev) {
        LOG(ERROR) << "Failed to initiate keymaster session";
        return -1;
    }
    std::string old_key(reinterpret_cast<const char*>(key_blob), key_blob_size);
    std::string new_key;
    if (!dev.upgradeKey(old_key, keyParams(rsa_key_size, rsa_exponent, ratelimit), &new_key))
        return -1;
    if (!write_string_to_buf(new_key, key_buffer, key_buffer_size, key_out_size)) return -1;
    return 0;
}

KeymasterSignResult keymaster_sign_object_for_cryptfs_scrypt(
    const uint8_t* key_blob, size_t key_blob_size, uint32_t ratelimit, const uint8_t* object,
    const size_t object_size, uint8_t** signature_buffer, size_t* signature_buffer_size) {
    Keymaster dev;
    if (!dev) {
        LOG(ERROR) << "Failed to initiate keymaster session";
        return KeymasterSignResult::error;
    }
    if (!key_blob || !object || !signature_buffer || !signature_buffer_size) {
        LOG(ERROR) << __FILE__ << ":" << __LINE__ << ":Invalid argument";
        return KeymasterSignResult::error;
    }

    km::AuthorizationSet outParams;
    std::string key(reinterpret_cast<const char*>(key_blob), key_blob_size);
    std::string input(reinterpret_cast<const char*>(object), object_size);
    std::string output;
    KeymasterOperation op;

    auto paramBuilder = km::AuthorizationSetBuilder().NoDigestOrPadding();
    while (true) {
        op = dev.begin(km::KeyPurpose::SIGN, key, paramBuilder, km::HardwareAuthToken(), &outParams);
        if (op.errorCode() == km::ErrorCode::KEY_RATE_LIMIT_EXCEEDED) {
            sleep(ratelimit);
            continue;
        } else
            break;
    }

    if (op.errorCode() == km::ErrorCode::KEY_REQUIRES_UPGRADE) {
        LOG(ERROR) << "Keymaster key requires upgrade";
        return KeymasterSignResult::upgrade;
    }

    if (op.errorCode() != km::ErrorCode::OK) {
        LOG(ERROR) << "Error starting keymaster signature transaction: " << int32_t(op.errorCode());
        return KeymasterSignResult::error;
    }

    if (!op.updateCompletely(input, &output)) {
        LOG(ERROR) << "Error sending data to keymaster signature transaction: "
                   << uint32_t(op.errorCode());
        return KeymasterSignResult::error;
    }

    if (!op.finish(&output)) {
        LOG(ERROR) << "Error finalizing keymaster signature transaction: "
                   << int32_t(op.errorCode());
        return KeymasterSignResult::error;
    }

    *signature_buffer = reinterpret_cast<uint8_t*>(malloc(output.size()));
    if (*signature_buffer == nullptr) {
        LOG(ERROR) << "Error allocation buffer for keymaster signature";
        return KeymasterSignResult::error;
    }
    *signature_buffer_size = output.size();
    std::copy(output.data(), output.data() + output.size(), *signature_buffer);
    return KeymasterSignResult::ok;
}<|MERGE_RESOLUTION|>--- conflicted
+++ resolved
@@ -138,37 +138,12 @@
     return true;
 }
 
-<<<<<<< HEAD
-km::ErrorCode Keymaster::exportKey(km::KeyFormat format, KeyBuffer& kmKey, const std::string& clientId,
-                          const std::string& appData, std::string* key) {
-    auto kmKeyBlob = km::support::blob2hidlVec(std::string(kmKey.data(), kmKey.size()));
-    auto emptyAssign = NULL;
-    auto kmClientId = (clientId == "!") ? emptyAssign: km::support::blob2hidlVec(clientId);
-    auto kmAppData = (appData == "!") ? emptyAssign: km::support::blob2hidlVec(appData);
-=======
 bool Keymaster::exportKey(const KeyBuffer& kmKey, std::string* key) {
     auto kmKeyBlob = km::support::blob2hidlVec(std::string(kmKey.data(), kmKey.size()));
->>>>>>> 0d9516ab
     km::ErrorCode km_error;
     auto hidlCb = [&](km::ErrorCode ret, const hidl_vec<uint8_t>& exportedKeyBlob) {
         km_error = ret;
         if (km_error != km::ErrorCode::OK) return;
-<<<<<<< HEAD
-        if(key)
-            key->assign(reinterpret_cast<const char*>(&exportedKeyBlob[0]),
-                            exportedKeyBlob.size());
-    };
-    auto error = mDevice->exportKey(format, kmKeyBlob, kmClientId, kmAppData, hidlCb);
-    if (!error.isOk()) {
-        LOG(ERROR) << "export_key failed: " << error.description();
-        return km::ErrorCode::UNKNOWN_ERROR;
-    }
-    if (km_error != km::ErrorCode::OK) {
-        LOG(ERROR) << "export_key failed, code " << int32_t(km_error);
-        return km_error;
-    }
-    return km::ErrorCode::OK;
-=======
         if (key)
             key->assign(reinterpret_cast<const char*>(&exportedKeyBlob[0]), exportedKeyBlob.size());
     };
@@ -182,7 +157,6 @@
         return false;
     }
     return true;
->>>>>>> 0d9516ab
 }
 
 bool Keymaster::deleteKey(const std::string& key) {
