--- conflicted
+++ resolved
@@ -211,17 +211,6 @@
         part_num = 1;
     }
 
-<<<<<<< HEAD
-    if (emmcCard) {
-        partitionNumber = getOverrideSDPartition();
-        if (partitionNumber != part_num) {
-            return;
-       }
-    }
-    if (part_num > MAX_PARTITIONS) {
-        SLOGW("Current partition %d > 4 (Maximum partitions supported)", part_num);
-        return;
-=======
     if (part_num > MAX_PARTITIONS || part_num < 1) {
         SLOGW("Invalid 'PARTN' value");
         part_num = 1;
@@ -229,7 +218,6 @@
 
     if (part_num > mDiskNumParts) {
         mDiskNumParts = part_num;
->>>>>>> 93f03212
     }
 
     if (major != mDiskMajor) {
