/*
 * Copyright (C) 2010 The Android Open Source Project
 *
 * Licensed under the Apache License, Version 2.0 (the "License");
 * you may not use this file except in compliance with the License.
 * You may obtain a copy of the License at
 *
 *      http://www.apache.org/licenses/LICENSE-2.0
 *
 * Unless required by applicable law or agreed to in writing, software
 * distributed under the License is distributed on an "AS IS" BASIS,
 * WITHOUT WARRANTIES OR CONDITIONS OF ANY KIND, either express or implied.
 * See the License for the specific language governing permissions and
 * limitations under the License.
 */

/* TO DO:
 *   1.  Perhaps keep several copies of the encrypted key, in case something
 *       goes horribly wrong?
 *
 */

#include <sys/types.h>
#include <sys/wait.h>
#include <sys/stat.h>
#include <ctype.h>
#include <fcntl.h>
#include <inttypes.h>
#include <unistd.h>
#include <stdio.h>
#include <sys/ioctl.h>
#include <linux/dm-ioctl.h>
#include <libgen.h>
#include <stdlib.h>
#include <sys/param.h>
#include <string.h>
#include <sys/mount.h>
#include <openssl/evp.h>
#include <errno.h>
#include <ext4.h>
#include <linux/kdev_t.h>
#include <fs_mgr.h>
#include <time.h>
#include <math.h>
#include "cryptfs.h"
#define LOG_TAG "Cryptfs"
#include "cutils/log.h"
#include "cutils/properties.h"
#include "cutils/android_reboot.h"
#include "hardware_legacy/power.h"
#include <logwrap/logwrap.h>
#include "VolumeManager.h"
#include "VoldUtil.h"
#include "crypto_scrypt.h"
#include "ext4_utils.h"
#include "f2fs_sparseblock.h"
#include "CheckBattery.h"
#include "Process.h"

#include <hardware/keymaster.h>

#define UNUSED __attribute__((unused))

#define UNUSED __attribute__((unused))

#ifdef CONFIG_HW_DISK_ENCRYPTION
#include "cryptfs_hw.h"
#endif

#define DM_CRYPT_BUF_SIZE 4096

#define HASH_COUNT 2000
#define KEY_LEN_BYTES 16
#define IV_LEN_BYTES 16

#define KEY_IN_FOOTER  "footer"

// "default_password" encoded into hex (d=0x64 etc)
#define DEFAULT_PASSWORD "64656661756c745f70617373776f7264"

#define EXT4_FS 1
#define F2FS_FS 2

#define TABLE_LOAD_RETRIES 10

#define RSA_KEY_SIZE 2048
#define RSA_KEY_SIZE_BYTES (RSA_KEY_SIZE / 8)
#define RSA_EXPONENT 0x10001

#define RETRY_MOUNT_ATTEMPTS 10
#define RETRY_MOUNT_DELAY_SECONDS 1

char *me = "cryptfs";

static unsigned char saved_master_key[KEY_LEN_BYTES];
static char *saved_mount_point;
static int  master_key_saved = 0;
static struct crypt_persist_data *persist_data = NULL;

static int keymaster_init(keymaster_device_t **keymaster_dev)
{
    int rc;

    const hw_module_t* mod;
    rc = hw_get_module_by_class(KEYSTORE_HARDWARE_MODULE_ID, NULL, &mod);
    if (rc) {
        ALOGE("could not find any keystore module");
        goto out;
    }

    rc = keymaster_open(mod, keymaster_dev);
    if (rc) {
        ALOGE("could not open keymaster device in %s (%s)",
            KEYSTORE_HARDWARE_MODULE_ID, strerror(-rc));
        goto out;
    }

    return 0;

out:
    *keymaster_dev = NULL;
    return rc;
}

/* Should we use keymaster? */
static int keymaster_check_compatibility()
{
    keymaster_device_t *keymaster_dev = 0;
    int rc = 0;

    if (keymaster_init(&keymaster_dev)) {
        SLOGE("Failed to init keymaster");
        rc = -1;
        goto out;
    }

    SLOGI("keymaster version is %d", keymaster_dev->common.module->module_api_version);

    if (keymaster_dev->common.module->module_api_version
            < KEYMASTER_MODULE_API_VERSION_0_3) {
        rc = 0;
        goto out;
    }

    if (!(keymaster_dev->flags & KEYMASTER_SOFTWARE_ONLY) &&
        (keymaster_dev->flags & KEYMASTER_BLOBS_ARE_STANDALONE)) {
        rc = 1;
    }

out:
    keymaster_close(keymaster_dev);
    return rc;
}

/* Create a new keymaster key and store it in this footer */
static int keymaster_create_key(struct crypt_mnt_ftr *ftr)
{
    uint8_t* key = 0;
    keymaster_device_t *keymaster_dev = 0;

    if (keymaster_init(&keymaster_dev)) {
        SLOGE("Failed to init keymaster");
        return -1;
    }

    int rc = 0;

    keymaster_rsa_keygen_params_t params;
    memset(&params, '\0', sizeof(params));
    params.public_exponent = RSA_EXPONENT;
    params.modulus_size = RSA_KEY_SIZE;

    size_t key_size;
    if (keymaster_dev->generate_keypair(keymaster_dev, TYPE_RSA, &params,
                                        &key, &key_size)) {
        SLOGE("Failed to generate keypair");
        rc = -1;
        goto out;
    }

    if (key_size > KEYMASTER_BLOB_SIZE) {
        SLOGE("Keymaster key too large for crypto footer");
        rc = -1;
        goto out;
    }

    memcpy(ftr->keymaster_blob, key, key_size);
    ftr->keymaster_blob_size = key_size;

out:
    keymaster_close(keymaster_dev);
    free(key);
    return rc;
}

/* This signs the given object using the keymaster key. */
static int keymaster_sign_object(struct crypt_mnt_ftr *ftr,
                                 const unsigned char *object,
                                 const size_t object_size,
                                 unsigned char **signature,
                                 size_t *signature_size)
{
    int rc = 0;
    keymaster_device_t *keymaster_dev = 0;
    if (keymaster_init(&keymaster_dev)) {
        SLOGE("Failed to init keymaster");
        return -1;
    }

    /* We currently set the digest type to DIGEST_NONE because it's the
     * only supported value for keymaster. A similar issue exists with
     * PADDING_NONE. Long term both of these should likely change.
     */
    keymaster_rsa_sign_params_t params;
    params.digest_type = DIGEST_NONE;
    params.padding_type = PADDING_NONE;

    unsigned char to_sign[RSA_KEY_SIZE_BYTES];
    size_t to_sign_size = sizeof(to_sign);
    memset(to_sign, 0, RSA_KEY_SIZE_BYTES);

    // To sign a message with RSA, the message must satisfy two
    // constraints:
    //
    // 1. The message, when interpreted as a big-endian numeric value, must
    //    be strictly less than the public modulus of the RSA key.  Note
    //    that because the most significant bit of the public modulus is
    //    guaranteed to be 1 (else it's an (n-1)-bit key, not an n-bit
    //    key), an n-bit message with most significant bit 0 always
    //    satisfies this requirement.
    //
    // 2. The message must have the same length in bits as the public
    //    modulus of the RSA key.  This requirement isn't mathematically
    //    necessary, but is necessary to ensure consistency in
    //    implementations.
    switch (ftr->kdf_type) {
        case KDF_SCRYPT_KEYMASTER_UNPADDED:
            // This is broken: It produces a message which is shorter than
            // the public modulus, failing criterion 2.
            memcpy(to_sign, object, object_size);
            to_sign_size = object_size;
            SLOGI("Signing unpadded object");
            break;
        case KDF_SCRYPT_KEYMASTER_BADLY_PADDED:
            // This is broken: Since the value of object is uniformly
            // distributed, it produces a message that is larger than the
            // public modulus with probability 0.25.
            memcpy(to_sign, object, min(RSA_KEY_SIZE_BYTES, object_size));
            SLOGI("Signing end-padded object");
            break;
        case KDF_SCRYPT_KEYMASTER:
            // This ensures the most significant byte of the signed message
            // is zero.  We could have zero-padded to the left instead, but
            // this approach is slightly more robust against changes in
            // object size.  However, it's still broken (but not unusably
            // so) because we really should be using a proper RSA padding
            // function, such as OAEP.
            //
            // TODO(paullawrence): When keymaster 0.4 is available, change
            // this to use the padding options it provides.
            memcpy(to_sign + 1, object, min(RSA_KEY_SIZE_BYTES - 1, object_size));
            SLOGI("Signing safely-padded object");
            break;
        default:
            SLOGE("Unknown KDF type %d", ftr->kdf_type);
            return -1;
    }

    rc = keymaster_dev->sign_data(keymaster_dev,
                                  &params,
                                  ftr->keymaster_blob,
                                  ftr->keymaster_blob_size,
                                  to_sign,
                                  to_sign_size,
                                  signature,
                                  signature_size);

    keymaster_close(keymaster_dev);
    return rc;
}

/* Store password when userdata is successfully decrypted and mounted.
 * Cleared by cryptfs_clear_password
 *
 * To avoid a double prompt at boot, we need to store the CryptKeeper
 * password and pass it to KeyGuard, which uses it to unlock KeyStore.
 * Since the entire framework is torn down and rebuilt after encryption,
 * we have to use a daemon or similar to store the password. Since vold
 * is secured against IPC except from system processes, it seems a reasonable
 * place to store this.
 *
 * password should be cleared once it has been used.
 *
 * password is aged out after password_max_age_seconds seconds.
 */
static char* password = 0;
static int password_expiry_time = 0;
static const int password_max_age_seconds = 60;

extern struct fstab *fstab;

enum RebootType {reboot, recovery, shutdown};
static void cryptfs_reboot(enum RebootType rt)
{
  switch(rt) {
      case reboot:
          property_set(ANDROID_RB_PROPERTY, "reboot");
          break;

      case recovery:
          property_set(ANDROID_RB_PROPERTY, "reboot,recovery");
          break;

      case shutdown:
          property_set(ANDROID_RB_PROPERTY, "shutdown");
          break;
    }

    sleep(20);

    /* Shouldn't get here, reboot should happen before sleep times out */
    return;
}

static void ioctl_init(struct dm_ioctl *io, size_t dataSize, const char *name, unsigned flags)
{
    memset(io, 0, dataSize);
    io->data_size = dataSize;
    io->data_start = sizeof(struct dm_ioctl);
    io->version[0] = 4;
    io->version[1] = 0;
    io->version[2] = 0;
    io->flags = flags;
    if (name) {
        strncpy(io->name, name, sizeof(io->name));
    }
}

/**
 * Gets the default device scrypt parameters for key derivation time tuning.
 * The parameters should lead to about one second derivation time for the
 * given device.
 */
static void get_device_scrypt_params(struct crypt_mnt_ftr *ftr) {
    const int default_params[] = SCRYPT_DEFAULTS;
    int params[] = SCRYPT_DEFAULTS;
    char paramstr[PROPERTY_VALUE_MAX];
    char *token;
    char *saveptr;
    int i;

    property_get(SCRYPT_PROP, paramstr, "");
    if (paramstr[0] != '\0') {
        /*
         * The token we're looking for should be three integers separated by
         * colons (e.g., "12:8:1"). Scan the property to make sure it matches.
         */
        for (i = 0, token = strtok_r(paramstr, ":", &saveptr);
                token != NULL && i < 3;
                i++, token = strtok_r(NULL, ":", &saveptr)) {
            char *endptr;
            params[i] = strtol(token, &endptr, 10);

            /*
             * Check that there was a valid number and it's 8-bit. If not,
             * break out and the end check will take the default values.
             */
            if ((*token == '\0') || (*endptr != '\0') || params[i] < 0 || params[i] > 255) {
                break;
            }
        }

        /*
         * If there were not enough tokens or a token was malformed (not an
         * integer), it will end up here and the default parameters can be
         * taken.
         */
        if ((i != 3) || (token != NULL)) {
            SLOGW("bad scrypt parameters '%s' should be like '12:8:1'; using defaults", paramstr);
            memcpy(params, default_params, sizeof(params));
        }
    }

    ftr->N_factor = params[0];
    ftr->r_factor = params[1];
    ftr->p_factor = params[2];
}

static unsigned int get_fs_size(char *dev)
{
    int fd, block_size;
    struct ext4_super_block sb;
    off64_t len;

    if ((fd = open(dev, O_RDONLY)) < 0) {
        SLOGE("Cannot open device to get filesystem size ");
        return 0;
    }

    if (lseek64(fd, 1024, SEEK_SET) < 0) {
        SLOGE("Cannot seek to superblock");
        return 0;
    }

    if (read(fd, &sb, sizeof(sb)) != sizeof(sb)) {
        SLOGE("Cannot read superblock");
        return 0;
    }

    close(fd);

    if (le32_to_cpu(sb.s_magic) != EXT4_SUPER_MAGIC) {
        SLOGE("Not a valid ext4 superblock");
        return 0;
    }
    block_size = 1024 << sb.s_log_block_size;
    /* compute length in bytes */
    len = ( ((off64_t)sb.s_blocks_count_hi << 32) + sb.s_blocks_count_lo) * block_size;

    /* return length in sectors */
    return (unsigned int) (len / 512);
}

static int get_crypt_ftr_info(char **metadata_fname, off64_t *off)
{
  static int cached_data = 0;
  static off64_t cached_off = 0;
  static char cached_metadata_fname[PROPERTY_VALUE_MAX] = "";
  int fd;
  char key_loc[PROPERTY_VALUE_MAX];
  char real_blkdev[PROPERTY_VALUE_MAX];
  unsigned int nr_sec;
  int rc = -1;

  if (!cached_data) {
    fs_mgr_get_crypt_info(fstab, key_loc, real_blkdev, sizeof(key_loc));

    if (!strcmp(key_loc, KEY_IN_FOOTER)) {
      if ( (fd = open(real_blkdev, O_RDWR)) < 0) {
        SLOGE("Cannot open real block device %s\n", real_blkdev);
        return -1;
      }

      if ((nr_sec = get_blkdev_size(fd))) {
        /* If it's an encrypted Android partition, the last 16 Kbytes contain the
         * encryption info footer and key, and plenty of bytes to spare for future
         * growth.
         */
        strlcpy(cached_metadata_fname, real_blkdev, sizeof(cached_metadata_fname));
        cached_off = ((off64_t)nr_sec * 512) - CRYPT_FOOTER_OFFSET;
        cached_data = 1;
      } else {
        SLOGE("Cannot get size of block device %s\n", real_blkdev);
      }
      close(fd);
    } else {
      strlcpy(cached_metadata_fname, key_loc, sizeof(cached_metadata_fname));
      cached_off = 0;
      cached_data = 1;
    }
  }

  if (cached_data) {
    if (metadata_fname) {
        *metadata_fname = cached_metadata_fname;
    }
    if (off) {
        *off = cached_off;
    }
    rc = 0;
  }

  return rc;
}

/* key or salt can be NULL, in which case just skip writing that value.  Useful to
 * update the failed mount count but not change the key.
 */
static int put_crypt_ftr_and_key(struct crypt_mnt_ftr *crypt_ftr)
{
  int fd;
  unsigned int nr_sec, cnt;
  /* starting_off is set to the SEEK_SET offset
   * where the crypto structure starts
   */
  off64_t starting_off;
  int rc = -1;
  char *fname = NULL;
  struct stat statbuf;

  if (get_crypt_ftr_info(&fname, &starting_off)) {
    SLOGE("Unable to get crypt_ftr_info\n");
    return -1;
  }
  if (fname[0] != '/') {
    SLOGE("Unexpected value for crypto key location\n");
    return -1;
  }
  if ( (fd = open(fname, O_RDWR | O_CREAT, 0600)) < 0) {
    SLOGE("Cannot open footer file %s for put\n", fname);
    return -1;
  }

  /* Seek to the start of the crypt footer */
  if (lseek64(fd, starting_off, SEEK_SET) == -1) {
    SLOGE("Cannot seek to real block device footer\n");
    goto errout;
  }

  if ((cnt = write(fd, crypt_ftr, sizeof(struct crypt_mnt_ftr))) != sizeof(struct crypt_mnt_ftr)) {
    SLOGE("Cannot write real block device footer\n");
    goto errout;
  }

  fstat(fd, &statbuf);
  /* If the keys are kept on a raw block device, do not try to truncate it. */
  if (S_ISREG(statbuf.st_mode)) {
    if (ftruncate(fd, 0x4000)) {
      SLOGE("Cannot set footer file size\n");
      goto errout;
    }
  }

  /* Success! */
  rc = 0;

errout:
  close(fd);
  return rc;

}

static inline int unix_read(int  fd, void*  buff, int  len)
{
    return TEMP_FAILURE_RETRY(read(fd, buff, len));
}

static inline int unix_write(int  fd, const void*  buff, int  len)
{
    return TEMP_FAILURE_RETRY(write(fd, buff, len));
}

static void init_empty_persist_data(struct crypt_persist_data *pdata, int len)
{
    memset(pdata, 0, len);
    pdata->persist_magic = PERSIST_DATA_MAGIC;
    pdata->persist_valid_entries = 0;
}

/* A routine to update the passed in crypt_ftr to the lastest version.
 * fd is open read/write on the device that holds the crypto footer and persistent
 * data, crypt_ftr is a pointer to the struct to be updated, and offset is the
 * absolute offset to the start of the crypt_mnt_ftr on the passed in fd.
 */
static void upgrade_crypt_ftr(int fd, struct crypt_mnt_ftr *crypt_ftr, off64_t offset)
{
    int orig_major = crypt_ftr->major_version;
    int orig_minor = crypt_ftr->minor_version;

    if ((crypt_ftr->major_version == 1) && (crypt_ftr->minor_version == 0)) {
        struct crypt_persist_data *pdata;
        off64_t pdata_offset = offset + CRYPT_FOOTER_TO_PERSIST_OFFSET;

        SLOGW("upgrading crypto footer to 1.1");

        pdata = malloc(CRYPT_PERSIST_DATA_SIZE);
        if (pdata == NULL) {
            SLOGE("Cannot allocate persisent data\n");
            return;
        }
        memset(pdata, 0, CRYPT_PERSIST_DATA_SIZE);

        /* Need to initialize the persistent data area */
        if (lseek64(fd, pdata_offset, SEEK_SET) == -1) {
            SLOGE("Cannot seek to persisent data offset\n");
            return;
        }
        /* Write all zeros to the first copy, making it invalid */
        unix_write(fd, pdata, CRYPT_PERSIST_DATA_SIZE);

        /* Write a valid but empty structure to the second copy */
        init_empty_persist_data(pdata, CRYPT_PERSIST_DATA_SIZE);
        unix_write(fd, pdata, CRYPT_PERSIST_DATA_SIZE);

        /* Update the footer */
        crypt_ftr->persist_data_size = CRYPT_PERSIST_DATA_SIZE;
        crypt_ftr->persist_data_offset[0] = pdata_offset;
        crypt_ftr->persist_data_offset[1] = pdata_offset + CRYPT_PERSIST_DATA_SIZE;
        crypt_ftr->minor_version = 1;
    }

    if ((crypt_ftr->major_version == 1) && (crypt_ftr->minor_version == 1)) {
        SLOGW("upgrading crypto footer to 1.2");
        /* But keep the old kdf_type.
         * It will get updated later to KDF_SCRYPT after the password has been verified.
         */
        crypt_ftr->kdf_type = KDF_PBKDF2;
        get_device_scrypt_params(crypt_ftr);
        crypt_ftr->minor_version = 2;
    }

    if ((crypt_ftr->major_version == 1) && (crypt_ftr->minor_version == 2)) {
        SLOGW("upgrading crypto footer to 1.3");
        crypt_ftr->crypt_type = CRYPT_TYPE_PASSWORD;
        crypt_ftr->minor_version = 3;
    }

    if ((orig_major != crypt_ftr->major_version) || (orig_minor != crypt_ftr->minor_version)) {
        if (lseek64(fd, offset, SEEK_SET) == -1) {
            SLOGE("Cannot seek to crypt footer\n");
            return;
        }
        unix_write(fd, crypt_ftr, sizeof(struct crypt_mnt_ftr));
    }
}


static int get_crypt_ftr_and_key(struct crypt_mnt_ftr *crypt_ftr)
{
  int fd;
  unsigned int nr_sec, cnt;
  off64_t starting_off;
  int rc = -1;
  char *fname = NULL;
  struct stat statbuf;

  if (get_crypt_ftr_info(&fname, &starting_off)) {
    SLOGE("Unable to get crypt_ftr_info\n");
    return -1;
  }
  if (fname[0] != '/') {
    SLOGE("Unexpected value for crypto key location\n");
    return -1;
  }
  if ( (fd = open(fname, O_RDWR)) < 0) {
    SLOGE("Cannot open footer file %s for get\n", fname);
    return -1;
  }

  /* Make sure it's 16 Kbytes in length */
  fstat(fd, &statbuf);
  if (S_ISREG(statbuf.st_mode) && (statbuf.st_size != 0x4000)) {
    SLOGE("footer file %s is not the expected size!\n", fname);
    goto errout;
  }

  /* Seek to the start of the crypt footer */
  if (lseek64(fd, starting_off, SEEK_SET) == -1) {
    SLOGE("Cannot seek to real block device footer\n");
    goto errout;
  }

  if ( (cnt = read(fd, crypt_ftr, sizeof(struct crypt_mnt_ftr))) != sizeof(struct crypt_mnt_ftr)) {
    SLOGE("Cannot read real block device footer\n");
    goto errout;
  }

  if (crypt_ftr->magic != CRYPT_MNT_MAGIC) {
    SLOGE("Bad magic for real block device %s\n", fname);
    goto errout;
  }

  if (crypt_ftr->major_version != CURRENT_MAJOR_VERSION) {
    SLOGE("Cannot understand major version %d real block device footer; expected %d\n",
          crypt_ftr->major_version, CURRENT_MAJOR_VERSION);
    goto errout;
  }

  if (crypt_ftr->minor_version > CURRENT_MINOR_VERSION) {
    SLOGW("Warning: crypto footer minor version %d, expected <= %d, continuing...\n",
          crypt_ftr->minor_version, CURRENT_MINOR_VERSION);
  }

  /* If this is a verion 1.0 crypt_ftr, make it a 1.1 crypt footer, and update the
   * copy on disk before returning.
   */
  if (crypt_ftr->minor_version < CURRENT_MINOR_VERSION) {
    upgrade_crypt_ftr(fd, crypt_ftr, starting_off);
  }

  /* Success! */
  rc = 0;

errout:
  close(fd);
  return rc;
}

static int validate_persistent_data_storage(struct crypt_mnt_ftr *crypt_ftr)
{
    if (crypt_ftr->persist_data_offset[0] + crypt_ftr->persist_data_size >
        crypt_ftr->persist_data_offset[1]) {
        SLOGE("Crypt_ftr persist data regions overlap");
        return -1;
    }

    if (crypt_ftr->persist_data_offset[0] >= crypt_ftr->persist_data_offset[1]) {
        SLOGE("Crypt_ftr persist data region 0 starts after region 1");
        return -1;
    }

    if (((crypt_ftr->persist_data_offset[1] + crypt_ftr->persist_data_size) -
        (crypt_ftr->persist_data_offset[0] - CRYPT_FOOTER_TO_PERSIST_OFFSET)) >
        CRYPT_FOOTER_OFFSET) {
        SLOGE("Persistent data extends past crypto footer");
        return -1;
    }

    return 0;
}

static int load_persistent_data(void)
{
    struct crypt_mnt_ftr crypt_ftr;
    struct crypt_persist_data *pdata = NULL;
    char encrypted_state[PROPERTY_VALUE_MAX];
    char *fname;
    int found = 0;
    int fd;
    int ret;
    int i;

    if (persist_data) {
        /* Nothing to do, we've already loaded or initialized it */
        return 0;
    }


    /* If not encrypted, just allocate an empty table and initialize it */
    property_get("ro.crypto.state", encrypted_state, "");
    if (strcmp(encrypted_state, "encrypted") ) {
        pdata = malloc(CRYPT_PERSIST_DATA_SIZE);
        if (pdata) {
            init_empty_persist_data(pdata, CRYPT_PERSIST_DATA_SIZE);
            persist_data = pdata;
            return 0;
        }
        return -1;
    }

    if(get_crypt_ftr_and_key(&crypt_ftr)) {
        return -1;
    }

    if ((crypt_ftr.major_version < 1)
        || (crypt_ftr.major_version == 1 && crypt_ftr.minor_version < 1)) {
        SLOGE("Crypt_ftr version doesn't support persistent data");
        return -1;
    }

    if (get_crypt_ftr_info(&fname, NULL)) {
        return -1;
    }

    ret = validate_persistent_data_storage(&crypt_ftr);
    if (ret) {
        return -1;
    }

    fd = open(fname, O_RDONLY);
    if (fd < 0) {
        SLOGE("Cannot open %s metadata file", fname);
        return -1;
    }

    if (persist_data == NULL) {
        pdata = malloc(crypt_ftr.persist_data_size);
        if (pdata == NULL) {
            SLOGE("Cannot allocate memory for persistent data");
            goto err;
        }
    }

    for (i = 0; i < 2; i++) {
        if (lseek64(fd, crypt_ftr.persist_data_offset[i], SEEK_SET) < 0) {
            SLOGE("Cannot seek to read persistent data on %s", fname);
            goto err2;
        }
        if (unix_read(fd, pdata, crypt_ftr.persist_data_size) < 0){
            SLOGE("Error reading persistent data on iteration %d", i);
            goto err2;
        }
        if (pdata->persist_magic == PERSIST_DATA_MAGIC) {
            found = 1;
            break;
        }
    }

    if (!found) {
        SLOGI("Could not find valid persistent data, creating");
        init_empty_persist_data(pdata, crypt_ftr.persist_data_size);
    }

    /* Success */
    persist_data = pdata;
    close(fd);
    return 0;

err2:
    free(pdata);

err:
    close(fd);
    return -1;
}

static int save_persistent_data(void)
{
    struct crypt_mnt_ftr crypt_ftr;
    struct crypt_persist_data *pdata;
    char *fname;
    off64_t write_offset;
    off64_t erase_offset;
    int found = 0;
    int fd;
    int ret;

    if (persist_data == NULL) {
        SLOGE("No persistent data to save");
        return -1;
    }

    if(get_crypt_ftr_and_key(&crypt_ftr)) {
        return -1;
    }

    if ((crypt_ftr.major_version < 1)
        || (crypt_ftr.major_version == 1 && crypt_ftr.minor_version < 1)) {
        SLOGE("Crypt_ftr version doesn't support persistent data");
        return -1;
    }

    ret = validate_persistent_data_storage(&crypt_ftr);
    if (ret) {
        return -1;
    }

    if (get_crypt_ftr_info(&fname, NULL)) {
        return -1;
    }

    fd = open(fname, O_RDWR);
    if (fd < 0) {
        SLOGE("Cannot open %s metadata file", fname);
        return -1;
    }

    pdata = malloc(crypt_ftr.persist_data_size);
    if (pdata == NULL) {
        SLOGE("Cannot allocate persistant data");
        goto err;
    }

    if (lseek64(fd, crypt_ftr.persist_data_offset[0], SEEK_SET) < 0) {
        SLOGE("Cannot seek to read persistent data on %s", fname);
        goto err2;
    }

    if (unix_read(fd, pdata, crypt_ftr.persist_data_size) < 0) {
            SLOGE("Error reading persistent data before save");
            goto err2;
    }

    if (pdata->persist_magic == PERSIST_DATA_MAGIC) {
        /* The first copy is the curent valid copy, so write to
         * the second copy and erase this one */
       write_offset = crypt_ftr.persist_data_offset[1];
       erase_offset = crypt_ftr.persist_data_offset[0];
    } else {
        /* The second copy must be the valid copy, so write to
         * the first copy, and erase the second */
       write_offset = crypt_ftr.persist_data_offset[0];
       erase_offset = crypt_ftr.persist_data_offset[1];
    }

    /* Write the new copy first, if successful, then erase the old copy */
    if (lseek(fd, write_offset, SEEK_SET) < 0) {
        SLOGE("Cannot seek to write persistent data");
        goto err2;
    }
    if (unix_write(fd, persist_data, crypt_ftr.persist_data_size) ==
        (int) crypt_ftr.persist_data_size) {
        if (lseek(fd, erase_offset, SEEK_SET) < 0) {
            SLOGE("Cannot seek to erase previous persistent data");
            goto err2;
        }
        fsync(fd);
        memset(pdata, 0, crypt_ftr.persist_data_size);
        if (unix_write(fd, pdata, crypt_ftr.persist_data_size) !=
            (int) crypt_ftr.persist_data_size) {
            SLOGE("Cannot write to erase previous persistent data");
            goto err2;
        }
        fsync(fd);
    } else {
        SLOGE("Cannot write to save persistent data");
        goto err2;
    }

    /* Success */
    free(pdata);
    close(fd);
    return 0;

err2:
    free(pdata);
err:
    close(fd);
    return -1;
}

static int hexdigit (char c)
{
    if (c >= '0' && c <= '9') return c - '0';
    c = tolower(c);
    if (c >= 'a' && c <= 'f') return c - 'a' + 10;
    return -1;
}

static unsigned char* convert_hex_ascii_to_key(const char* master_key_ascii,
                                               unsigned int* out_keysize)
{
    unsigned int i;
    *out_keysize = 0;

    size_t size = strlen (master_key_ascii);
    if (size % 2) {
        SLOGE("Trying to convert ascii string of odd length");
        return NULL;
    }

    unsigned char* master_key = (unsigned char*) malloc(size / 2);
    if (master_key == 0) {
        SLOGE("Cannot allocate");
        return NULL;
    }

    for (i = 0; i < size; i += 2) {
        int high_nibble = hexdigit (master_key_ascii[i]);
        int low_nibble = hexdigit (master_key_ascii[i + 1]);

        if(high_nibble < 0 || low_nibble < 0) {
            SLOGE("Invalid hex string");
            free (master_key);
            return NULL;
        }

        master_key[*out_keysize] = high_nibble * 16 + low_nibble;
        (*out_keysize)++;
    }

    return master_key;
}

/* Convert a binary key of specified length into an ascii hex string equivalent,
 * without the leading 0x and with null termination
 */
static void convert_key_to_hex_ascii(unsigned char *master_key, unsigned int keysize,
                              char *master_key_ascii)
{
  unsigned int i, a;
  unsigned char nibble;

  for (i=0, a=0; i<keysize; i++, a+=2) {
    /* For each byte, write out two ascii hex digits */
    nibble = (master_key[i] >> 4) & 0xf;
    master_key_ascii[a] = nibble + (nibble > 9 ? 0x37 : 0x30);

    nibble = master_key[i] & 0xf;
    master_key_ascii[a+1] = nibble + (nibble > 9 ? 0x37 : 0x30);
  }

  /* Add the null termination */
  master_key_ascii[a] = '\0';

}

static int load_crypto_mapping_table(struct crypt_mnt_ftr *crypt_ftr, unsigned char *master_key,
                                     char *real_blk_name, const char *name, int fd,
                                     char *extra_params)
{
  char buffer[DM_CRYPT_BUF_SIZE];
  struct dm_ioctl *io;
  struct dm_target_spec *tgt;
  char *crypt_params;
  char master_key_ascii[129]; /* Large enough to hold 512 bit key and null */
  int i;

  io = (struct dm_ioctl *) buffer;

  /* Load the mapping table for this device */
  tgt = (struct dm_target_spec *) &buffer[sizeof(struct dm_ioctl)];

  ioctl_init(io, DM_CRYPT_BUF_SIZE, name, 0);
  io->target_count = 1;
  tgt->status = 0;
  tgt->sector_start = 0;
  tgt->length = crypt_ftr->fs_size;
#ifdef CONFIG_HW_DISK_ENCRYPTION
<<<<<<< HEAD
  if(is_hw_disk_encryption((char*)crypt_ftr->crypto_type_name) &&
						is_hw_fde_enabled())
    strlcpy(tgt->target_type, "req-crypt",DM_MAX_TYPE_NAME);
  else
    strlcpy(tgt->target_type, "crypt", DM_MAX_TYPE_NAME);
#else
  strcpy(tgt->target_type, "crypt");
=======
  if (!strcmp((char *)crypt_ftr->crypto_type_name, "aes-xts")) {
    strlcpy(tgt->target_type, "req-crypt", DM_MAX_TYPE_NAME);
  }
  else {
    strlcpy(tgt->target_type, "crypt", DM_MAX_TYPE_NAME);
  }
#else
  strlcpy(tgt->target_type, "crypt", DM_MAX_TYPE_NAME);
>>>>>>> b2362c07
#endif

  crypt_params = buffer + sizeof(struct dm_ioctl) + sizeof(struct dm_target_spec);
  convert_key_to_hex_ascii(master_key, crypt_ftr->keysize, master_key_ascii);
  sprintf(crypt_params, "%s %s 0 %s 0 %s", crypt_ftr->crypto_type_name,
          master_key_ascii, real_blk_name, extra_params);

  SLOGI("%s: target_type = %s\n", __func__, tgt->target_type);
  SLOGI("%s: real_blk_name = %s, extra_params = %s\n", __func__, real_blk_name, extra_params);

  crypt_params += strlen(crypt_params) + 1;
  crypt_params = (char *) (((unsigned long)crypt_params + 7) & ~8); /* Align to an 8 byte boundary */
  tgt->next = crypt_params - buffer;

  for (i = 0; i < TABLE_LOAD_RETRIES; i++) {
    if (! ioctl(fd, DM_TABLE_LOAD, io)) {
      break;
    }
    usleep(500000);
  }

  if (i == TABLE_LOAD_RETRIES) {
    /* We failed to load the table, return an error */
    return -1;
  } else {
    return i + 1;
  }
}


static int get_dm_crypt_version(int fd, const char *name,  int *version)
{
    char buffer[DM_CRYPT_BUF_SIZE];
    struct dm_ioctl *io;
    struct dm_target_versions *v;
    int flag;
    int i;

    io = (struct dm_ioctl *) buffer;

    ioctl_init(io, DM_CRYPT_BUF_SIZE, name, 0);

    if (ioctl(fd, DM_LIST_VERSIONS, io)) {
        return -1;
    }

    /* Iterate over the returned versions, looking for name of "crypt".
     * When found, get and return the version.
     */
    v = (struct dm_target_versions *) &buffer[sizeof(struct dm_ioctl)];
    while (v->next) {
#ifdef CONFIG_HW_DISK_ENCRYPTION
<<<<<<< HEAD
        if (is_hw_fde_enabled())
            flag = (!strcmp(v->name, "crypt") || !strcmp(v->name, "req-crypt"));
        else
            flag = (!strcmp(v->name, "crypt"));
        if (flag) {
=======
        if (! strcmp(v->name, "crypt") || ! strcmp(v->name, "req-crypt")) {
>>>>>>> b2362c07
#else
        if (! strcmp(v->name, "crypt")) {
#endif
            /* We found the crypt driver, return the version, and get out */
            version[0] = v->version[0];
            version[1] = v->version[1];
            version[2] = v->version[2];
            return 0;
        }
        v = (struct dm_target_versions *)(((char *)v) + v->next);
    }

    return -1;
}

static int create_crypto_blk_dev(struct crypt_mnt_ftr *crypt_ftr, unsigned char *master_key,
                                    char *real_blk_name, char *crypto_blk_name, const char *name)
{
  char buffer[DM_CRYPT_BUF_SIZE];
  char master_key_ascii[129]; /* Large enough to hold 512 bit key and null */
  char *crypt_params;
  struct dm_ioctl *io;
  struct dm_target_spec *tgt;
  unsigned int minor;
  int fd=0;
  int i;
  int retval = -1;
  int version[3];
  char *extra_params;
  int load_count;
#ifdef CONFIG_HW_DISK_ENCRYPTION
  char encrypted_state[PROPERTY_VALUE_MAX] = {0};
  char progress[PROPERTY_VALUE_MAX] = {0};
#endif

  if ((fd = open("/dev/device-mapper", O_RDWR)) < 0 ) {
    SLOGE("Cannot open device-mapper\n");
    goto errout;
  }

  io = (struct dm_ioctl *) buffer;

  ioctl_init(io, DM_CRYPT_BUF_SIZE, name, 0);
  if (ioctl(fd, DM_DEV_CREATE, io)) {
    SLOGE("Cannot create dm-crypt device\n");
    goto errout;
  }

  /* Get the device status, in particular, the name of it's device file */
  ioctl_init(io, DM_CRYPT_BUF_SIZE, name, 0);
  if (ioctl(fd, DM_DEV_STATUS, io)) {
    SLOGE("Cannot retrieve dm-crypt device status\n");
    goto errout;
  }
  minor = (io->dev & 0xff) | ((io->dev >> 12) & 0xfff00);
  snprintf(crypto_blk_name, MAXPATHLEN, "/dev/block/dm-%u", minor);

#ifdef CONFIG_HW_DISK_ENCRYPTION
  if (is_hw_fde_enabled()) {
      /* Set fde_enabled if either FDE completed or in-progress */
      property_get("ro.crypto.state", encrypted_state, ""); /* FDE completed */
      property_get("vold.encrypt_progress", progress, ""); /* FDE in progress */
      if (!strcmp(encrypted_state, "encrypted") || strcmp(progress, ""))
          extra_params = "fde_enabled";
      else
          extra_params = "fde_disabled";
  } else {
      extra_params = "";
      if (!get_dm_crypt_version(fd, name, version)) {
          /* Support for allow_discards was added in version 1.11.0 */
          if ((version[0] >= 2) ||
              ((version[0] == 1) && (version[1] >= 11))) {
              extra_params = "1 allow_discards";
              SLOGI("Enabling support for allow_discards in dmcrypt.\n");
          }
      }
  }
#else
  extra_params = "";
  if (! get_dm_crypt_version(fd, name, version)) {
      /* Support for allow_discards was added in version 1.11.0 */
      if ((version[0] >= 2) ||
          ((version[0] == 1) && (version[1] >= 11))) {
          extra_params = "1 allow_discards";
          SLOGI("Enabling support for allow_discards in dmcrypt.\n");
      }
  }
#endif

  load_count = load_crypto_mapping_table(crypt_ftr, master_key, real_blk_name, name,
                                         fd, extra_params);
  if (load_count < 0) {
      SLOGE("Cannot load dm-crypt mapping table.\n");
      goto errout;
  } else if (load_count > 1) {
      SLOGI("Took %d tries to load dmcrypt table.\n", load_count);
  }

  /* Resume this device to activate it */
  ioctl_init(io, DM_CRYPT_BUF_SIZE, name, 0);

  if (ioctl(fd, DM_DEV_SUSPEND, io)) {
    SLOGE("Cannot resume the dm-crypt device\n");
    goto errout;
  }

  /* We made it here with no errors.  Woot! */
  retval = 0;

errout:
  close(fd);   /* If fd is <0 from a failed open call, it's safe to just ignore the close error */

  return retval;
}

static int delete_crypto_blk_dev(char *name)
{
  int fd;
  char buffer[DM_CRYPT_BUF_SIZE];
  struct dm_ioctl *io;
  int retval = -1;

  if ((fd = open("/dev/device-mapper", O_RDWR)) < 0 ) {
    SLOGE("Cannot open device-mapper\n");
    goto errout;
  }

  io = (struct dm_ioctl *) buffer;

  ioctl_init(io, DM_CRYPT_BUF_SIZE, name, 0);
  if (ioctl(fd, DM_DEV_REMOVE, io)) {
    SLOGE("Cannot remove dm-crypt device\n");
    goto errout;
  }

  /* We made it here with no errors.  Woot! */
  retval = 0;

errout:
  close(fd);    /* If fd is <0 from a failed open call, it's safe to just ignore the close error */

  return retval;

}

static int pbkdf2(const char *passwd, const unsigned char *salt,
                  unsigned char *ikey, void *params UNUSED)
{
    SLOGI("Using pbkdf2 for cryptfs KDF");

    /* Turn the password into a key and IV that can decrypt the master key */
    unsigned int keysize;
    char* master_key = (char*)convert_hex_ascii_to_key(passwd, &keysize);
    if (!master_key) return -1;
    PKCS5_PBKDF2_HMAC_SHA1(master_key, keysize, salt, SALT_LEN,
                           HASH_COUNT, KEY_LEN_BYTES+IV_LEN_BYTES, ikey);

    memset(master_key, 0, keysize);
    free (master_key);
    return 0;
}

static int scrypt(const char *passwd, const unsigned char *salt,
                  unsigned char *ikey, void *params)
{
    SLOGI("Using scrypt for cryptfs KDF");

    struct crypt_mnt_ftr *ftr = (struct crypt_mnt_ftr *) params;

    int N = 1 << ftr->N_factor;
    int r = 1 << ftr->r_factor;
    int p = 1 << ftr->p_factor;

    /* Turn the password into a key and IV that can decrypt the master key */
    unsigned int keysize;
    unsigned char* master_key = convert_hex_ascii_to_key(passwd, &keysize);
    if (!master_key) return -1;
    crypto_scrypt(master_key, keysize, salt, SALT_LEN, N, r, p, ikey,
            KEY_LEN_BYTES + IV_LEN_BYTES);

    memset(master_key, 0, keysize);
    free (master_key);
    return 0;
}

static int scrypt_keymaster(const char *passwd, const unsigned char *salt,
                            unsigned char *ikey, void *params)
{
    SLOGI("Using scrypt with keymaster for cryptfs KDF");

    int rc;
    unsigned int key_size;
    size_t signature_size;
    unsigned char* signature;
    struct crypt_mnt_ftr *ftr = (struct crypt_mnt_ftr *) params;

    int N = 1 << ftr->N_factor;
    int r = 1 << ftr->r_factor;
    int p = 1 << ftr->p_factor;

    unsigned char* master_key = convert_hex_ascii_to_key(passwd, &key_size);
    if (!master_key) {
        SLOGE("Failed to convert passwd from hex");
        return -1;
    }

    rc = crypto_scrypt(master_key, key_size, salt, SALT_LEN,
                       N, r, p, ikey, KEY_LEN_BYTES + IV_LEN_BYTES);
    memset(master_key, 0, key_size);
    free(master_key);

    if (rc) {
        SLOGE("scrypt failed");
        return -1;
    }

    if (keymaster_sign_object(ftr, ikey, KEY_LEN_BYTES + IV_LEN_BYTES,
                              &signature, &signature_size)) {
        SLOGE("Signing failed");
        return -1;
    }

    rc = crypto_scrypt(signature, signature_size, salt, SALT_LEN,
                       N, r, p, ikey, KEY_LEN_BYTES + IV_LEN_BYTES);
    free(signature);

    if (rc) {
        SLOGE("scrypt failed");
        return -1;
    }

    return 0;
}

static int encrypt_master_key(const char *passwd, const unsigned char *salt,
                              const unsigned char *decrypted_master_key,
                              unsigned char *encrypted_master_key,
                              struct crypt_mnt_ftr *crypt_ftr)
{
    unsigned char ikey[32+32] = { 0 }; /* Big enough to hold a 256 bit key and 256 bit IV */
    EVP_CIPHER_CTX e_ctx;
    int encrypted_len, final_len;
    int rc = 0;

    /* Turn the password into an intermediate key and IV that can decrypt the master key */
    get_device_scrypt_params(crypt_ftr);

    switch (crypt_ftr->kdf_type) {
    case KDF_SCRYPT_KEYMASTER_UNPADDED:
    case KDF_SCRYPT_KEYMASTER_BADLY_PADDED:
    case KDF_SCRYPT_KEYMASTER:
        if (keymaster_create_key(crypt_ftr)) {
            SLOGE("keymaster_create_key failed");
            return -1;
        }

        if (scrypt_keymaster(passwd, salt, ikey, crypt_ftr)) {
            SLOGE("scrypt failed");
            return -1;
        }
        break;

    case KDF_SCRYPT:
        if (scrypt(passwd, salt, ikey, crypt_ftr)) {
            SLOGE("scrypt failed");
            return -1;
        }
        break;

    default:
        SLOGE("Invalid kdf_type");
        return -1;
    }

    /* Initialize the decryption engine */
    if (! EVP_EncryptInit(&e_ctx, EVP_aes_128_cbc(), ikey, ikey+KEY_LEN_BYTES)) {
        SLOGE("EVP_EncryptInit failed\n");
        return -1;
    }
    EVP_CIPHER_CTX_set_padding(&e_ctx, 0); /* Turn off padding as our data is block aligned */

    /* Encrypt the master key */
    if (! EVP_EncryptUpdate(&e_ctx, encrypted_master_key, &encrypted_len,
                              decrypted_master_key, KEY_LEN_BYTES)) {
        SLOGE("EVP_EncryptUpdate failed\n");
        return -1;
    }
    if (! EVP_EncryptFinal(&e_ctx, encrypted_master_key + encrypted_len, &final_len)) {
        SLOGE("EVP_EncryptFinal failed\n");
        return -1;
    }

    if (encrypted_len + final_len != KEY_LEN_BYTES) {
        SLOGE("EVP_Encryption length check failed with %d, %d bytes\n", encrypted_len, final_len);
        return -1;
    }

    /* Store the scrypt of the intermediate key, so we can validate if it's a
       password error or mount error when things go wrong.
       Note there's no need to check for errors, since if this is incorrect, we
       simply won't wipe userdata, which is the correct default behavior
    */
    int N = 1 << crypt_ftr->N_factor;
    int r = 1 << crypt_ftr->r_factor;
    int p = 1 << crypt_ftr->p_factor;

    rc = crypto_scrypt(ikey, KEY_LEN_BYTES,
                       crypt_ftr->salt, sizeof(crypt_ftr->salt), N, r, p,
                       crypt_ftr->scrypted_intermediate_key,
                       sizeof(crypt_ftr->scrypted_intermediate_key));

    if (rc) {
      SLOGE("encrypt_master_key: crypto_scrypt failed");
    }

    return 0;
}

static int decrypt_master_key_aux(char *passwd, unsigned char *salt,
                                  unsigned char *encrypted_master_key,
                                  unsigned char *decrypted_master_key,
                                  kdf_func kdf, void *kdf_params,
                                  unsigned char** intermediate_key,
                                  size_t* intermediate_key_size)
{
  unsigned char ikey[32+32] = { 0 }; /* Big enough to hold a 256 bit key and 256 bit IV */
  EVP_CIPHER_CTX d_ctx;
  int decrypted_len, final_len;

  /* Turn the password into an intermediate key and IV that can decrypt the
     master key */
  if (kdf(passwd, salt, ikey, kdf_params)) {
    SLOGE("kdf failed");
    return -1;
  }

  /* Initialize the decryption engine */
  if (! EVP_DecryptInit(&d_ctx, EVP_aes_128_cbc(), ikey, ikey+KEY_LEN_BYTES)) {
    return -1;
  }
  EVP_CIPHER_CTX_set_padding(&d_ctx, 0); /* Turn off padding as our data is block aligned */
  /* Decrypt the master key */
  if (! EVP_DecryptUpdate(&d_ctx, decrypted_master_key, &decrypted_len,
                            encrypted_master_key, KEY_LEN_BYTES)) {
    return -1;
  }
  if (! EVP_DecryptFinal(&d_ctx, decrypted_master_key + decrypted_len, &final_len)) {
    return -1;
  }

  if (decrypted_len + final_len != KEY_LEN_BYTES) {
    return -1;
  }

  /* Copy intermediate key if needed by params */
  if (intermediate_key && intermediate_key_size) {
    *intermediate_key = (unsigned char*) malloc(KEY_LEN_BYTES);
    if (intermediate_key) {
      memcpy(*intermediate_key, ikey, KEY_LEN_BYTES);
      *intermediate_key_size = KEY_LEN_BYTES;
    }
  }

  return 0;
}

static void get_kdf_func(struct crypt_mnt_ftr *ftr, kdf_func *kdf, void** kdf_params)
{
    if (ftr->kdf_type == KDF_SCRYPT_KEYMASTER_UNPADDED ||
        ftr->kdf_type == KDF_SCRYPT_KEYMASTER_BADLY_PADDED ||
        ftr->kdf_type == KDF_SCRYPT_KEYMASTER) {
        *kdf = scrypt_keymaster;
        *kdf_params = ftr;
    } else if (ftr->kdf_type == KDF_SCRYPT) {
        *kdf = scrypt;
        *kdf_params = ftr;
    } else {
        *kdf = pbkdf2;
        *kdf_params = NULL;
    }
}

static int decrypt_master_key(char *passwd, unsigned char *decrypted_master_key,
                              struct crypt_mnt_ftr *crypt_ftr,
                              unsigned char** intermediate_key,
                              size_t* intermediate_key_size)
{
    kdf_func kdf;
    void *kdf_params;
    int ret;

    get_kdf_func(crypt_ftr, &kdf, &kdf_params);
    ret = decrypt_master_key_aux(passwd, crypt_ftr->salt, crypt_ftr->master_key,
                                 decrypted_master_key, kdf, kdf_params,
                                 intermediate_key, intermediate_key_size);
    if (ret != 0) {
        SLOGW("failure decrypting master key");
    }

    return ret;
}

static int create_encrypted_random_key(char *passwd, unsigned char *master_key, unsigned char *salt,
        struct crypt_mnt_ftr *crypt_ftr) {
    int fd;
    unsigned char key_buf[KEY_LEN_BYTES];
    EVP_CIPHER_CTX e_ctx;
    int encrypted_len, final_len;

    /* Get some random bits for a key */
    fd = open("/dev/urandom", O_RDONLY);
    read(fd, key_buf, sizeof(key_buf));
    read(fd, salt, SALT_LEN);
    close(fd);

    /* Now encrypt it with the password */
    return encrypt_master_key(passwd, salt, key_buf, master_key, crypt_ftr);
}

static int wait_and_unmount(char *mountpoint, bool kill)
{
    int i, err, rc;
#define WAIT_UNMOUNT_COUNT 20

    /*  Now umount the tmpfs filesystem */
    for (i=0; i<WAIT_UNMOUNT_COUNT; i++) {
        if (umount(mountpoint) == 0) {
            break;
        }

        if (errno == EINVAL) {
            /* EINVAL is returned if the directory is not a mountpoint,
             * i.e. there is no filesystem mounted there.  So just get out.
             */
            break;
        }

        err = errno;

        /* If allowed, be increasingly aggressive before the last two retries */
        if (kill) {
            if (i == (WAIT_UNMOUNT_COUNT - 3)) {
                SLOGW("sending SIGHUP to processes with open files\n");
                vold_killProcessesWithOpenFiles(mountpoint, 1);
            } else if (i == (WAIT_UNMOUNT_COUNT - 2)) {
                SLOGW("sending SIGKILL to processes with open files\n");
                vold_killProcessesWithOpenFiles(mountpoint, 2);
            }
        }

        sleep(1);
    }

    if (i < WAIT_UNMOUNT_COUNT) {
      SLOGD("unmounting %s succeeded\n", mountpoint);
      rc = 0;
    } else {
      vold_killProcessesWithOpenFiles(mountpoint, 0);
      SLOGE("unmounting %s failed: %s\n", mountpoint, strerror(err));
      rc = -1;
    }

    return rc;
}

#define DATA_PREP_TIMEOUT 200
static int prep_data_fs(void)
{
    int i;

    /* Do the prep of the /data filesystem */
    property_set("vold.post_fs_data_done", "0");
    property_set("vold.decrypt", "trigger_post_fs_data");
    SLOGD("Just triggered post_fs_data\n");

    /* Wait a max of 50 seconds, hopefully it takes much less */
    for (i=0; i<DATA_PREP_TIMEOUT; i++) {
        char p[PROPERTY_VALUE_MAX];

        property_get("vold.post_fs_data_done", p, "0");
        if (*p == '1') {
            break;
        } else {
            usleep(250000);
        }
    }
    if (i == DATA_PREP_TIMEOUT) {
        /* Ugh, we failed to prep /data in time.  Bail. */
        SLOGE("post_fs_data timed out!\n");
        return -1;
    } else {
        SLOGD("post_fs_data done\n");
        return 0;
    }
}

static void cryptfs_set_corrupt()
{
    // Mark the footer as bad
    struct crypt_mnt_ftr crypt_ftr;
    if (get_crypt_ftr_and_key(&crypt_ftr)) {
        SLOGE("Failed to get crypto footer - panic");
        return;
    }

    crypt_ftr.flags |= CRYPT_DATA_CORRUPT;
    if (put_crypt_ftr_and_key(&crypt_ftr)) {
        SLOGE("Failed to set crypto footer - panic");
        return;
    }
}

static void cryptfs_trigger_restart_min_framework()
{
    if (fs_mgr_do_tmpfs_mount(DATA_MNT_POINT)) {
      SLOGE("Failed to mount tmpfs on data - panic");
      return;
    }

    if (property_set("vold.decrypt", "trigger_post_fs_data")) {
        SLOGE("Failed to trigger post fs data - panic");
        return;
    }

    if (property_set("vold.decrypt", "trigger_restart_min_framework")) {
        SLOGE("Failed to trigger restart min framework - panic");
        return;
    }
}

/* returns < 0 on failure */
static int cryptfs_restart_internal(int restart_main)
{
    char fs_type[32];
    char real_blkdev[MAXPATHLEN];
    char crypto_blkdev[MAXPATHLEN];
    char fs_options[256];
    unsigned long mnt_flags;
    struct stat statbuf;
    int rc = -1, i;
    static int restart_successful = 0;

    /* Validate that it's OK to call this routine */
    if (! master_key_saved) {
        SLOGE("Encrypted filesystem not validated, aborting");
        return -1;
    }

    if (restart_successful) {
        SLOGE("System already restarted with encrypted disk, aborting");
        return -1;
    }

    if (restart_main) {
        /* Here is where we shut down the framework.  The init scripts
         * start all services in one of three classes: core, main or late_start.
         * On boot, we start core and main.  Now, we stop main, but not core,
         * as core includes vold and a few other really important things that
         * we need to keep running.  Once main has stopped, we should be able
         * to umount the tmpfs /data, then mount the encrypted /data.
         * We then restart the class main, and also the class late_start.
         * At the moment, I've only put a few things in late_start that I know
         * are not needed to bring up the framework, and that also cause problems
         * with unmounting the tmpfs /data, but I hope to add add more services
         * to the late_start class as we optimize this to decrease the delay
         * till the user is asked for the password to the filesystem.
         */

        /* The init files are setup to stop the class main when vold.decrypt is
         * set to trigger_reset_main.
         */
        property_set("vold.decrypt", "trigger_reset_main");
        SLOGD("Just asked init to shut down class main\n");

        /* Ugh, shutting down the framework is not synchronous, so until it
         * can be fixed, this horrible hack will wait a moment for it all to
         * shut down before proceeding.  Without it, some devices cannot
         * restart the graphics services.
         */
        sleep(2);
    }

    /* Now that the framework is shutdown, we should be able to umount()
     * the tmpfs filesystem, and mount the real one.
     */

    property_get("ro.crypto.fs_crypto_blkdev", crypto_blkdev, "");
    if (strlen(crypto_blkdev) == 0) {
        SLOGE("fs_crypto_blkdev not set\n");
        return -1;
    }

    if (! (rc = wait_and_unmount(DATA_MNT_POINT, true)) ) {
        /* If ro.crypto.readonly is set to 1, mount the decrypted
         * filesystem readonly.  This is used when /data is mounted by
         * recovery mode.
         */
        char ro_prop[PROPERTY_VALUE_MAX];
        property_get("ro.crypto.readonly", ro_prop, "");
        if (strlen(ro_prop) > 0 && atoi(ro_prop)) {
            struct fstab_rec* rec = fs_mgr_get_entry_for_mount_point(fstab, DATA_MNT_POINT);
            rec->flags |= MS_RDONLY;
        }

        /* If that succeeded, then mount the decrypted filesystem */
        int retries = RETRY_MOUNT_ATTEMPTS;
        int mount_rc;
        while ((mount_rc = fs_mgr_do_mount(fstab, DATA_MNT_POINT,
                                           crypto_blkdev, 0))
               != 0) {
            if (mount_rc == FS_MGR_DOMNT_BUSY) {
                /* TODO: invoke something similar to
                   Process::killProcessWithOpenFiles(DATA_MNT_POINT,
                                   retries > RETRY_MOUNT_ATTEMPT/2 ? 1 : 2 ) */
                SLOGI("Failed to mount %s because it is busy - waiting",
                      crypto_blkdev);
                if (--retries) {
                    sleep(RETRY_MOUNT_DELAY_SECONDS);
                } else {
                    /* Let's hope that a reboot clears away whatever is keeping
                       the mount busy */
                    cryptfs_reboot(reboot);
                }
            } else {
                SLOGE("Failed to mount decrypted data");
                cryptfs_set_corrupt();
                cryptfs_trigger_restart_min_framework();
                SLOGI("Started framework to offer wipe");
                return -1;
            }
        }

        property_set("vold.decrypt", "trigger_load_persist_props");
        /* Create necessary paths on /data */
        if (prep_data_fs()) {
            return -1;
        }

        /* startup service classes main and late_start */
        property_set("vold.decrypt", "trigger_restart_framework");
        SLOGD("Just triggered restart_framework\n");

        /* Give it a few moments to get started */
        sleep(1);
    }

    if (rc == 0) {
        restart_successful = 1;
    }

    return rc;
}

int cryptfs_restart(void)
{
    /* Call internal implementation forcing a restart of main service group */
    return cryptfs_restart_internal(1);
}

static int do_crypto_complete(char *mount_point UNUSED)
{
  struct crypt_mnt_ftr crypt_ftr;
  char encrypted_state[PROPERTY_VALUE_MAX];
  char key_loc[PROPERTY_VALUE_MAX];

  property_get("ro.crypto.state", encrypted_state, "");
  if (strcmp(encrypted_state, "encrypted") ) {
    SLOGE("not running with encryption, aborting");
    return CRYPTO_COMPLETE_NOT_ENCRYPTED;
  }

  if (get_crypt_ftr_and_key(&crypt_ftr)) {
    fs_mgr_get_crypt_info(fstab, key_loc, 0, sizeof(key_loc));

    /*
     * Only report this error if key_loc is a file and it exists.
     * If the device was never encrypted, and /data is not mountable for
     * some reason, returning 1 should prevent the UI from presenting the
     * a "enter password" screen, or worse, a "press button to wipe the
     * device" screen.
     */
    if ((key_loc[0] == '/') && (access("key_loc", F_OK) == -1)) {
      SLOGE("master key file does not exist, aborting");
      return CRYPTO_COMPLETE_NOT_ENCRYPTED;
    } else {
      SLOGE("Error getting crypt footer and key\n");
      return CRYPTO_COMPLETE_BAD_METADATA;
    }
  }

  // Test for possible error flags
  if (crypt_ftr.flags & CRYPT_ENCRYPTION_IN_PROGRESS){
    SLOGE("Encryption process is partway completed\n");
    return CRYPTO_COMPLETE_PARTIAL;
  }

  if (crypt_ftr.flags & CRYPT_INCONSISTENT_STATE){
    SLOGE("Encryption process was interrupted but cannot continue\n");
    return CRYPTO_COMPLETE_INCONSISTENT;
  }

  if (crypt_ftr.flags & CRYPT_DATA_CORRUPT){
    SLOGE("Encryption is successful but data is corrupt\n");
    return CRYPTO_COMPLETE_CORRUPT;
  }

  /* We passed the test! We shall diminish, and return to the west */
  return CRYPTO_COMPLETE_ENCRYPTED;
}

static int test_mount_encrypted_fs(struct crypt_mnt_ftr* crypt_ftr,
                                   char *passwd, char *mount_point, char *label)
{
  /* Allocate enough space for a 256 bit key, but we may use less */
  unsigned char decrypted_master_key[32];
  char crypto_blkdev[MAXPATHLEN];
  char real_blkdev[MAXPATHLEN];
  char tmp_mount_point[64];
  unsigned int orig_failed_decrypt_count;
  int rc;
  kdf_func kdf;
  void *kdf_params;
  int use_keymaster = 0;
  int upgrade = 0;
  unsigned char* intermediate_key = 0;
  size_t intermediate_key_size = 0;

  SLOGD("crypt_ftr->fs_size = %lld\n", crypt_ftr->fs_size);
  orig_failed_decrypt_count = crypt_ftr->failed_decrypt_count;

  if (! (crypt_ftr->flags & CRYPT_MNT_KEY_UNENCRYPTED) ) {
    if (decrypt_master_key(passwd, decrypted_master_key, crypt_ftr,
                           &intermediate_key, &intermediate_key_size)) {
      SLOGE("Failed to decrypt master key\n");
      rc = -1;
      goto errout;
    }
  }

  fs_mgr_get_crypt_info(fstab, 0, real_blkdev, sizeof(real_blkdev));

#ifdef CONFIG_HW_DISK_ENCRYPTION
<<<<<<< HEAD
  if (is_hw_fde_enabled()) {
    if(is_hw_disk_encryption((char*) crypt_ftr->crypto_type_name))
      if (!set_hw_device_encryption_key(passwd, (char*) crypt_ftr->crypto_type_name))
        rc = -1;
=======
  if (!strcmp((char *)crypt_ftr->crypto_type_name, "aes-xts")) {
    if(!set_hw_device_encryption_key(passwd, (char*) crypt_ftr->crypto_type_name)) {
      SLOGE("Hardware encryption key does not match");
    }
>>>>>>> b2362c07
  }
#endif

  // Create crypto block device - all (non fatal) code paths
  // need it
  if (create_crypto_blk_dev(crypt_ftr, decrypted_master_key,
                            real_blkdev, crypto_blkdev, label)) {
     SLOGE("Error creating decrypted block device\n");
     rc = -1;
     goto errout;
  }

  /* Work out if the problem is the password or the data */
  unsigned char scrypted_intermediate_key[sizeof(crypt_ftr->
                                                 scrypted_intermediate_key)];
  int N = 1 << crypt_ftr->N_factor;
  int r = 1 << crypt_ftr->r_factor;
  int p = 1 << crypt_ftr->p_factor;

  rc = crypto_scrypt(intermediate_key, intermediate_key_size,
                     crypt_ftr->salt, sizeof(crypt_ftr->salt),
                     N, r, p, scrypted_intermediate_key,
                     sizeof(scrypted_intermediate_key));

  // Does the key match the crypto footer?
  if (rc == 0 && memcmp(scrypted_intermediate_key,
                        crypt_ftr->scrypted_intermediate_key,
                        sizeof(scrypted_intermediate_key)) == 0) {
    SLOGI("Password matches");
    rc = 0;
  } else {
    /* Try mounting the file system anyway, just in case the problem's with
     * the footer, not the key. */
    sprintf(tmp_mount_point, "%s/tmp_mnt", mount_point);
    mkdir(tmp_mount_point, 0755);
    if (fs_mgr_do_mount(fstab, DATA_MNT_POINT, crypto_blkdev, tmp_mount_point)) {
      SLOGE("Error temp mounting decrypted block device\n");
      delete_crypto_blk_dev(label);

      rc = ++crypt_ftr->failed_decrypt_count;
      put_crypt_ftr_and_key(crypt_ftr);
    } else {
      /* Success! */
      SLOGI("Password did not match but decrypted drive mounted - continue");
      umount(tmp_mount_point);
      rc = 0;
    }
  }

  if (rc == 0) {
    crypt_ftr->failed_decrypt_count = 0;
    if (orig_failed_decrypt_count != 0) {
      put_crypt_ftr_and_key(crypt_ftr);
    }

    /* Save the name of the crypto block device
     * so we can mount it when restarting the framework. */
    property_set("ro.crypto.fs_crypto_blkdev", crypto_blkdev);

    /* Also save a the master key so we can reencrypted the key
     * the key when we want to change the password on it. */
    memcpy(saved_master_key, decrypted_master_key, KEY_LEN_BYTES);
    saved_mount_point = strdup(mount_point);
    master_key_saved = 1;
    SLOGD("%s(): Master key saved\n", __FUNCTION__);
    rc = 0;

    // Upgrade if we're not using the latest KDF.
    use_keymaster = keymaster_check_compatibility();
    if (crypt_ftr->kdf_type == KDF_SCRYPT_KEYMASTER) {
        // Don't allow downgrade
    } else if (use_keymaster == 1 && crypt_ftr->kdf_type != KDF_SCRYPT_KEYMASTER) {
        crypt_ftr->kdf_type = KDF_SCRYPT_KEYMASTER;
        upgrade = 1;
    } else if (use_keymaster == 0 && crypt_ftr->kdf_type != KDF_SCRYPT) {
        crypt_ftr->kdf_type = KDF_SCRYPT;
        upgrade = 1;
    }

    if (upgrade) {
        rc = encrypt_master_key(passwd, crypt_ftr->salt, saved_master_key,
                                crypt_ftr->master_key, crypt_ftr);
        if (!rc) {
            rc = put_crypt_ftr_and_key(crypt_ftr);
        }
        SLOGD("Key Derivation Function upgrade: rc=%d\n", rc);

        // Do not fail even if upgrade failed - machine is bootable
        // Note that if this code is ever hit, there is a *serious* problem
        // since KDFs should never fail. You *must* fix the kdf before
        // proceeding!
        if (rc) {
          SLOGW("Upgrade failed with error %d,"
                " but continuing with previous state",
                rc);
          rc = 0;
        }
    }
  }

 errout:
  if (intermediate_key) {
    memset(intermediate_key, 0, intermediate_key_size);
    free(intermediate_key);
  }
  return rc;
}

/* Called by vold when it wants to undo the crypto mapping of a volume it
 * manages.  This is usually in response to a factory reset, when we want
 * to undo the crypto mapping so the volume is formatted in the clear.
 */
int cryptfs_revert_volume(const char *label)
{
    return delete_crypto_blk_dev((char *)label);
}

/*
 * Called by vold when it's asked to mount an encrypted, nonremovable volume.
 * Setup a dm-crypt mapping, use the saved master key from
 * setting up the /data mapping, and return the new device path.
 */
int cryptfs_setup_volume(const char *label, int major, int minor,
                         char *crypto_sys_path, unsigned int max_path,
                         int *new_major, int *new_minor)
{
    char real_blkdev[MAXPATHLEN], crypto_blkdev[MAXPATHLEN];
    struct crypt_mnt_ftr sd_crypt_ftr;
    struct stat statbuf;
    int nr_sec, fd;

    sprintf(real_blkdev, "/dev/block/vold/%d:%d", major, minor);

    get_crypt_ftr_and_key(&sd_crypt_ftr);

    /* Update the fs_size field to be the size of the volume */
    fd = open(real_blkdev, O_RDONLY);
    nr_sec = get_blkdev_size(fd);
    close(fd);
    if (nr_sec == 0) {
        SLOGE("Cannot get size of volume %s\n", real_blkdev);
        return -1;
    }

    sd_crypt_ftr.fs_size = nr_sec;
    create_crypto_blk_dev(&sd_crypt_ftr, saved_master_key, real_blkdev, 
                          crypto_blkdev, label);

    if (stat(crypto_blkdev, &statbuf) < 0) {
        SLOGE("Error get stat for crypto_blkdev %s. err=%d(%s)\n",
              crypto_blkdev, errno, strerror(errno));
    }
    *new_major = MAJOR(statbuf.st_rdev);
    *new_minor = MINOR(statbuf.st_rdev);

    /* Create path to sys entry for this block device */
    snprintf(crypto_sys_path, max_path, "/devices/virtual/block/%s", strrchr(crypto_blkdev, '/')+1);

    return 0;
}

int cryptfs_crypto_complete(void)
{
  return do_crypto_complete("/data");
}

int check_unmounted_and_get_ftr(struct crypt_mnt_ftr* crypt_ftr)
{
    char encrypted_state[PROPERTY_VALUE_MAX];
    property_get("ro.crypto.state", encrypted_state, "");
    if ( master_key_saved || strcmp(encrypted_state, "encrypted") ) {
        SLOGE("encrypted fs already validated or not running with encryption,"
              " aborting");
        return -1;
    }

    if (get_crypt_ftr_and_key(crypt_ftr)) {
        SLOGE("Error getting crypt footer and key");
        return -1;
    }

    return 0;
}

/*
 * TODO - transition patterns to new format in calling code
 *        and remove this vile hack, and the use of hex in
 *        the password passing code.
 *
 * Patterns are passed in zero based (i.e. the top left dot
 * is represented by zero, the top middle one etc), but we want
 * to store them '1' based.
 * This is to allow us to migrate the calling code to use this
 * convention. It also solves a nasty problem whereby scrypt ignores
 * trailing zeros, so patterns ending at the top left could be
 * truncated, and similarly, you could add the top left to any
 * pattern and still match.
 * adjust_passwd is a hack function that returns the alternate representation
 * if the password appears to be a pattern (hex numbers all less than 09)
 * If it succeeds we need to try both, and in particular try the alternate
 * first. If the original matches, then we need to update the footer
 * with the alternate.
 * All code that accepts passwords must adjust them first. Since
 * cryptfs_check_passwd is always the first function called after a migration
 * (and indeed on any boot) we only need to do the double try in this
 * function.
 */
char* adjust_passwd(const char* passwd)
{
    size_t index, length;

    if (!passwd) {
        return 0;
    }

    // Check even length. Hex encoded passwords are always
    // an even length, since each character encodes to two characters.
    length = strlen(passwd);
    if (length % 2) {
        SLOGW("Password not correctly hex encoded.");
        return 0;
    }

    // Check password is old-style pattern - a collection of hex
    // encoded bytes less than 9 (00 through 08)
    for (index = 0; index < length; index +=2) {
        if (passwd[index] != '0'
            || passwd[index + 1] < '0' || passwd[index + 1] > '8') {
            return 0;
        }
    }

    // Allocate room for adjusted passwd and null terminate
    char* adjusted = malloc(length + 1);
    adjusted[length] = 0;

    // Add 0x31 ('1') to each character
    for (index = 0; index < length; index += 2) {
        // output is 31 through 39 so set first byte to three, second to src + 1
        adjusted[index] = '3';
        adjusted[index + 1] = passwd[index + 1] + 1;
    }

    return adjusted;
}

int cryptfs_check_passwd(char *passwd)
{
    struct crypt_mnt_ftr crypt_ftr;
    int rc;

    rc = check_unmounted_and_get_ftr(&crypt_ftr);
    if (rc)
        return rc;

    char* adjusted_passwd = adjust_passwd(passwd);
    if (adjusted_passwd) {
        int failed_decrypt_count = crypt_ftr.failed_decrypt_count;
        rc = test_mount_encrypted_fs(&crypt_ftr, adjusted_passwd,
                                     DATA_MNT_POINT, "userdata");

        // Maybe the original one still works?
        if (rc) {
            // Don't double count this failure
            crypt_ftr.failed_decrypt_count = failed_decrypt_count;
            rc = test_mount_encrypted_fs(&crypt_ftr, passwd,
                                         DATA_MNT_POINT, "userdata");
            if (!rc) {
                // cryptfs_changepw also adjusts so pass original
                // Note that adjust_passwd only recognises patterns
                // so we can safely use CRYPT_TYPE_PATTERN
                SLOGI("Updating pattern to new format");
                cryptfs_changepw(CRYPT_TYPE_PATTERN, passwd);
            }
        }
        free(adjusted_passwd);
    } else {
        rc = test_mount_encrypted_fs(&crypt_ftr, passwd,
                                     DATA_MNT_POINT, "userdata");
    }

    if (rc == 0 && crypt_ftr.crypt_type != CRYPT_TYPE_DEFAULT) {
        cryptfs_clear_password();
        password = strdup(passwd);
        struct timespec now;
        clock_gettime(CLOCK_BOOTTIME, &now);
        password_expiry_time = now.tv_sec + password_max_age_seconds;
    }

    return rc;
}

int cryptfs_verify_passwd(char *passwd)
{
    struct crypt_mnt_ftr crypt_ftr;
    /* Allocate enough space for a 256 bit key, but we may use less */
    unsigned char decrypted_master_key[32];
    char encrypted_state[PROPERTY_VALUE_MAX];
    int rc;

    property_get("ro.crypto.state", encrypted_state, "");
    if (strcmp(encrypted_state, "encrypted") ) {
        SLOGE("device not encrypted, aborting");
        return -2;
    }

    if (!master_key_saved) {
        SLOGE("encrypted fs not yet mounted, aborting");
        return -1;
    }

    if (!saved_mount_point) {
        SLOGE("encrypted fs failed to save mount point, aborting");
        return -1;
    }

    if (get_crypt_ftr_and_key(&crypt_ftr)) {
        SLOGE("Error getting crypt footer and key\n");
        return -1;
    }

    if (crypt_ftr.flags & CRYPT_MNT_KEY_UNENCRYPTED) {
        /* If the device has no password, then just say the password is valid */
        rc = 0;
    } else {
        char* adjusted_passwd = adjust_passwd(passwd);
        if (adjusted_passwd) {
            passwd = adjusted_passwd;
        }

        decrypt_master_key(passwd, decrypted_master_key, &crypt_ftr, 0, 0);
        if (!memcmp(decrypted_master_key, saved_master_key, crypt_ftr.keysize)) {
            /* They match, the password is correct */
            rc = 0;
        } else {
            /* If incorrect, sleep for a bit to prevent dictionary attacks */
            sleep(1);
            rc = 1;
        }

        free(adjusted_passwd);
    }

    return rc;
}

/* Initialize a crypt_mnt_ftr structure.  The keysize is
 * defaulted to 16 bytes, and the filesystem size to 0.
 * Presumably, at a minimum, the caller will update the
 * filesystem size and crypto_type_name after calling this function.
 */
static int cryptfs_init_crypt_mnt_ftr(struct crypt_mnt_ftr *ftr)
{
    off64_t off;

    memset(ftr, 0, sizeof(struct crypt_mnt_ftr));
    ftr->magic = CRYPT_MNT_MAGIC;
    ftr->major_version = CURRENT_MAJOR_VERSION;
    ftr->minor_version = CURRENT_MINOR_VERSION;
    ftr->ftr_size = sizeof(struct crypt_mnt_ftr);
    ftr->keysize = KEY_LEN_BYTES;

    switch (keymaster_check_compatibility()) {
    case 1:
        ftr->kdf_type = KDF_SCRYPT_KEYMASTER;
        break;

    case 0:
        ftr->kdf_type = KDF_SCRYPT;
        break;

    default:
        SLOGE("keymaster_check_compatibility failed");
        return -1;
    }

    get_device_scrypt_params(ftr);

    ftr->persist_data_size = CRYPT_PERSIST_DATA_SIZE;
    if (get_crypt_ftr_info(NULL, &off) == 0) {
        ftr->persist_data_offset[0] = off + CRYPT_FOOTER_TO_PERSIST_OFFSET;
        ftr->persist_data_offset[1] = off + CRYPT_FOOTER_TO_PERSIST_OFFSET +
                                    ftr->persist_data_size;
    }

    return 0;
}

static int cryptfs_enable_wipe(char *crypto_blkdev, off64_t size, int type)
{
    const char *args[10];
    char size_str[32]; /* Must be large enough to hold a %lld and null byte */
    int num_args;
    int status;
    int tmp;
    int rc = -1;

    if (type == EXT4_FS) {
        args[0] = "/system/bin/make_ext4fs";
        args[1] = "-a";
        args[2] = "/data";
        args[3] = "-l";
        snprintf(size_str, sizeof(size_str), "%" PRId64, size * 512);
        args[4] = size_str;
        args[5] = crypto_blkdev;
        num_args = 6;
        SLOGI("Making empty filesystem with command %s %s %s %s %s %s\n",
              args[0], args[1], args[2], args[3], args[4], args[5]);
    } else if (type == F2FS_FS) {
        args[0] = "/system/bin/mkfs.f2fs";
        args[1] = "-t";
        args[2] = "-d1";
        args[3] = crypto_blkdev;
        snprintf(size_str, sizeof(size_str), "%" PRId64, size);
        args[4] = size_str;
        num_args = 5;
        SLOGI("Making empty filesystem with command %s %s %s %s %s\n",
              args[0], args[1], args[2], args[3], args[4]);
    } else {
        SLOGE("cryptfs_enable_wipe(): unknown filesystem type %d\n", type);
        return -1;
    }

    tmp = android_fork_execvp(num_args, (char **)args, &status, false, true);

    if (tmp != 0) {
      SLOGE("Error creating empty filesystem on %s due to logwrap error\n", crypto_blkdev);
    } else {
        if (WIFEXITED(status)) {
            if (WEXITSTATUS(status)) {
                SLOGE("Error creating filesystem on %s, exit status %d ",
                      crypto_blkdev, WEXITSTATUS(status));
            } else {
                SLOGD("Successfully created filesystem on %s\n", crypto_blkdev);
                rc = 0;
            }
        } else {
            SLOGE("Error creating filesystem on %s, did not exit normally\n", crypto_blkdev);
       }
    }

    return rc;
}

#define CRYPT_INPLACE_BUFSIZE 4096
#define CRYPT_SECTORS_PER_BUFSIZE (CRYPT_INPLACE_BUFSIZE / CRYPT_SECTOR_SIZE)
#define CRYPT_SECTOR_SIZE 512

/* aligned 32K writes tends to make flash happy.
 * SD card association recommends it.
 */
#ifndef CONFIG_HW_DISK_ENCRYPTION
#define BLOCKS_AT_A_TIME 8
#else
#define BLOCKS_AT_A_TIME 1024
#endif

struct encryptGroupsData
{
    int realfd;
    int cryptofd;
    off64_t numblocks;
    off64_t one_pct, cur_pct, new_pct;
    off64_t blocks_already_done, tot_numblocks;
    off64_t used_blocks_already_done, tot_used_blocks;
    char* real_blkdev, * crypto_blkdev;
    int count;
    off64_t offset;
    char* buffer;
    off64_t last_written_sector;
    int completed;
    time_t time_started;
    int remaining_time;
};

static void update_progress(struct encryptGroupsData* data, int is_used)
{
    data->blocks_already_done++;

    if (is_used) {
        data->used_blocks_already_done++;
    }
    if (data->tot_used_blocks) {
        data->new_pct = data->used_blocks_already_done / data->one_pct;
    } else {
        data->new_pct = data->blocks_already_done / data->one_pct;
    }

    if (data->new_pct > data->cur_pct) {
        char buf[8];
        data->cur_pct = data->new_pct;
        snprintf(buf, sizeof(buf), "%" PRId64, data->cur_pct);
        property_set("vold.encrypt_progress", buf);
    }

    if (data->cur_pct >= 5) {
        struct timespec time_now;
        if (clock_gettime(CLOCK_MONOTONIC, &time_now)) {
            SLOGW("Error getting time");
        } else {
            double elapsed_time = difftime(time_now.tv_sec, data->time_started);
            off64_t remaining_blocks = data->tot_used_blocks
                                       - data->used_blocks_already_done;
            int remaining_time = (int)(elapsed_time * remaining_blocks
                                       / data->used_blocks_already_done);

            // Change time only if not yet set, lower, or a lot higher for
            // best user experience
            if (data->remaining_time == -1
                || remaining_time < data->remaining_time
                || remaining_time > data->remaining_time + 60) {
                char buf[8];
                snprintf(buf, sizeof(buf), "%d", remaining_time);
                property_set("vold.encrypt_time_remaining", buf);
                data->remaining_time = remaining_time;
            }
        }
    }
}

static void log_progress(struct encryptGroupsData const* data, bool completed)
{
    // Precondition - if completed data = 0 else data != 0

    // Track progress so we can skip logging blocks
    static off64_t offset = -1;

    // Need to close existing 'Encrypting from' log?
    if (completed || (offset != -1 && data->offset != offset)) {
        SLOGI("Encrypted to sector %" PRId64,
              offset / info.block_size * CRYPT_SECTOR_SIZE);
        offset = -1;
    }

    // Need to start new 'Encrypting from' log?
    if (!completed && offset != data->offset) {
        SLOGI("Encrypting from sector %" PRId64,
              data->offset / info.block_size * CRYPT_SECTOR_SIZE);
    }

    // Update offset
    if (!completed) {
        offset = data->offset + (off64_t)data->count * info.block_size;
    }
}

static int flush_outstanding_data(struct encryptGroupsData* data)
{
    if (data->count == 0) {
        return 0;
    }

    SLOGV("Copying %d blocks at offset %" PRIx64, data->count, data->offset);

    if (pread64(data->realfd, data->buffer,
                info.block_size * data->count, data->offset)
        <= 0) {
        SLOGE("Error reading real_blkdev %s for inplace encrypt",
              data->real_blkdev);
        return -1;
    }

    if (pwrite64(data->cryptofd, data->buffer,
                 info.block_size * data->count, data->offset)
        <= 0) {
        SLOGE("Error writing crypto_blkdev %s for inplace encrypt",
              data->crypto_blkdev);
        return -1;
    } else {
      log_progress(data, false);
    }

    data->count = 0;
    data->last_written_sector = (data->offset + data->count)
                                / info.block_size * CRYPT_SECTOR_SIZE - 1;
    return 0;
}

static int encrypt_groups(struct encryptGroupsData* data)
{
    unsigned int i;
    u8 *block_bitmap = 0;
    unsigned int block;
    off64_t ret;
    int rc = -1;

    data->buffer = malloc(info.block_size * BLOCKS_AT_A_TIME);
    if (!data->buffer) {
        SLOGE("Failed to allocate crypto buffer");
        goto errout;
    }

    block_bitmap = malloc(info.block_size);
    if (!block_bitmap) {
        SLOGE("failed to allocate block bitmap");
        goto errout;
    }

    for (i = 0; i < aux_info.groups; ++i) {
        SLOGI("Encrypting group %d", i);

        u32 first_block = aux_info.first_data_block + i * info.blocks_per_group;
        u32 block_count = min(info.blocks_per_group,
                             aux_info.len_blocks - first_block);

        off64_t offset = (u64)info.block_size
                         * aux_info.bg_desc[i].bg_block_bitmap;

        ret = pread64(data->realfd, block_bitmap, info.block_size, offset);
        if (ret != (int)info.block_size) {
            SLOGE("failed to read all of block group bitmap %d", i);
            goto errout;
        }

        offset = (u64)info.block_size * first_block;

        data->count = 0;

        for (block = 0; block < block_count; block++) {
            int used = bitmap_get_bit(block_bitmap, block);
            update_progress(data, used);
            if (used) {
                if (data->count == 0) {
                    data->offset = offset;
                }
                data->count++;
            } else {
                if (flush_outstanding_data(data)) {
                    goto errout;
                }
            }

            offset += info.block_size;

            /* Write data if we are aligned or buffer size reached */
            if (offset % (info.block_size * BLOCKS_AT_A_TIME) == 0
                || data->count == BLOCKS_AT_A_TIME) {
                if (flush_outstanding_data(data)) {
                    goto errout;
                }
            }

            if (!is_battery_ok_to_continue()) {
                SLOGE("Stopping encryption due to low battery");
                rc = 0;
                goto errout;
            }

        }
        if (flush_outstanding_data(data)) {
            goto errout;
        }
    }

    data->completed = 1;
    rc = 0;

errout:
    log_progress(0, true);
    free(data->buffer);
    free(block_bitmap);
    return rc;
}

#define RETRY_OPEN_CRYPTO_BLK 10

enum InplaceType {
    INPLACE_EXT4,
    INPLACE_F2FS,
    INPLACE_FULL
};

static int cryptfs_open_crypto_blkdev(char *crypto_blkdev, enum InplaceType type) {
    int fd, retry_count = 1;
    while (1) {
        if (type == INPLACE_EXT4 || type == INPLACE_FULL) {
            fd = open(crypto_blkdev, O_WRONLY);
        } else {//type == INPLACE_F2FS
            fd = open64(crypto_blkdev, O_WRONLY);
        }
        if (fd < 0) {
            if (retry_count == RETRY_OPEN_CRYPTO_BLK) {
                return -1;
            }
            SLOGE("Error opening crypto_blkdev %s. Retried %d times, err=%d(%s)\n",
                  crypto_blkdev, retry_count, errno, strerror(errno));
            retry_count++;
            usleep(2000);
            continue;
        }
        break;
    }
    return fd;
}

static int cryptfs_enable_inplace_ext4(char *crypto_blkdev,
                                       char *real_blkdev,
                                       off64_t size,
                                       off64_t *size_already_done,
                                       off64_t tot_size,
                                       off64_t previously_encrypted_upto)
{
    u32 i;
    struct encryptGroupsData data;
    int rc; // Can't initialize without causing warning -Wclobbered

    if (previously_encrypted_upto > *size_already_done) {
        SLOGD("Not fast encrypting since resuming part way through");
        return -1;
    }

    memset(&data, 0, sizeof(data));
    data.real_blkdev = real_blkdev;
    data.crypto_blkdev = crypto_blkdev;

    if ( (data.realfd = open(real_blkdev, O_RDWR)) < 0) {
        SLOGE("Error opening real_blkdev %s for inplace encrypt. err=%d(%s)\n",
              real_blkdev, errno, strerror(errno));
        rc = -1;
        goto errout;
    }

    SLOGI("Opening crypto_blkdev %s for ext4 inplace encrypt.", crypto_blkdev);
    if ( (data.cryptofd = cryptfs_open_crypto_blkdev(crypto_blkdev, INPLACE_EXT4)) < 0) {
        SLOGE("Error opening crypto_blkdev %s for ext4 inplace encrypt. err=%d(%s)\n",
              crypto_blkdev, errno, strerror(errno));
        rc = ENABLE_INPLACE_ERR_DEV;
        goto errout;
    }

    if (setjmp(setjmp_env)) {
        SLOGE("Reading ext4 extent caused an exception\n");
        rc = -1;
        goto errout;
    }

    if (read_ext(data.realfd, 0) != 0) {
        SLOGE("Failed to read ext4 extent\n");
        rc = -1;
        goto errout;
    }

    data.numblocks = size / CRYPT_SECTORS_PER_BUFSIZE;
    data.tot_numblocks = tot_size / CRYPT_SECTORS_PER_BUFSIZE;
    data.blocks_already_done = *size_already_done / CRYPT_SECTORS_PER_BUFSIZE;

    SLOGI("Encrypting ext4 filesystem in place...");

    data.tot_used_blocks = data.numblocks;
    for (i = 0; i < aux_info.groups; ++i) {
      data.tot_used_blocks -= aux_info.bg_desc[i].bg_free_blocks_count;
    }

    data.one_pct = data.tot_used_blocks / 100;
    data.cur_pct = 0;

    struct timespec time_started = {0};
    if (clock_gettime(CLOCK_MONOTONIC, &time_started)) {
        SLOGW("Error getting time at start");
        // Note - continue anyway - we'll run with 0
    }
    data.time_started = time_started.tv_sec;
    data.remaining_time = -1;

    rc = encrypt_groups(&data);
    if (rc) {
        SLOGE("Error encrypting groups");
        goto errout;
    }

    *size_already_done += data.completed ? size : data.last_written_sector;
    rc = 0;

errout:
    close(data.realfd);
    close(data.cryptofd);

    return rc;
}

static void log_progress_f2fs(u64 block, bool completed)
{
    // Precondition - if completed data = 0 else data != 0

    // Track progress so we can skip logging blocks
    static u64 last_block = (u64)-1;

    // Need to close existing 'Encrypting from' log?
    if (completed || (last_block != (u64)-1 && block != last_block + 1)) {
        SLOGI("Encrypted to block %" PRId64, last_block);
        last_block = -1;
    }

    // Need to start new 'Encrypting from' log?
    if (!completed && (last_block == (u64)-1 || block != last_block + 1)) {
        SLOGI("Encrypting from block %" PRId64, block);
    }

    // Update offset
    if (!completed) {
        last_block = block;
    }
}

static int encrypt_one_block_f2fs(u64 pos, void *data)
{
    struct encryptGroupsData *priv_dat = (struct encryptGroupsData *)data;

    priv_dat->blocks_already_done = pos - 1;
    update_progress(priv_dat, 1);

    off64_t offset = pos * CRYPT_INPLACE_BUFSIZE;

    if (pread64(priv_dat->realfd, priv_dat->buffer, CRYPT_INPLACE_BUFSIZE, offset) <= 0) {
        SLOGE("Error reading real_blkdev %s for f2fs inplace encrypt", priv_dat->crypto_blkdev);
        return -1;
    }

    if (pwrite64(priv_dat->cryptofd, priv_dat->buffer, CRYPT_INPLACE_BUFSIZE, offset) <= 0) {
        SLOGE("Error writing crypto_blkdev %s for f2fs inplace encrypt", priv_dat->crypto_blkdev);
        return -1;
    } else {
        log_progress_f2fs(pos, false);
    }

    return 0;
}

static int cryptfs_enable_inplace_f2fs(char *crypto_blkdev,
                                       char *real_blkdev,
                                       off64_t size,
                                       off64_t *size_already_done,
                                       off64_t tot_size,
                                       off64_t previously_encrypted_upto)
{
    u32 i;
    struct encryptGroupsData data;
    struct f2fs_info *f2fs_info = NULL;
    int rc = ENABLE_INPLACE_ERR_OTHER;
    if (previously_encrypted_upto > *size_already_done) {
        SLOGD("Not fast encrypting since resuming part way through");
        return ENABLE_INPLACE_ERR_OTHER;
    }
    memset(&data, 0, sizeof(data));
    data.real_blkdev = real_blkdev;
    data.crypto_blkdev = crypto_blkdev;
    data.realfd = -1;
    data.cryptofd = -1;
    if ( (data.realfd = open64(real_blkdev, O_RDWR)) < 0) {
        SLOGE("Error opening real_blkdev %s for f2fs inplace encrypt\n",
              real_blkdev);
        goto errout;
    }

    SLOGI("Opening crypto_blkdev %s for f2fs inplace encrypt.", crypto_blkdev);
    if ( (data.cryptofd = cryptfs_open_crypto_blkdev(crypto_blkdev, INPLACE_F2FS)) < 0) {
        SLOGE("Error opening crypto_blkdev %s for f2fs inplace encrypt. err=%d(%s)\n",
              crypto_blkdev, errno, strerror(errno));
        rc = ENABLE_INPLACE_ERR_DEV;
        goto errout;
    }

    f2fs_info = generate_f2fs_info(data.realfd);
    if (!f2fs_info)
      goto errout;

    data.numblocks = size / CRYPT_SECTORS_PER_BUFSIZE;
    data.tot_numblocks = tot_size / CRYPT_SECTORS_PER_BUFSIZE;
    data.blocks_already_done = *size_already_done / CRYPT_SECTORS_PER_BUFSIZE;

    data.tot_used_blocks = get_num_blocks_used(f2fs_info);

    data.one_pct = data.tot_used_blocks / 100;
    data.cur_pct = 0;
    data.time_started = time(NULL);
    data.remaining_time = -1;

    data.buffer = malloc(f2fs_info->block_size);
    if (!data.buffer) {
        SLOGE("Failed to allocate crypto buffer");
        goto errout;
    }

    data.count = 0;

    /* Currently, this either runs to completion, or hits a nonrecoverable error */
    rc = run_on_used_blocks(data.blocks_already_done, f2fs_info, &encrypt_one_block_f2fs, &data);

    if (rc) {
        SLOGE("Error in running over f2fs blocks");
        rc = ENABLE_INPLACE_ERR_OTHER;
        goto errout;
    }

    *size_already_done += size;
    rc = 0;

errout:
    if (rc)
        SLOGE("Failed to encrypt f2fs filesystem on %s", real_blkdev);

    log_progress_f2fs(0, true);
    free(f2fs_info);
    free(data.buffer);
    close(data.realfd);
    close(data.cryptofd);

    return rc;
}

static int cryptfs_enable_inplace_full(char *crypto_blkdev, char *real_blkdev,
                                       off64_t size, off64_t *size_already_done,
                                       off64_t tot_size,
                                       off64_t previously_encrypted_upto)
{
    int realfd, cryptofd;
    char *buf[CRYPT_INPLACE_BUFSIZE];
    int rc = ENABLE_INPLACE_ERR_OTHER;
    off64_t numblocks, i, remainder;
    off64_t one_pct, cur_pct, new_pct;
    off64_t blocks_already_done, tot_numblocks;

    if ( (realfd = open(real_blkdev, O_RDONLY)) < 0) { 
        SLOGE("Error opening real_blkdev %s for inplace encrypt\n", real_blkdev);
        return ENABLE_INPLACE_ERR_OTHER;
    }


    SLOGI("Opening crypto_blkdev %s for inplace encrypt.", crypto_blkdev);
    if ( (cryptofd = cryptfs_open_crypto_blkdev(crypto_blkdev, INPLACE_FULL)) < 0) {
        SLOGE("Error opening crypto_blkdev %s for inplace encrypt. err=%d(%s)\n",
              crypto_blkdev, errno, strerror(errno));
        close(realfd);
        return ENABLE_INPLACE_ERR_DEV;
    }

    /* This is pretty much a simple loop of reading 4K, and writing 4K.
     * The size passed in is the number of 512 byte sectors in the filesystem.
     * So compute the number of whole 4K blocks we should read/write,
     * and the remainder.
     */
    numblocks = size / CRYPT_SECTORS_PER_BUFSIZE;
    remainder = size % CRYPT_SECTORS_PER_BUFSIZE;
    tot_numblocks = tot_size / CRYPT_SECTORS_PER_BUFSIZE;
    blocks_already_done = *size_already_done / CRYPT_SECTORS_PER_BUFSIZE;

    SLOGE("Encrypting filesystem in place...");

    i = previously_encrypted_upto + 1 - *size_already_done;

    if (lseek64(realfd, i * CRYPT_SECTOR_SIZE, SEEK_SET) < 0) {
        SLOGE("Cannot seek to previously encrypted point on %s", real_blkdev);
        goto errout;
    }

    if (lseek64(cryptofd, i * CRYPT_SECTOR_SIZE, SEEK_SET) < 0) {
        SLOGE("Cannot seek to previously encrypted point on %s", crypto_blkdev);
        goto errout;
    }

    for (;i < size && i % CRYPT_SECTORS_PER_BUFSIZE != 0; ++i) {
        if (unix_read(realfd, buf, CRYPT_SECTOR_SIZE) <= 0) {
            SLOGE("Error reading initial sectors from real_blkdev %s for "
                  "inplace encrypt\n", crypto_blkdev);
            goto errout;
        }
        if (unix_write(cryptofd, buf, CRYPT_SECTOR_SIZE) <= 0) {
            SLOGE("Error writing initial sectors to crypto_blkdev %s for "
                  "inplace encrypt\n", crypto_blkdev);
            goto errout;
        } else {
            SLOGI("Encrypted 1 block at %" PRId64, i);
        }
    }

    one_pct = tot_numblocks / 100;
    cur_pct = 0;
    /* process the majority of the filesystem in blocks */
    for (i/=CRYPT_SECTORS_PER_BUFSIZE; i<numblocks; i++) {
        new_pct = (i + blocks_already_done) / one_pct;
        if (new_pct > cur_pct) {
            char buf[8];

            cur_pct = new_pct;
            snprintf(buf, sizeof(buf), "%" PRId64, cur_pct);
            property_set("vold.encrypt_progress", buf);
        }
        if (unix_read(realfd, buf, CRYPT_INPLACE_BUFSIZE) <= 0) {
            SLOGE("Error reading real_blkdev %s for inplace encrypt", crypto_blkdev);
            goto errout;
        }
        if (unix_write(cryptofd, buf, CRYPT_INPLACE_BUFSIZE) <= 0) {
            SLOGE("Error writing crypto_blkdev %s for inplace encrypt", crypto_blkdev);
            goto errout;
        } else {
            SLOGD("Encrypted %d block at %" PRId64,
                  CRYPT_SECTORS_PER_BUFSIZE,
                  i * CRYPT_SECTORS_PER_BUFSIZE);
        }

       if (!is_battery_ok_to_continue()) {
            SLOGE("Stopping encryption due to low battery");
            *size_already_done += (i + 1) * CRYPT_SECTORS_PER_BUFSIZE - 1;
            rc = 0;
            goto errout;
        }
    }

    /* Do any remaining sectors */
    for (i=0; i<remainder; i++) {
        if (unix_read(realfd, buf, CRYPT_SECTOR_SIZE) <= 0) {
            SLOGE("Error reading final sectors from real_blkdev %s for inplace encrypt", crypto_blkdev);
            goto errout;
        }
        if (unix_write(cryptofd, buf, CRYPT_SECTOR_SIZE) <= 0) {
            SLOGE("Error writing final sectors to crypto_blkdev %s for inplace encrypt", crypto_blkdev);
            goto errout;
        } else {
            SLOGI("Encrypted 1 block at next location");
        }
    }

    *size_already_done += size;
    rc = 0;

errout:
    close(realfd);
    close(cryptofd);

    return rc;
}

/* returns on of the ENABLE_INPLACE_* return codes */
static int cryptfs_enable_inplace(char *crypto_blkdev, char *real_blkdev,
                                  off64_t size, off64_t *size_already_done,
                                  off64_t tot_size,
                                  off64_t previously_encrypted_upto)
{
    int rc_ext4, rc_f2fs, rc_full;
    if (previously_encrypted_upto) {
        SLOGD("Continuing encryption from %" PRId64, previously_encrypted_upto);
    }

    if (*size_already_done + size < previously_encrypted_upto) {
        *size_already_done += size;
        return 0;
    }

    /* TODO: identify filesystem type.
     * As is, cryptfs_enable_inplace_ext4 will fail on an f2fs partition, and
     * then we will drop down to cryptfs_enable_inplace_f2fs.
     * */
    if ((rc_ext4 = cryptfs_enable_inplace_ext4(crypto_blkdev, real_blkdev,
                                size, size_already_done,
                                tot_size, previously_encrypted_upto)) == 0) {
      return 0;
    }
    SLOGD("cryptfs_enable_inplace_ext4()=%d\n", rc_ext4);

    if ((rc_f2fs = cryptfs_enable_inplace_f2fs(crypto_blkdev, real_blkdev,
                                size, size_already_done,
                                tot_size, previously_encrypted_upto)) == 0) {
      return 0;
    }
    SLOGD("cryptfs_enable_inplace_f2fs()=%d\n", rc_f2fs);

    rc_full = cryptfs_enable_inplace_full(crypto_blkdev, real_blkdev,
                                       size, size_already_done, tot_size,
                                       previously_encrypted_upto);
    SLOGD("cryptfs_enable_inplace_full()=%d\n", rc_full);

    /* Hack for b/17898962, the following is the symptom... */
    if (rc_ext4 == ENABLE_INPLACE_ERR_DEV
        && rc_f2fs == ENABLE_INPLACE_ERR_DEV
        && rc_full == ENABLE_INPLACE_ERR_DEV) {
            return ENABLE_INPLACE_ERR_DEV;
    }
    return rc_full;
}

#define CRYPTO_ENABLE_WIPE 1
#define CRYPTO_ENABLE_INPLACE 2

#define FRAMEWORK_BOOT_WAIT 60

static inline int should_encrypt(struct volume_info *volume)
{
    return (volume->flags & (VOL_ENCRYPTABLE | VOL_NONREMOVABLE)) ==
            (VOL_ENCRYPTABLE | VOL_NONREMOVABLE);
}

static int cryptfs_SHA256_fileblock(const char* filename, __le8* buf)
{
    int fd = open(filename, O_RDONLY);
    if (fd == -1) {
        SLOGE("Error opening file %s", filename);
        return -1;
    }

    char block[CRYPT_INPLACE_BUFSIZE];
    memset(block, 0, sizeof(block));
    if (unix_read(fd, block, sizeof(block)) < 0) {
        SLOGE("Error reading file %s", filename);
        close(fd);
        return -1;
    }

    close(fd);

    SHA256_CTX c;
    SHA256_Init(&c);
    SHA256_Update(&c, block, sizeof(block));
    SHA256_Final(buf, &c);

    return 0;
}

static int get_fs_type(struct fstab_rec *rec)
{
    if (!strcmp(rec->fs_type, "ext4")) {
        return EXT4_FS;
    } else if (!strcmp(rec->fs_type, "f2fs")) {
        return F2FS_FS;
    } else {
        return -1;
    }
}

static int cryptfs_enable_all_volumes(struct crypt_mnt_ftr *crypt_ftr, int how,
                                      char *crypto_blkdev, char *real_blkdev,
                                      int previously_encrypted_upto)
{
    off64_t cur_encryption_done=0, tot_encryption_size=0;
    int i, rc = -1;

    if (!is_battery_ok_to_start()) {
        SLOGW("Not starting encryption due to low battery");
        return 0;
    }

    /* The size of the userdata partition, and add in the vold volumes below */
    tot_encryption_size = crypt_ftr->fs_size;

    if (how == CRYPTO_ENABLE_WIPE) {
        struct fstab_rec* rec = fs_mgr_get_entry_for_mount_point(fstab, DATA_MNT_POINT);
        int fs_type = get_fs_type(rec);
        if (fs_type < 0) {
            SLOGE("cryptfs_enable: unsupported fs type %s\n", rec->fs_type);
            return -1;
        }
        rc = cryptfs_enable_wipe(crypto_blkdev, crypt_ftr->fs_size, fs_type);
    } else if (how == CRYPTO_ENABLE_INPLACE) {
        rc = cryptfs_enable_inplace(crypto_blkdev, real_blkdev,
                                    crypt_ftr->fs_size, &cur_encryption_done,
                                    tot_encryption_size,
                                    previously_encrypted_upto);

        if (rc == ENABLE_INPLACE_ERR_DEV) {
            /* Hack for b/17898962 */
            SLOGE("cryptfs_enable: crypto block dev failure. Must reboot...\n");
            cryptfs_reboot(reboot);
        }

        if (!rc) {
            crypt_ftr->encrypted_upto = cur_encryption_done;
        }

        if (!rc && crypt_ftr->encrypted_upto == crypt_ftr->fs_size) {
            /* The inplace routine never actually sets the progress to 100% due
             * to the round down nature of integer division, so set it here */
            property_set("vold.encrypt_progress", "100");
        }
    } else {
        /* Shouldn't happen */
        SLOGE("cryptfs_enable: internal error, unknown option\n");
        rc = -1;
    }

    return rc;
}

int cryptfs_enable_internal(char *howarg, int crypt_type, char *passwd,
                            int allow_reboot)
{
    int how = 0;
    char crypto_blkdev[MAXPATHLEN], real_blkdev[MAXPATHLEN];
    unsigned long nr_sec;
    unsigned char decrypted_master_key[KEY_LEN_BYTES];
    int rc=-1, fd, i, ret;
    struct crypt_mnt_ftr crypt_ftr;
    struct crypt_persist_data *pdata;
    char encrypted_state[PROPERTY_VALUE_MAX];
    char lockid[32] = { 0 };
    char key_loc[PROPERTY_VALUE_MAX];
    char fuse_sdcard[PROPERTY_VALUE_MAX];
    char *sd_mnt_point;
    int num_vols;
    struct volume_info *vol_list = 0;
    off64_t previously_encrypted_upto = 0;

    if (!strcmp(howarg, "wipe")) {
      how = CRYPTO_ENABLE_WIPE;
    } else if (! strcmp(howarg, "inplace")) {
      how = CRYPTO_ENABLE_INPLACE;
    } else {
      /* Shouldn't happen, as CommandListener vets the args */
      goto error_unencrypted;
    }

    /* See if an encryption was underway and interrupted */
    if (how == CRYPTO_ENABLE_INPLACE
          && get_crypt_ftr_and_key(&crypt_ftr) == 0
          && (crypt_ftr.flags & CRYPT_ENCRYPTION_IN_PROGRESS)) {
        previously_encrypted_upto = crypt_ftr.encrypted_upto;
        crypt_ftr.encrypted_upto = 0;
        crypt_ftr.flags &= ~CRYPT_ENCRYPTION_IN_PROGRESS;

        /* At this point, we are in an inconsistent state. Until we successfully
           complete encryption, a reboot will leave us broken. So mark the
           encryption failed in case that happens.
           On successfully completing encryption, remove this flag */
        crypt_ftr.flags |= CRYPT_INCONSISTENT_STATE;

        put_crypt_ftr_and_key(&crypt_ftr);
    }

    property_get("ro.crypto.state", encrypted_state, "");
    if (!strcmp(encrypted_state, "encrypted") && !previously_encrypted_upto) {
        SLOGE("Device is already running encrypted, aborting");
        goto error_unencrypted;
    }

    // TODO refactor fs_mgr_get_crypt_info to get both in one call
    fs_mgr_get_crypt_info(fstab, key_loc, 0, sizeof(key_loc));
    fs_mgr_get_crypt_info(fstab, 0, real_blkdev, sizeof(real_blkdev));

    /* Get the size of the real block device */
    fd = open(real_blkdev, O_RDONLY);
    if ( (nr_sec = get_blkdev_size(fd)) == 0) {
        SLOGE("Cannot get size of block device %s\n", real_blkdev);
        goto error_unencrypted;
    }
    close(fd);

    /* If doing inplace encryption, make sure the orig fs doesn't include the crypto footer */
    if ((how == CRYPTO_ENABLE_INPLACE) && (!strcmp(key_loc, KEY_IN_FOOTER))) {
        unsigned int fs_size_sec, max_fs_size_sec;
        fs_size_sec = get_fs_size(real_blkdev);
        if (fs_size_sec == 0)
            fs_size_sec = get_f2fs_filesystem_size_sec(real_blkdev);

        max_fs_size_sec = nr_sec - (CRYPT_FOOTER_OFFSET / CRYPT_SECTOR_SIZE);

        if (fs_size_sec > max_fs_size_sec) {
            SLOGE("Orig filesystem overlaps crypto footer region.  Cannot encrypt in place.");
            goto error_unencrypted;
        }
    }

    /* Get a wakelock as this may take a while, and we don't want the
     * device to sleep on us.  We'll grab a partial wakelock, and if the UI
     * wants to keep the screen on, it can grab a full wakelock.
     */
    snprintf(lockid, sizeof(lockid), "enablecrypto%d", (int) getpid());
    acquire_wake_lock(PARTIAL_WAKE_LOCK, lockid);

    /* Get the sdcard mount point */
    sd_mnt_point = getenv("EMULATED_STORAGE_SOURCE");
    if (!sd_mnt_point) {
       sd_mnt_point = getenv("EXTERNAL_STORAGE");
    }
    if (!sd_mnt_point) {
        sd_mnt_point = "/mnt/sdcard";
    }

    /* TODO
     * Currently do not have test devices with multiple encryptable volumes.
     * When we acquire some, re-add support.
     */
    num_vols=vold_getNumDirectVolumes();
    vol_list = malloc(sizeof(struct volume_info) * num_vols);
    vold_getDirectVolumeList(vol_list);

    for (i=0; i<num_vols; i++) {
        if (should_encrypt(&vol_list[i])) {
            SLOGE("Cannot encrypt if there are multiple encryptable volumes"
                  "%s\n", vol_list[i].label);
            goto error_unencrypted;
        }
    }

    /* The init files are setup to stop the class main and late start when
     * vold sets trigger_shutdown_framework.
     */
    property_set("vold.decrypt", "trigger_shutdown_framework");
    SLOGD("Just asked init to shut down class main\n");

    if (vold_unmountAllAsecs()) {
        /* Just report the error.  If any are left mounted,
         * umounting /data below will fail and handle the error.
         */
        SLOGE("Error unmounting internal asecs");
    }

    property_get("ro.crypto.fuse_sdcard", fuse_sdcard, "");
    if (!strcmp(fuse_sdcard, "true")) {
        /* This is a device using the fuse layer to emulate the sdcard semantics
         * on top of the userdata partition.  vold does not manage it, it is managed
         * by the sdcard service.  The sdcard service was killed by the property trigger
         * above, so just unmount it now.  We must do this _AFTER_ killing the framework,
         * unlike the case for vold managed devices above.
         */
        if (wait_and_unmount(sd_mnt_point, false)) {
            goto error_shutting_down;
        }
    }

    /* Now unmount the /data partition. */
    if (wait_and_unmount(DATA_MNT_POINT, false)) {
        if (allow_reboot) {
            goto error_shutting_down;
        } else {
            goto error_unencrypted;
        }
    }

<<<<<<< HEAD
=======
    /* Do extra work for a better UX when doing the long inplace encryption */
    if (how == CRYPTO_ENABLE_INPLACE) {
        /* Now that /data is unmounted, we need to mount a tmpfs
         * /data, set a property saying we're doing inplace encryption,
         * and restart the framework.
         */
        if (fs_mgr_do_tmpfs_mount(DATA_MNT_POINT)) {
            goto error_shutting_down;
        }
        /* Tells the framework that inplace encryption is starting */
        property_set("vold.encrypt_progress", "0");

        /* restart the framework. */
        /* Create necessary paths on /data */
        if (prep_data_fs()) {
            goto error_shutting_down;
        }

        /* Ugh, shutting down the framework is not synchronous, so until it
         * can be fixed, this horrible hack will wait a moment for it all to
         * shut down before proceeding.  Without it, some devices cannot
         * restart the graphics services.
         */
        sleep(2);
    }

>>>>>>> b2362c07
    /* Start the actual work of making an encrypted filesystem */
    /* Initialize a crypt_mnt_ftr for the partition */
    if (previously_encrypted_upto == 0) {
        if (cryptfs_init_crypt_mnt_ftr(&crypt_ftr)) {
            goto error_shutting_down;
        }

        if (!strcmp(key_loc, KEY_IN_FOOTER)) {
            crypt_ftr.fs_size = nr_sec
              - (CRYPT_FOOTER_OFFSET / CRYPT_SECTOR_SIZE);
        } else {
            crypt_ftr.fs_size = nr_sec;
        }
        /* At this point, we are in an inconsistent state. Until we successfully
           complete encryption, a reboot will leave us broken. So mark the
           encryption failed in case that happens.
           On successfully completing encryption, remove this flag */
        crypt_ftr.flags |= CRYPT_INCONSISTENT_STATE;
        crypt_ftr.crypt_type = crypt_type;
#ifndef CONFIG_HW_DISK_ENCRYPTION
        strlcpy((char *)crypt_ftr.crypto_type_name, "aes-cbc-essiv:sha256", MAX_CRYPTO_TYPE_NAME_LEN);
#else
<<<<<<< HEAD
        if (is_hw_fde_enabled()) {
            strlcpy((char *)crypt_ftr.crypto_type_name, "aes-xts", MAX_CRYPTO_TYPE_NAME_LEN);
            wipe_hw_device_encryption_key((char*)crypt_ftr.crypto_type_name);
            if(!set_hw_device_encryption_key(passwd, (char*)crypt_ftr.crypto_type_name))
                goto error_shutting_down;
        } else {
            strlcpy((char *)crypt_ftr.crypto_type_name, "aes-cbc-essiv:sha256", MAX_CRYPTO_TYPE_NAME_LEN);
=======
        strlcpy((char *)crypt_ftr.crypto_type_name, "aes-xts", MAX_CRYPTO_TYPE_NAME_LEN);

        rc = clear_hw_device_encryption_key();
        if (!rc) {
          SLOGE("Error clearing device encryption hardware key. rc = %d", rc);
        }

        rc = set_hw_device_encryption_key(passwd,
                                          (char*) crypt_ftr.crypto_type_name);
        if (!rc) {
          SLOGE("Error initializing device encryption hardware key. rc = %d", rc);
          goto error_shutting_down;
>>>>>>> b2362c07
        }
#endif

        /* Make an encrypted master key */
        if (create_encrypted_random_key(passwd, crypt_ftr.master_key, crypt_ftr.salt, &crypt_ftr)) {
            SLOGE("Cannot create encrypted master key\n");
            goto error_shutting_down;
        }

        /* Write the key to the end of the partition */
        put_crypt_ftr_and_key(&crypt_ftr);

        /* If any persistent data has been remembered, save it.
         * If none, create a valid empty table and save that.
         */
        if (!persist_data) {
           pdata = malloc(CRYPT_PERSIST_DATA_SIZE);
           if (pdata) {
               init_empty_persist_data(pdata, CRYPT_PERSIST_DATA_SIZE);
               persist_data = pdata;
           }
        }
        if (persist_data) {
            save_persistent_data();
        }
    }

<<<<<<< HEAD
    /* Do extra work for a better UX when doing the long inplace encryption */
    if (how == CRYPTO_ENABLE_INPLACE) {
        /* Now that /data is unmounted, we need to mount a tmpfs
         * /data, set a property saying we're doing inplace encryption,
         * and restart the framework.
         */
        if (fs_mgr_do_tmpfs_mount(DATA_MNT_POINT)) {
            goto error_shutting_down;
        }
        /* Tells the framework that inplace encryption is starting */
        property_set("vold.encrypt_progress", "0");

        /* restart the framework. */
        /* Create necessary paths on /data */
        if (prep_data_fs()) {
            goto error_shutting_down;
        }

        /* Ugh, shutting down the framework is not synchronous, so until it
         * can be fixed, this horrible hack will wait a moment for it all to
         * shut down before proceeding.  Without it, some devices cannot
         * restart the graphics services.
         */
        sleep(2);

=======
    if (how == CRYPTO_ENABLE_INPLACE) {
>>>>>>> b2362c07
        /* startup service classes main and late_start */
        property_set("vold.decrypt", "trigger_restart_min_framework");
        SLOGD("Just triggered restart_min_framework\n");

        /* OK, the framework is restarted and will soon be showing a
         * progress bar.  Time to setup an encrypted mapping, and
         * either write a new filesystem, or encrypt in place updating
         * the progress bar as we work.
         */
    }

    decrypt_master_key(passwd, decrypted_master_key, &crypt_ftr, 0, 0);
    create_crypto_blk_dev(&crypt_ftr, decrypted_master_key, real_blkdev, crypto_blkdev,
                          "userdata");

    /* If we are continuing, check checksums match */
    rc = 0;
    if (previously_encrypted_upto) {
        __le8 hash_first_block[SHA256_DIGEST_LENGTH];
        rc = cryptfs_SHA256_fileblock(crypto_blkdev, hash_first_block);

        if (!rc && memcmp(hash_first_block, crypt_ftr.hash_first_block,
                          sizeof(hash_first_block)) != 0) {
            SLOGE("Checksums do not match - trigger wipe");
            rc = -1;
        }
    }

    if (!rc) {
        rc = cryptfs_enable_all_volumes(&crypt_ftr, how,
                                        crypto_blkdev, real_blkdev,
                                        previously_encrypted_upto);
    }

    /* Calculate checksum if we are not finished */
    if (!rc && how == CRYPTO_ENABLE_INPLACE
            && crypt_ftr.encrypted_upto != crypt_ftr.fs_size) {
        rc = cryptfs_SHA256_fileblock(crypto_blkdev,
                                      crypt_ftr.hash_first_block);
        if (rc) {
            SLOGE("Error calculating checksum for continuing encryption");
            rc = -1;
        }
    }

    /* Undo the dm-crypt mapping whether we succeed or not */
    delete_crypto_blk_dev("userdata");

    free(vol_list);

    if (! rc) {
        /* Success */
        crypt_ftr.flags &= ~CRYPT_INCONSISTENT_STATE;

        if (how == CRYPTO_ENABLE_INPLACE
              && crypt_ftr.encrypted_upto != crypt_ftr.fs_size) {
            SLOGD("Encrypted up to sector %lld - will continue after reboot",
                  crypt_ftr.encrypted_upto);
            crypt_ftr.flags |= CRYPT_ENCRYPTION_IN_PROGRESS;
        }

        if (how == CRYPTO_ENABLE_INPLACE)
            crypt_ftr.flags |= CRYPT_FDE_COMPLETED;
        put_crypt_ftr_and_key(&crypt_ftr);

        if (how == CRYPTO_ENABLE_WIPE
              || crypt_ftr.encrypted_upto == crypt_ftr.fs_size) {
          char value[PROPERTY_VALUE_MAX];
          property_get("ro.crypto.state", value, "");
          if (!strcmp(value, "")) {
            /* default encryption - continue first boot sequence */
            property_set("ro.crypto.state", "encrypted");
            release_wake_lock(lockid);
            cryptfs_check_passwd(DEFAULT_PASSWORD);
            cryptfs_restart_internal(1);
            return 0;
          } else {
            sleep(2); /* Give the UI a chance to show 100% progress */
            cryptfs_reboot(reboot);
          }
        } else {
            sleep(2); /* Partially encrypted, ensure writes flushed to ssd */
            cryptfs_reboot(shutdown);
        }
    } else {
        char value[PROPERTY_VALUE_MAX];

        property_get("ro.vold.wipe_on_crypt_fail", value, "0");
        if (!strcmp(value, "1")) {
            /* wipe data if encryption failed */
            SLOGE("encryption failed - rebooting into recovery to wipe data\n");
            mkdir("/cache/recovery", 0700);
            int fd = open("/cache/recovery/command", O_RDWR|O_CREAT|O_TRUNC, 0600);
            if (fd >= 0) {
                write(fd, "--wipe_data\n", strlen("--wipe_data\n") + 1);
                write(fd, "--reason=cryptfs_enable_internal\n", strlen("--reason=cryptfs_enable_internal\n") + 1);
                close(fd);
            } else {
                SLOGE("could not open /cache/recovery/command\n");
            }
            cryptfs_reboot(recovery);
        } else {
            /* set property to trigger dialog */
            property_set("vold.encrypt_progress", "error_partially_encrypted");
            release_wake_lock(lockid);
        }
        return -1;
    }

    /* hrm, the encrypt step claims success, but the reboot failed.
     * This should not happen.
     * Set the property and return.  Hope the framework can deal with it.
     */
    property_set("vold.encrypt_progress", "error_reboot_failed");
    release_wake_lock(lockid);
    return rc;

error_unencrypted:
    free(vol_list);
    property_set("vold.encrypt_progress", "error_not_encrypted");
    if (lockid[0]) {
        release_wake_lock(lockid);
    }
    return -1;

error_shutting_down:
    /* we failed, and have not encrypted anthing, so the users's data is still intact,
     * but the framework is stopped and not restarted to show the error, so it's up to
     * vold to restart the system.
     */
    SLOGE("Error enabling encryption after framework is shutdown, no data changed, restarting system");
    cryptfs_reboot(reboot);

    /* shouldn't get here */
    property_set("vold.encrypt_progress", "error_shutting_down");
    free(vol_list);
    if (lockid[0]) {
        release_wake_lock(lockid);
    }
    return -1;
}

/**
 *  Map /data to dm-req-crypt upon PFE Activation.
 *
 *  The UI framework needs to be shut-down and restart.
 *
 * based on cryptfs_enable() + cryptfs_restart()
 */
int cryptfs_pfe_activate(void)
{
    char crypto_blkdev[MAXPATHLEN];
    char real_blkdev[MAXPATHLEN];
    unsigned long nr_sec;
    unsigned char decrypted_master_key[KEY_LEN_BYTES] = {0}; /* N.A */
    int rc = -1;
    int fd = -1; /* real_blkdev file descriptor */
    struct crypt_mnt_ftr crypt_ftr = {0};
    char encrypted_state[PROPERTY_VALUE_MAX] = {0};
    char pfe_state[PROPERTY_VALUE_MAX] = {0};
    char lockid[32] = { 0};
    char key_loc[PROPERTY_VALUE_MAX] = {0};
    int retry = 5; /* mount retry, /data might be hold by services going down */

    SLOGI("Start PFE mapping upon activation..");

    property_get("vold.pfe", pfe_state, "");
    if (!strcmp(pfe_state, "activated") ) {
        SLOGI("PFE already activated!");
        return 0;
    }

    /* If FDE actiavted, no mapping required, just set a flag in the footer */
    property_get("ro.crypto.state", encrypted_state, "");
    if (strcmp(encrypted_state, "encrypted") == 0) {
        SLOGI("FDE activated , no need to map crypto-device");

        /* get the footer */
        if (get_crypt_ftr_and_key(&crypt_ftr)) {
            SLOGE("Error getting crypt footer");
            return -1;
        }

        /* Set PFE flag */
        crypt_ftr.flags |= CRYPT_PFE_ACTIVATED;

        /* save the flag in the footer */
        if (put_crypt_ftr_and_key(&crypt_ftr)) {
            SLOGE("Error saving crypt footer");
            return -1;
        }

        property_set("vold.pfe", "activated");
        SLOGI("%s: PFE-Enable (after FDE) completed OK", __func__);

        return 0;
    }

    property_set("vold.pfe", ""); /* reset prop */

    fs_mgr_get_crypt_info(fstab, key_loc, 0, sizeof(key_loc));

    fs_mgr_get_crypt_info(fstab, 0, real_blkdev, sizeof(real_blkdev));

    /* Get the size of the real block device */
    fd = open(real_blkdev, O_RDONLY);
    if ( (nr_sec = get_blkdev_size(fd)) == 0) {
        SLOGE("Cannot get size of block device %s", real_blkdev);
        goto get_size_error;
    }
    close(fd);

    /* Get a wakelock as this may take a while, and we don't want the
     * device to sleep on us.  We'll grab a partial wakelock, and if the UI
     * wants to keep the screen on, it can grab a full wakelock.
     */
    snprintf(lockid, sizeof(lockid), "enablecrypto%d", (int) getpid());
    acquire_wake_lock(PARTIAL_WAKE_LOCK, lockid);

    /* Allow caller to get response */
    sleep(1);

    /* The init files are setup to stop the class main and late start when
     * vold sets trigger_shutdown_framework.
     */
    property_set("vold.decrypt", "trigger_shutdown_framework");
    SLOGI("Just asked init to shut down class main");

    if (vold_unmountAllAsecs()) {
        /* Just report the error.  If any are left mounted,
         * umounting /data below will fail and handle the error.
         */
        SLOGE("Error unmounting internal asecs");
    }

    /* Now unmount the /data partition. */
    if (wait_and_unmount(DATA_MNT_POINT, false)) {
        SLOGE("%s: Unmount /data failed", __func__);
        goto unmount_error;
    }

    /* Start the actual work of making an encrypted filesystem */
    /* Initialize a crypt_mnt_ftr for the partition */
    cryptfs_init_crypt_mnt_ftr(&crypt_ftr);

    if (!strcmp(key_loc, KEY_IN_FOOTER)) {
        SLOGI("Use fs_size from footer");
        crypt_ftr.fs_size = nr_sec - (CRYPT_FOOTER_OFFSET / 512);
    } else {
        SLOGI("Use fs_size from get-blk-size");
        crypt_ftr.fs_size = nr_sec;
    }

    strlcpy((char *)crypt_ftr.crypto_type_name, "aes-xts", MAX_CRYPTO_TYPE_NAME_LEN);

    rc = create_crypto_blk_dev(&crypt_ftr, decrypted_master_key,
                               real_blkdev, crypto_blkdev, "userdata");
    if (rc) {
        SLOGE("%s: Create crypto block-device failed !", __func__);
        goto mapping_err;
    }

    sleep(1); // Sleep before mount

    /* If that succeeded, then mount the decrypted filesystem */
    while (retry) {
        rc = fs_mgr_do_mount(fstab, DATA_MNT_POINT, crypto_blkdev, 0);
        if (rc) {
            SLOGE("%s: Mount /data to crypto device FAILED !", __func__);
            if (retry == 0) {
                goto mapping_err;
            }
        } else {
            SLOGI("%s: Mount /data to crypto device OK !", __func__);
            break;
        }
        retry--;
        sleep(3); // Sleep few seconds before retry
    }

    property_set("vold.decrypt", "trigger_load_persist_props");
    /* Create necessary paths on /data */
    if (prep_data_fs()) {
        SLOGE("%s: prep_data_fs() FAILED !", __func__);
        goto mapping_err;
    }

    /* startup service classes main and late_start */
    property_set("vold.decrypt", "trigger_restart_framework");
    SLOGI("Just triggered restart_framework");

    /* Give it a few moments to get started */
    sleep(1);

    release_wake_lock(lockid);

    crypt_ftr.flags |= CRYPT_PFE_ACTIVATED;

    /* Write the footer with flag activated */
    put_crypt_ftr_and_key(&crypt_ftr);

    property_set("vold.pfe", "activated");

    SLOGI("%s: PFE-Enable (no FDE) completed OK", __func__);
    return 0;

error_shutting_down:
mapping_err:
    delete_crypto_blk_dev("userdata");
error_unencrypted:
random_key_error:
unmount_error:
    release_wake_lock(lockid);
get_size_error:
    property_set("vold.pfe", "failed");
    SLOGI("%s: PFE Enable Failed", __func__);

    return -1;
}

/* Clear PFE activated flag. */
int cryptfs_pfe_deactivate(void)
{
    struct crypt_mnt_ftr crypt_ftr;

    SLOGI("Start cryptfs_pfe_deactivate");

    /* get the footer */
    if (get_crypt_ftr_and_key(&crypt_ftr)) {
        SLOGE("Error getting crypt footer");
        return -1;
    }

    /* clear the flag */
    crypt_ftr.flags &= ~CRYPT_PFE_ACTIVATED;

    /* save the footer */
    if (put_crypt_ftr_and_key(&crypt_ftr)) {
        SLOGE("Error saving crypt footer");
        return -1;
    }

    property_set("vold.pfe", "deactivated");

    return 0;
}

/*
 *  Mount /data to dm-req-crypt on BOOT (if activated), same as after FDE.
 *
 *  Note: After FDE is encrypted, the following commands are called on boot:
 *  1. cryptocomplete   -> cryptfs_crypto_complete()
 *  2. checkpw          -> cryptfs_check_passwd()
 *  3. restart          -> cryptfs_restart()
 *
 * see test_mount_encrypted_fs()
 */
int cryptfs_pfe_boot(void)
{
    struct crypt_mnt_ftr crypt_ftr = {0};

    SLOGI("Check if PFE is activated on Boot");

    if (get_crypt_ftr_and_key(&crypt_ftr)) {
        SLOGE("Error getting crypt footer and key");
        goto exit_err;
    }

    if (!(crypt_ftr.flags & CRYPT_PFE_ACTIVATED) ) {
        SLOGE("PFE not activated");
        goto exit_err;
    }

    if (crypt_ftr.flags & CRYPT_FDE_COMPLETED) {
        SLOGI("FDE Completed , let FDE do the crypto mount");
        goto exit_err;
    }

    /* Mount /data , same as on activate command */
    return cryptfs_pfe_activate();

exit_err:
    property_set("vold.pfe", "deactivated");  /* Default */
    return -1;
}

int cryptfs_enable(char *howarg, int type, char *passwd, int allow_reboot)
{
    char* adjusted_passwd = adjust_passwd(passwd);
    if (adjusted_passwd) {
        passwd = adjusted_passwd;
    }

    int rc = cryptfs_enable_internal(howarg, type, passwd, allow_reboot);

    free(adjusted_passwd);
    return rc;
}

int cryptfs_enable_default(char *howarg, int allow_reboot)
{
    return cryptfs_enable_internal(howarg, CRYPT_TYPE_DEFAULT,
                          DEFAULT_PASSWORD, allow_reboot);
}

int cryptfs_changepw(int crypt_type, const char *newpw)
{
    struct crypt_mnt_ftr crypt_ftr;
    unsigned char decrypted_master_key[KEY_LEN_BYTES];

    /* This is only allowed after we've successfully decrypted the master key */
    if (!master_key_saved) {
        SLOGE("Key not saved, aborting");
        return -1;
    }

    if (crypt_type < 0 || crypt_type > CRYPT_TYPE_MAX_TYPE) {
        SLOGE("Invalid crypt_type %d", crypt_type);
        return -1;
    }

    /* get key */
    if (get_crypt_ftr_and_key(&crypt_ftr)) {
        SLOGE("Error getting crypt footer and key");
        return -1;
    }

    crypt_ftr.crypt_type = crypt_type;

    char* adjusted_passwd = adjust_passwd(newpw);
    if (adjusted_passwd) {
        newpw = adjusted_passwd;
    }

    encrypt_master_key(crypt_type == CRYPT_TYPE_DEFAULT ? DEFAULT_PASSWORD
                                                        : newpw,
                       crypt_ftr.salt,
                       saved_master_key,
                       crypt_ftr.master_key,
                       &crypt_ftr);

    /* save the key */
    put_crypt_ftr_and_key(&crypt_ftr);

<<<<<<< HEAD
#ifdef CONFIG_HW_DISK_ENCRYPTION
    if (is_hw_fde_enabled())
        update_hw_device_encryption_key(crypt_type == CRYPT_TYPE_DEFAULT ?
                                    DEFAULT_PASSWORD : newpw,
                                    (char*)crypt_ftr.crypto_type_name);
=======
    free(adjusted_passwd);

#ifdef CONFIG_HW_DISK_ENCRYPTION
    if (!strcmp((char *)crypt_ftr.crypto_type_name, "aes-xts")) {
        if (crypt_type == CRYPT_TYPE_DEFAULT) {
            int rc = update_hw_device_encryption_key(DEFAULT_PASSWORD, (char*) crypt_ftr.crypto_type_name);
            SLOGD("Update hardware encryption key to default for crypt_type: %d. rc = %d", crypt_type, rc);
            if (!rc)
                return -1;
        } else {
            int rc = update_hw_device_encryption_key(newpw, (char*) crypt_ftr.crypto_type_name);
            SLOGD("Update hardware encryption key for crypt_type: %d. rc = %d", crypt_type, rc);
            if (!rc)
                return -1;
        }
    }
>>>>>>> b2362c07
#endif
    return 0;
}

static unsigned int persist_get_max_entries(int encrypted) {
    struct crypt_mnt_ftr crypt_ftr;
    unsigned int dsize;
    unsigned int max_persistent_entries;

    /* If encrypted, use the values from the crypt_ftr, otherwise
     * use the values for the current spec.
     */
    if (encrypted) {
        if (get_crypt_ftr_and_key(&crypt_ftr)) {
            return -1;
        }
        dsize = crypt_ftr.persist_data_size;
    } else {
        dsize = CRYPT_PERSIST_DATA_SIZE;
    }

    max_persistent_entries = (dsize - sizeof(struct crypt_persist_data)) /
        sizeof(struct crypt_persist_entry);

    return max_persistent_entries;
}

static int persist_get_key(const char *fieldname, char *value)
{
    unsigned int i;

    if (persist_data == NULL) {
        return -1;
    }
    for (i = 0; i < persist_data->persist_valid_entries; i++) {
        if (!strncmp(persist_data->persist_entry[i].key, fieldname, PROPERTY_KEY_MAX)) {
            /* We found it! */
            strlcpy(value, persist_data->persist_entry[i].val, PROPERTY_VALUE_MAX);
            return 0;
        }
    }

    return -1;
}

static int persist_set_key(const char *fieldname, const char *value, int encrypted)
{
    unsigned int i;
    unsigned int num;
    unsigned int max_persistent_entries;

    if (persist_data == NULL) {
        return -1;
    }

    max_persistent_entries = persist_get_max_entries(encrypted);

    num = persist_data->persist_valid_entries;

    for (i = 0; i < num; i++) {
        if (!strncmp(persist_data->persist_entry[i].key, fieldname, PROPERTY_KEY_MAX)) {
            /* We found an existing entry, update it! */
            memset(persist_data->persist_entry[i].val, 0, PROPERTY_VALUE_MAX);
            strlcpy(persist_data->persist_entry[i].val, value, PROPERTY_VALUE_MAX);
            return 0;
        }
    }

    /* We didn't find it, add it to the end, if there is room */
    if (persist_data->persist_valid_entries < max_persistent_entries) {
        memset(&persist_data->persist_entry[num], 0, sizeof(struct crypt_persist_entry));
        strlcpy(persist_data->persist_entry[num].key, fieldname, PROPERTY_KEY_MAX);
        strlcpy(persist_data->persist_entry[num].val, value, PROPERTY_VALUE_MAX);
        persist_data->persist_valid_entries++;
        return 0;
    }

    return -1;
}

/**
 * Test if key is part of the multi-entry (field, index) sequence. Return non-zero if key is in the
 * sequence and its index is greater than or equal to index. Return 0 otherwise.
 */
static int match_multi_entry(const char *key, const char *field, unsigned index) {
    unsigned int i;
    unsigned int field_len;
    unsigned int key_index;
    field_len = strlen(field);

    if (index == 0) {
        // The first key in a multi-entry field is just the filedname itself.
        if (!strcmp(key, field)) {
            return 1;
        }
    }
    // Match key against "%s_%d" % (field, index)
    if (strlen(key) < field_len + 1 + 1) {
        // Need at least a '_' and a digit.
        return 0;
    }
    if (strncmp(key, field, field_len)) {
        // If the key does not begin with field, it's not a match.
        return 0;
    }
    if (1 != sscanf(&key[field_len],"_%d", &key_index)) {
        return 0;
    }
    return key_index >= index;
}

/*
 * Delete entry/entries from persist_data. If the entries are part of a multi-segment field, all
 * remaining entries starting from index will be deleted.
 * returns PERSIST_DEL_KEY_OK if deletion succeeds,
 * PERSIST_DEL_KEY_ERROR_NO_FIELD if the field does not exist,
 * and PERSIST_DEL_KEY_ERROR_OTHER if error occurs.
 *
 */
static int persist_del_keys(const char *fieldname, unsigned index)
{
    unsigned int i;
    unsigned int j;
    unsigned int num;

    if (persist_data == NULL) {
        return PERSIST_DEL_KEY_ERROR_OTHER;
    }

    num = persist_data->persist_valid_entries;

    j = 0; // points to the end of non-deleted entries.
    // Filter out to-be-deleted entries in place.
    for (i = 0; i < num; i++) {
        if (!match_multi_entry(persist_data->persist_entry[i].key, fieldname, index)) {
            persist_data->persist_entry[j] = persist_data->persist_entry[i];
            j++;
        }
    }

    if (j < num) {
        persist_data->persist_valid_entries = j;
        // Zeroise the remaining entries
        memset(&persist_data->persist_entry[j], 0, (num - j) * sizeof(struct crypt_persist_entry));
        return PERSIST_DEL_KEY_OK;
    } else {
        // Did not find an entry matching the given fieldname
        return PERSIST_DEL_KEY_ERROR_NO_FIELD;
    }
}

static int persist_count_keys(const char *fieldname)
{
    unsigned int i;
    unsigned int count;

    if (persist_data == NULL) {
        return -1;
    }

    count = 0;
    for (i = 0; i < persist_data->persist_valid_entries; i++) {
        if (match_multi_entry(persist_data->persist_entry[i].key, fieldname, 0)) {
            count++;
        }
    }

    return count;
}

/* Return the value of the specified field. */
int cryptfs_getfield(const char *fieldname, char *value, int len)
{
    char temp_value[PROPERTY_VALUE_MAX];
    char real_blkdev[MAXPATHLEN];
    /* CRYPTO_GETFIELD_OK is success,
     * CRYPTO_GETFIELD_ERROR_NO_FIELD is value not set,
     * CRYPTO_GETFIELD_ERROR_BUF_TOO_SMALL is buffer (as given by len) too small,
     * CRYPTO_GETFIELD_ERROR_OTHER is any other error
     */
    int rc = CRYPTO_GETFIELD_ERROR_OTHER;
    int i;
    char temp_field[PROPERTY_KEY_MAX];

    if (persist_data == NULL) {
        load_persistent_data();
        if (persist_data == NULL) {
            SLOGE("Getfield error, cannot load persistent data");
            goto out;
        }
    }

    // Read value from persistent entries. If the original value is split into multiple entries,
    // stitch them back together.
    if (!persist_get_key(fieldname, temp_value)) {
        // We found it, copy it to the caller's buffer and keep going until all entries are read.
        if (strlcpy(value, temp_value, len) >= (unsigned) len) {
            // value too small
            rc = CRYPTO_GETFIELD_ERROR_BUF_TOO_SMALL;
            goto out;
        }
        rc = CRYPTO_GETFIELD_OK;

        for (i = 1; /* break explicitly */; i++) {
            if (snprintf(temp_field, sizeof(temp_field), "%s_%d", fieldname, i) >=
                    (int) sizeof(temp_field)) {
                // If the fieldname is very long, we stop as soon as it begins to overflow the
                // maximum field length. At this point we have in fact fully read out the original
                // value because cryptfs_setfield would not allow fields with longer names to be
                // written in the first place.
                break;
            }
            if (!persist_get_key(temp_field, temp_value)) {
                  if (strlcat(value, temp_value, len) >= (unsigned)len) {
                      // value too small.
                      rc = CRYPTO_GETFIELD_ERROR_BUF_TOO_SMALL;
                      goto out;
                  }
            } else {
                // Exhaust all entries.
                break;
            }
        }
    } else {
        /* Sadness, it's not there.  Return the error */
        rc = CRYPTO_GETFIELD_ERROR_NO_FIELD;
    }

out:
    return rc;
}

/* Set the value of the specified field. */
int cryptfs_setfield(const char *fieldname, const char *value)
{
    struct crypt_persist_data stored_pdata;
    struct crypt_persist_data *pdata_p;
    struct crypt_mnt_ftr crypt_ftr;
    char encrypted_state[PROPERTY_VALUE_MAX];
    /* 0 is success, negative values are error */
    int rc = CRYPTO_SETFIELD_ERROR_OTHER;
    int encrypted = 0;
    unsigned int field_id;
    char temp_field[PROPERTY_KEY_MAX];
    unsigned int num_entries;
    unsigned int max_keylen;

    if (persist_data == NULL) {
        load_persistent_data();
        if (persist_data == NULL) {
            SLOGE("Setfield error, cannot load persistent data");
            goto out;
        }
    }

    property_get("ro.crypto.state", encrypted_state, "");
    if (!strcmp(encrypted_state, "encrypted") ) {
        encrypted = 1;
    }

    // Compute the number of entries required to store value, each entry can store up to
    // (PROPERTY_VALUE_MAX - 1) chars
    if (strlen(value) == 0) {
        // Empty value also needs one entry to store.
        num_entries = 1;
    } else {
        num_entries = (strlen(value) + (PROPERTY_VALUE_MAX - 1) - 1) / (PROPERTY_VALUE_MAX - 1);
    }

    max_keylen = strlen(fieldname);
    if (num_entries > 1) {
        // Need an extra "_%d" suffix.
        max_keylen += 1 + log10(num_entries);
    }
    if (max_keylen > PROPERTY_KEY_MAX - 1) {
        rc = CRYPTO_SETFIELD_ERROR_FIELD_TOO_LONG;
        goto out;
    }

    // Make sure we have enough space to write the new value
    if (persist_data->persist_valid_entries + num_entries - persist_count_keys(fieldname) >
        persist_get_max_entries(encrypted)) {
        rc = CRYPTO_SETFIELD_ERROR_VALUE_TOO_LONG;
        goto out;
    }

    // Now that we know persist_data has enough space for value, let's delete the old field first
    // to make up space.
    persist_del_keys(fieldname, 0);

    if (persist_set_key(fieldname, value, encrypted)) {
        // fail to set key, should not happen as we have already checked the available space
        SLOGE("persist_set_key() error during setfield()");
        goto out;
    }

    for (field_id = 1; field_id < num_entries; field_id++) {
        snprintf(temp_field, sizeof(temp_field), "%s_%d", fieldname, field_id);

        if (persist_set_key(temp_field, value + field_id * (PROPERTY_VALUE_MAX - 1), encrypted)) {
            // fail to set key, should not happen as we have already checked the available space.
            SLOGE("persist_set_key() error during setfield()");
            goto out;
        }
    }

    /* If we are running encrypted, save the persistent data now */
    if (encrypted) {
        if (save_persistent_data()) {
            SLOGE("Setfield error, cannot save persistent data");
            goto out;
        }
    }

    rc = CRYPTO_SETFIELD_OK;

out:
    return rc;
}

/* Checks userdata. Attempt to mount the volume if default-
 * encrypted.
 * On success trigger next init phase and return 0.
 * Currently do not handle failure - see TODO below.
 */
int cryptfs_mount_default_encrypted(void)
{
    char decrypt_state[PROPERTY_VALUE_MAX];
    property_get("vold.decrypt", decrypt_state, "0");
    if (!strcmp(decrypt_state, "0")) {
        SLOGE("Not encrypted - should not call here");
    } else {
        int crypt_type = cryptfs_get_password_type();
        if (crypt_type < 0 || crypt_type > CRYPT_TYPE_MAX_TYPE) {
            SLOGE("Bad crypt type - error");
        } else if (crypt_type != CRYPT_TYPE_DEFAULT) {
            SLOGD("Password is not default - "
                  "starting min framework to prompt");
            property_set("vold.decrypt", "trigger_restart_min_framework");
            return 0;
        } else if (cryptfs_check_passwd(DEFAULT_PASSWORD) == 0) {
            SLOGD("Password is default - restarting filesystem");
            cryptfs_restart_internal(0);
            return 0;
        } else {
            SLOGE("Encrypted, default crypt type but can't decrypt");
        }
    }

    /** Corrupt. Allow us to boot into framework, which will detect bad
        crypto when it calls do_crypto_complete, then do a factory reset
     */
    property_set("vold.decrypt", "trigger_restart_min_framework");
    return 0;
}

/* Returns type of the password, default, pattern, pin or password.
 */
int cryptfs_get_password_type(void)
{
    struct crypt_mnt_ftr crypt_ftr;

    if (get_crypt_ftr_and_key(&crypt_ftr)) {
        SLOGE("Error getting crypt footer and key\n");
        return -1;
    }

    if (crypt_ftr.flags & CRYPT_INCONSISTENT_STATE) {
        return -1;
    }

    return crypt_ftr.crypt_type;
}

char* cryptfs_get_password()
{
    struct timespec now;
    clock_gettime(CLOCK_BOOTTIME, &now);
    if (now.tv_sec < password_expiry_time) {
        return password;
    } else {
        cryptfs_clear_password();
        return 0;
    }
}

void cryptfs_clear_password()
{
    if (password) {
        size_t len = strlen(password);
        memset(password, 0, len);
        free(password);
        password = 0;
        password_expiry_time = 0;
    }
}<|MERGE_RESOLUTION|>--- conflicted
+++ resolved
@@ -997,7 +997,6 @@
   tgt->sector_start = 0;
   tgt->length = crypt_ftr->fs_size;
 #ifdef CONFIG_HW_DISK_ENCRYPTION
-<<<<<<< HEAD
   if(is_hw_disk_encryption((char*)crypt_ftr->crypto_type_name) &&
 						is_hw_fde_enabled())
     strlcpy(tgt->target_type, "req-crypt",DM_MAX_TYPE_NAME);
@@ -1005,16 +1004,6 @@
     strlcpy(tgt->target_type, "crypt", DM_MAX_TYPE_NAME);
 #else
   strcpy(tgt->target_type, "crypt");
-=======
-  if (!strcmp((char *)crypt_ftr->crypto_type_name, "aes-xts")) {
-    strlcpy(tgt->target_type, "req-crypt", DM_MAX_TYPE_NAME);
-  }
-  else {
-    strlcpy(tgt->target_type, "crypt", DM_MAX_TYPE_NAME);
-  }
-#else
-  strlcpy(tgt->target_type, "crypt", DM_MAX_TYPE_NAME);
->>>>>>> b2362c07
 #endif
 
   crypt_params = buffer + sizeof(struct dm_ioctl) + sizeof(struct dm_target_spec);
@@ -1067,15 +1056,7 @@
     v = (struct dm_target_versions *) &buffer[sizeof(struct dm_ioctl)];
     while (v->next) {
 #ifdef CONFIG_HW_DISK_ENCRYPTION
-<<<<<<< HEAD
-        if (is_hw_fde_enabled())
-            flag = (!strcmp(v->name, "crypt") || !strcmp(v->name, "req-crypt"));
-        else
-            flag = (!strcmp(v->name, "crypt"));
-        if (flag) {
-=======
         if (! strcmp(v->name, "crypt") || ! strcmp(v->name, "req-crypt")) {
->>>>>>> b2362c07
 #else
         if (! strcmp(v->name, "crypt")) {
 #endif
@@ -1818,17 +1799,10 @@
   fs_mgr_get_crypt_info(fstab, 0, real_blkdev, sizeof(real_blkdev));
 
 #ifdef CONFIG_HW_DISK_ENCRYPTION
-<<<<<<< HEAD
   if (is_hw_fde_enabled()) {
     if(is_hw_disk_encryption((char*) crypt_ftr->crypto_type_name))
       if (!set_hw_device_encryption_key(passwd, (char*) crypt_ftr->crypto_type_name))
         rc = -1;
-=======
-  if (!strcmp((char *)crypt_ftr->crypto_type_name, "aes-xts")) {
-    if(!set_hw_device_encryption_key(passwd, (char*) crypt_ftr->crypto_type_name)) {
-      SLOGE("Hardware encryption key does not match");
-    }
->>>>>>> b2362c07
   }
 #endif
 
@@ -3155,35 +3129,6 @@
         }
     }
 
-<<<<<<< HEAD
-=======
-    /* Do extra work for a better UX when doing the long inplace encryption */
-    if (how == CRYPTO_ENABLE_INPLACE) {
-        /* Now that /data is unmounted, we need to mount a tmpfs
-         * /data, set a property saying we're doing inplace encryption,
-         * and restart the framework.
-         */
-        if (fs_mgr_do_tmpfs_mount(DATA_MNT_POINT)) {
-            goto error_shutting_down;
-        }
-        /* Tells the framework that inplace encryption is starting */
-        property_set("vold.encrypt_progress", "0");
-
-        /* restart the framework. */
-        /* Create necessary paths on /data */
-        if (prep_data_fs()) {
-            goto error_shutting_down;
-        }
-
-        /* Ugh, shutting down the framework is not synchronous, so until it
-         * can be fixed, this horrible hack will wait a moment for it all to
-         * shut down before proceeding.  Without it, some devices cannot
-         * restart the graphics services.
-         */
-        sleep(2);
-    }
-
->>>>>>> b2362c07
     /* Start the actual work of making an encrypted filesystem */
     /* Initialize a crypt_mnt_ftr for the partition */
     if (previously_encrypted_upto == 0) {
@@ -3206,28 +3151,13 @@
 #ifndef CONFIG_HW_DISK_ENCRYPTION
         strlcpy((char *)crypt_ftr.crypto_type_name, "aes-cbc-essiv:sha256", MAX_CRYPTO_TYPE_NAME_LEN);
 #else
-<<<<<<< HEAD
-        if (is_hw_fde_enabled()) {
-            strlcpy((char *)crypt_ftr.crypto_type_name, "aes-xts", MAX_CRYPTO_TYPE_NAME_LEN);
-            wipe_hw_device_encryption_key((char*)crypt_ftr.crypto_type_name);
-            if(!set_hw_device_encryption_key(passwd, (char*)crypt_ftr.crypto_type_name))
-                goto error_shutting_down;
-        } else {
-            strlcpy((char *)crypt_ftr.crypto_type_name, "aes-cbc-essiv:sha256", MAX_CRYPTO_TYPE_NAME_LEN);
-=======
         strlcpy((char *)crypt_ftr.crypto_type_name, "aes-xts", MAX_CRYPTO_TYPE_NAME_LEN);
-
-        rc = clear_hw_device_encryption_key();
-        if (!rc) {
-          SLOGE("Error clearing device encryption hardware key. rc = %d", rc);
-        }
 
         rc = set_hw_device_encryption_key(passwd,
                                           (char*) crypt_ftr.crypto_type_name);
         if (!rc) {
           SLOGE("Error initializing device encryption hardware key. rc = %d", rc);
           goto error_shutting_down;
->>>>>>> b2362c07
         }
 #endif
 
@@ -3255,7 +3185,6 @@
         }
     }
 
-<<<<<<< HEAD
     /* Do extra work for a better UX when doing the long inplace encryption */
     if (how == CRYPTO_ENABLE_INPLACE) {
         /* Now that /data is unmounted, we need to mount a tmpfs
@@ -3281,9 +3210,6 @@
          */
         sleep(2);
 
-=======
-    if (how == CRYPTO_ENABLE_INPLACE) {
->>>>>>> b2362c07
         /* startup service classes main and late_start */
         property_set("vold.decrypt", "trigger_restart_min_framework");
         SLOGD("Just triggered restart_min_framework\n");
@@ -3728,30 +3654,11 @@
     /* save the key */
     put_crypt_ftr_and_key(&crypt_ftr);
 
-<<<<<<< HEAD
 #ifdef CONFIG_HW_DISK_ENCRYPTION
     if (is_hw_fde_enabled())
         update_hw_device_encryption_key(crypt_type == CRYPT_TYPE_DEFAULT ?
                                     DEFAULT_PASSWORD : newpw,
                                     (char*)crypt_ftr.crypto_type_name);
-=======
-    free(adjusted_passwd);
-
-#ifdef CONFIG_HW_DISK_ENCRYPTION
-    if (!strcmp((char *)crypt_ftr.crypto_type_name, "aes-xts")) {
-        if (crypt_type == CRYPT_TYPE_DEFAULT) {
-            int rc = update_hw_device_encryption_key(DEFAULT_PASSWORD, (char*) crypt_ftr.crypto_type_name);
-            SLOGD("Update hardware encryption key to default for crypt_type: %d. rc = %d", crypt_type, rc);
-            if (!rc)
-                return -1;
-        } else {
-            int rc = update_hw_device_encryption_key(newpw, (char*) crypt_ftr.crypto_type_name);
-            SLOGD("Update hardware encryption key for crypt_type: %d. rc = %d", crypt_type, rc);
-            if (!rc)
-                return -1;
-        }
-    }
->>>>>>> b2362c07
 #endif
     return 0;
 }
