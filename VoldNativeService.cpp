--- conflicted
+++ resolved
@@ -770,12 +770,8 @@
 }
 
 binder::Status VoldNativeService::clearUserKeyAuth(int32_t userId, int32_t userSerial,
-<<<<<<< HEAD
-        const std::string& token, const std::string& secret) {
-=======
                                                    const std::string& token,
                                                    const std::string& secret) {
->>>>>>> 1fe56ec9
     ENFORCE_SYSTEM_OR_ROOT;
     ACQUIRE_CRYPT_LOCK;
 
