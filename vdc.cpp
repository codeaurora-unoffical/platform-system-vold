/*
 * Copyright (C) 2008 The Android Open Source Project
 *
 * Licensed under the Apache License, Version 2.0 (the "License");
 * you may not use this file except in compliance with the License.
 * You may obtain a copy of the License at
 *
 *      http://www.apache.org/licenses/LICENSE-2.0
 *
 * Unless required by applicable law or agreed to in writing, software
 * distributed under the License is distributed on an "AS IS" BASIS,
 * WITHOUT WARRANTIES OR CONDITIONS OF ANY KIND, either express or implied.
 * See the License for the specific language governing permissions and
 * limitations under the License.
 */

#include <errno.h>
#include <fcntl.h>
#include <poll.h>
#include <signal.h>
#include <stdio.h>
#include <stdlib.h>
#include <string.h>
#include <unistd.h>

#include <sys/select.h>
#include <sys/time.h>
#include <sys/types.h>
#include <sys/un.h>

#include "android/os/IVold.h"

#include <android-base/logging.h>
#include <android-base/parseint.h>
#include <android-base/strings.h>
#include <android-base/stringprintf.h>
#include <binder/IServiceManager.h>
#include <binder/Status.h>

#include <private/android_filesystem_config.h>

static void usage(char* progname);

static android::sp<android::IBinder> getServiceAggressive() {
    android::sp<android::IBinder> res;
    auto sm = android::defaultServiceManager();
    auto name = android::String16("vold");
    for (int i = 0; i < 5000; i++) {
        res = sm->checkService(name);
        if (res) {
            LOG(VERBOSE) << "Waited " << (i * 10) << "ms for vold";
            break;
        }
        usleep(10000);  // 10ms
    }
    return res;
}

static void checkStatus(std::vector<std::string>& cmd, android::binder::Status status) {
    if (status.isOk()) return;
    std::string command = ::android::base::Join(cmd, " ");
    LOG(ERROR) << "Command: " << command << " Failed: " << status.toString8().string();
    exit(ENOTTY);
}

int main(int argc, char** argv) {
    setenv("ANDROID_LOG_TAGS", "*:v", 1);
    if (getppid() == 1) {
        // If init is calling us then it's during boot and we should log to kmsg
        android::base::InitLogging(argv, &android::base::KernelLogger);
    } else {
        android::base::InitLogging(argv, &android::base::StderrLogger);
    }
    std::vector<std::string> args(argv + 1, argv + argc);

    if (args.size() > 0 && args[0] == "--wait") {
        // Just ignore the --wait flag
        args.erase(args.begin());
    }

    if (args.size() < 2) {
        usage(argv[0]);
        exit(5);
    }
    android::sp<android::IBinder> binder = getServiceAggressive();
    if (!binder) {
        LOG(ERROR) << "Failed to obtain vold Binder";
        exit(EINVAL);
    }
    auto vold = android::interface_cast<android::os::IVold>(binder);

    if (args[0] == "cryptfs" && args[1] == "enablefilecrypto") {
        checkStatus(args, vold->fbeEnable());
    } else if (args[0] == "cryptfs" && args[1] == "init_user0") {
        checkStatus(args, vold->initUser0());
    } else if (args[0] == "cryptfs" && args[1] == "enablecrypto") {
        int passwordType = android::os::IVold::PASSWORD_TYPE_DEFAULT;
        int encryptionFlags = android::os::IVold::ENCRYPTION_FLAG_NO_UI;
        checkStatus(args, vold->fdeEnable(passwordType, "", encryptionFlags));
    } else if (args[0] == "cryptfs" && args[1] == "mountdefaultencrypted") {
        checkStatus(args, vold->mountDefaultEncrypted());
    } else if (args[0] == "volume" && args[1] == "shutdown") {
        checkStatus(args, vold->shutdown());
    } else if (args[0] == "cryptfs" && args[1] == "checkEncryption" && args.size() == 3) {
<<<<<<< HEAD
        checkStatus(vold->checkEncryption(args[2]));
    } else if (args[0] == "cryptfs" && args[1] == "mountFstab" && args.size() == 4) {
        checkStatus(vold->mountFstab(args[2], args[3]));
    } else if (args[0] == "cryptfs" && args[1] == "encryptFstab" && args.size() == 4) {
        checkStatus(vold->encryptFstab(args[2], args[3]));
=======
        checkStatus(args, vold->checkEncryption(args[2]));
    } else if (args[0] == "cryptfs" && args[1] == "mountFstab" && args.size() == 3) {
        checkStatus(args, vold->mountFstab(args[2]));
    } else if (args[0] == "cryptfs" && args[1] == "encryptFstab" && args.size() == 3) {
        checkStatus(args, vold->encryptFstab(args[2]));
>>>>>>> 589932c3
    } else if (args[0] == "checkpoint" && args[1] == "supportsCheckpoint" && args.size() == 2) {
        bool supported = false;
        checkStatus(args, vold->supportsCheckpoint(&supported));
        return supported ? 1 : 0;
    } else if (args[0] == "checkpoint" && args[1] == "supportsBlockCheckpoint" && args.size() == 2) {
        bool supported = false;
        checkStatus(args, vold->supportsBlockCheckpoint(&supported));
        return supported ? 1 : 0;
    } else if (args[0] == "checkpoint" && args[1] == "supportsFileCheckpoint" && args.size() == 2) {
        bool supported = false;
        checkStatus(args, vold->supportsFileCheckpoint(&supported));
        return supported ? 1 : 0;
    } else if (args[0] == "checkpoint" && args[1] == "startCheckpoint" && args.size() == 3) {
        int retry;
        if (!android::base::ParseInt(args[2], &retry)) exit(EINVAL);
        checkStatus(args, vold->startCheckpoint(retry));
    } else if (args[0] == "checkpoint" && args[1] == "needsCheckpoint" && args.size() == 2) {
        bool enabled = false;
        checkStatus(args, vold->needsCheckpoint(&enabled));
        return enabled ? 1 : 0;
    } else if (args[0] == "checkpoint" && args[1] == "needsRollback" && args.size() == 2) {
        bool enabled = false;
        checkStatus(args, vold->needsRollback(&enabled));
        return enabled ? 1 : 0;
    } else if (args[0] == "checkpoint" && args[1] == "commitChanges" && args.size() == 2) {
        checkStatus(args, vold->commitChanges());
    } else if (args[0] == "checkpoint" && args[1] == "prepareCheckpoint" && args.size() == 2) {
        checkStatus(args, vold->prepareCheckpoint());
    } else if (args[0] == "checkpoint" && args[1] == "restoreCheckpoint" && args.size() == 3) {
        checkStatus(args, vold->restoreCheckpoint(args[2]));
    } else if (args[0] == "checkpoint" && args[1] == "restoreCheckpointPart" && args.size() == 4) {
        int count;
        if (!android::base::ParseInt(args[3], &count)) exit(EINVAL);
        checkStatus(args, vold->restoreCheckpointPart(args[2], count));
    } else if (args[0] == "checkpoint" && args[1] == "markBootAttempt" && args.size() == 2) {
        checkStatus(args, vold->markBootAttempt());
    } else if (args[0] == "checkpoint" && args[1] == "abortChanges" && args.size() == 4) {
        int retry;
        if (!android::base::ParseInt(args[2], &retry)) exit(EINVAL);
        checkStatus(args, vold->abortChanges(args[2], retry != 0));
    } else {
        LOG(ERROR) << "Raw commands are no longer supported";
        exit(EINVAL);
    }
    return 0;
}

static void usage(char* progname) {
    LOG(INFO) << "Usage: " << progname << " [--wait] <system> <subcommand> [args...]";
}<|MERGE_RESOLUTION|>--- conflicted
+++ resolved
@@ -102,19 +102,11 @@
     } else if (args[0] == "volume" && args[1] == "shutdown") {
         checkStatus(args, vold->shutdown());
     } else if (args[0] == "cryptfs" && args[1] == "checkEncryption" && args.size() == 3) {
-<<<<<<< HEAD
-        checkStatus(vold->checkEncryption(args[2]));
+        checkStatus(args, vold->checkEncryption(args[2]));
     } else if (args[0] == "cryptfs" && args[1] == "mountFstab" && args.size() == 4) {
-        checkStatus(vold->mountFstab(args[2], args[3]));
+        checkStatus(args, vold->mountFstab(args[2], args[3]));
     } else if (args[0] == "cryptfs" && args[1] == "encryptFstab" && args.size() == 4) {
-        checkStatus(vold->encryptFstab(args[2], args[3]));
-=======
-        checkStatus(args, vold->checkEncryption(args[2]));
-    } else if (args[0] == "cryptfs" && args[1] == "mountFstab" && args.size() == 3) {
-        checkStatus(args, vold->mountFstab(args[2]));
-    } else if (args[0] == "cryptfs" && args[1] == "encryptFstab" && args.size() == 3) {
-        checkStatus(args, vold->encryptFstab(args[2]));
->>>>>>> 589932c3
+        checkStatus(args, vold->encryptFstab(args[2], args[3]));
     } else if (args[0] == "checkpoint" && args[1] == "supportsCheckpoint" && args.size() == 2) {
         bool supported = false;
         checkStatus(args, vold->supportsCheckpoint(&supported));
