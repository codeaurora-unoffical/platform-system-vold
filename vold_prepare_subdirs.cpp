--- conflicted
+++ resolved
@@ -155,10 +155,7 @@
             if (!prepare_dir(sehandle, 0700, 0, 0, misc_de_path + "/storaged")) return false;
             if (!prepare_dir(sehandle, 0700, 0, 0, misc_de_path + "/rollback")) return false;
             // TODO: Return false if this returns false once sure this should succeed.
-<<<<<<< HEAD
-=======
             prepare_dir(sehandle, 0700, 0, 0, misc_de_path + "/apexrollback");
->>>>>>> 3e1c0478
             prepare_apex_subdirs(sehandle, misc_de_path);
 
             auto vendor_de_path = android::vold::BuildDataVendorDePath(user_id);
@@ -176,10 +173,7 @@
             if (!prepare_dir(sehandle, 0700, 0, 0, misc_ce_path + "/storaged")) return false;
             if (!prepare_dir(sehandle, 0700, 0, 0, misc_ce_path + "/rollback")) return false;
             // TODO: Return false if this returns false once sure this should succeed.
-<<<<<<< HEAD
-=======
             prepare_dir(sehandle, 0700, 0, 0, misc_ce_path + "/apexrollback");
->>>>>>> 3e1c0478
             prepare_apex_subdirs(sehandle, misc_ce_path);
 
             auto system_ce_path = android::vold::BuildDataSystemCePath(user_id);
