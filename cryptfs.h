/*
 * Copyright (C) 2010 The Android Open Source Project
 *
 * Licensed under the Apache License, Version 2.0 (the "License");
 * you may not use this file except in compliance with the License.
 * You may obtain a copy of the License at
 *
 *      http://www.apache.org/licenses/LICENSE-2.0
 *
 * Unless required by applicable law or agreed to in writing, software
 * distributed under the License is distributed on an "AS IS" BASIS,
 * WITHOUT WARRANTIES OR CONDITIONS OF ANY KIND, either express or implied.
 * See the License for the specific language governing permissions and
 * limitations under the License.
 */

/* This structure starts 16,384 bytes before the end of a hardware
 * partition that is encrypted, or in a separate partition.  It's location
 * is specified by a property set in init.<device>.rc.
 * The structure allocates 48 bytes for a key, but the real key size is
 * specified in the struct.  Currently, the code is hardcoded to use 128
 * bit keys.
 * The fields after salt are only valid in rev 1.1 and later stuctures.
 * Obviously, the filesystem does not include the last 16 kbytes
 * of the partition if the crypt_mnt_ftr lives at the end of the
 * partition.
 */

#include <cutils/properties.h>

/* The current cryptfs version */
#define CURRENT_MAJOR_VERSION 1
#define CURRENT_MINOR_VERSION 3

#define CRYPT_FOOTER_OFFSET 0x4000
#define CRYPT_FOOTER_TO_PERSIST_OFFSET 0x1000
#define CRYPT_PERSIST_DATA_SIZE 0x1000

#define MAX_CRYPTO_TYPE_NAME_LEN 64

#define MAX_KEY_LEN 48
#define SALT_LEN 16
#define SCRYPT_LEN 32

/* definitions of flags in the structure below */
#define CRYPT_MNT_KEY_UNENCRYPTED 0x1 /* The key for the partition is not encrypted. */
#define CRYPT_ENCRYPTION_IN_PROGRESS 0x2 /* Encryption partially completed,
                                            encrypted_upto valid*/
#define CRYPT_INCONSISTENT_STATE 0x4 /* Set when starting encryption, clear when
                                        exit cleanly, either through success or
                                        correctly marked partial encryption */
#define CRYPT_DATA_CORRUPT 0x8 /* Set when encryption is fine, but the
                                  underlying volume is corrupt */

/* Allowed values for type in the structure below */
#define CRYPT_TYPE_PASSWORD 0 /* master_key is encrypted with a password
                               * Must be zero to be compatible with pre-L
                               * devices where type is always password.*/
#define CRYPT_TYPE_DEFAULT  1 /* master_key is encrypted with default
                               * password */
#define CRYPT_TYPE_PATTERN  2 /* master_key is encrypted with a pattern */
#define CRYPT_TYPE_PIN      3 /* master_key is encrypted with a pin */
#define CRYPT_TYPE_MAX_TYPE 3 /* type cannot be larger than this value */

#define CRYPT_MNT_MAGIC 0xD0B5B1C4
#define PERSIST_DATA_MAGIC 0xE950CD44

#define SCRYPT_PROP "ro.crypto.scrypt_params"
#define SCRYPT_DEFAULTS { 15, 3, 1 }

/* Key Derivation Function algorithms */
#define KDF_PBKDF2 1
#define KDF_SCRYPT 2
/* Algorithms 3 & 4 deprecated before shipping outside of google, so removed */
#define KDF_SCRYPT_KEYMASTER 5

/* Maximum allowed keymaster blob size. */
#define KEYMASTER_BLOB_SIZE 2048

/* __le32 and __le16 defined in system/extras/ext4_utils/ext4_utils.h */
#define __le8  unsigned char

#if !defined(SHA256_DIGEST_LENGTH)
#define SHA256_DIGEST_LENGTH 32
#endif

struct crypt_mnt_ftr {
  __le32 magic;         /* See above */
  __le16 major_version;
  __le16 minor_version;
  __le32 ftr_size;      /* in bytes, not including key following */
  __le32 flags;         /* See above */
  __le32 keysize;       /* in bytes */
  __le32 crypt_type;    /* how master_key is encrypted. Must be a
                         * CRYPT_TYPE_XXX value */
  __le64 fs_size;	/* Size of the encrypted fs, in 512 byte sectors */
  __le32 failed_decrypt_count; /* count of # of failed attempts to decrypt and
                                  mount, set to 0 on successful mount */
  unsigned char crypto_type_name[MAX_CRYPTO_TYPE_NAME_LEN]; /* The type of encryption
                                                               needed to decrypt this
                                                               partition, null terminated */
  __le32 spare2;        /* ignored */
  unsigned char master_key[MAX_KEY_LEN]; /* The encrypted key for decrypting the filesystem */
  unsigned char salt[SALT_LEN];   /* The salt used for this encryption */
  __le64 persist_data_offset[2];  /* Absolute offset to both copies of crypt_persist_data
                                   * on device with that info, either the footer of the
                                   * real_blkdevice or the metadata partition. */

  __le32 persist_data_size;       /* The number of bytes allocated to each copy of the
                                   * persistent data table*/

  __le8  kdf_type; /* The key derivation function used. */

  /* scrypt parameters. See www.tarsnap.com/scrypt/scrypt.pdf */
  __le8  N_factor; /* (1 << N) */
  __le8  r_factor; /* (1 << r) */
  __le8  p_factor; /* (1 << p) */
  __le64 encrypted_upto; /* If we are in state CRYPT_ENCRYPTION_IN_PROGRESS and
                            we have to stop (e.g. power low) this is the last
                            encrypted 512 byte sector.*/
  __le8  hash_first_block[SHA256_DIGEST_LENGTH]; /* When CRYPT_ENCRYPTION_IN_PROGRESS
                                                    set, hash of first block, used
                                                    to validate before continuing*/

  /* key_master key, used to sign the derived key which is then used to generate
   * the intermediate key
   * This key should be used for no other purposes! We use this key to sign unpadded 
   * data, which is acceptable but only if the key is not reused elsewhere. */
  __le8 keymaster_blob[KEYMASTER_BLOB_SIZE];
  __le32 keymaster_blob_size;

  /* Store scrypt of salted intermediate key. When decryption fails, we can
     check if this matches, and if it does, we know that the problem is with the
     drive, and there is no point in asking the user for more passwords.

     Note that if any part of this structure is corrupt, this will not match and
     we will continue to believe the user entered the wrong password. In that
     case the only solution is for the user to enter a password enough times to
     force a wipe.

     Note also that there is no need to worry about migration. If this data is
     wrong, we simply won't recognise a right password, and will continue to
     prompt. On the first password change, this value will be populated and
     then we will be OK.
   */
  unsigned char scrypted_intermediate_key[SCRYPT_LEN];
};

/* Persistant data that should be available before decryption.
 * Things like airplane mode, locale and timezone are kept
 * here and can be retrieved by the CryptKeeper UI to properly
 * configure the phone before asking for the password
 * This is only valid if the major and minor version above
 * is set to 1.1 or higher.
 *
 * This is a 4K structure.  There are 2 copies, and the code alternates
 * writing one and then clearing the previous one.  The reading
 * code reads the first valid copy it finds, based on the magic number.
 * The absolute offset to the first of the two copies is kept in rev 1.1
 * and higher crypt_mnt_ftr structures.
 */
struct crypt_persist_entry {
  char key[PROPERTY_KEY_MAX];
  char val[PROPERTY_VALUE_MAX];
};

/* Should be exactly 4K in size */
struct crypt_persist_data {
  __le32 persist_magic;
  __le32 persist_valid_entries;
  __le32 persist_spare[30];
  struct crypt_persist_entry persist_entry[0];
};

#define DATA_MNT_POINT "/data"

/* Return values for cryptfs_crypto_complete */
#define CRYPTO_COMPLETE_NOT_ENCRYPTED  1
#define CRYPTO_COMPLETE_ENCRYPTED      0
#define CRYPTO_COMPLETE_BAD_METADATA  -1
#define CRYPTO_COMPLETE_PARTIAL       -2
#define CRYPTO_COMPLETE_INCONSISTENT  -3
#define CRYPTO_COMPLETE_CORRUPT       -4

/* Return values for cryptfs_enable_inplace*() */
#define ENABLE_INPLACE_OK 0
#define ENABLE_INPLACE_ERR_OTHER -1
#define ENABLE_INPLACE_ERR_DEV -2  /* crypto_blkdev issue */

/* Return values for cryptfs_getfield */
#define CRYPTO_GETFIELD_OK                   0
#define CRYPTO_GETFIELD_ERROR_NO_FIELD      -1
#define CRYPTO_GETFIELD_ERROR_OTHER         -2
#define CRYPTO_GETFIELD_ERROR_BUF_TOO_SMALL -3

/* Return values for cryptfs_setfield */
#define CRYPTO_SETFIELD_OK                    0
#define CRYPTO_SETFIELD_ERROR_OTHER          -1
#define CRYPTO_SETFIELD_ERROR_FIELD_TOO_LONG -2
#define CRYPTO_SETFIELD_ERROR_VALUE_TOO_LONG -3

/* Return values for persist_del_key */
#define PERSIST_DEL_KEY_OK                 0
#define PERSIST_DEL_KEY_ERROR_OTHER       -1
#define PERSIST_DEL_KEY_ERROR_NO_FIELD    -2

#ifdef __cplusplus
extern "C" {
#endif

  typedef int (*kdf_func)(const char *passwd, const unsigned char *salt,
                          unsigned char *ikey, void *params);

  int cryptfs_crypto_complete(void);
  int cryptfs_check_passwd(char *pw);
  int cryptfs_verify_passwd(char *newpw);
  int cryptfs_restart(void);
  int cryptfs_enable(char *flag, int type, char *passwd, int allow_reboot);
  int cryptfs_changepw(int type, const char *newpw);
  int cryptfs_enable_default(char *flag, int allow_reboot);
<<<<<<< HEAD
  int cryptfs_setup_ext_volume(const char* label, const char* real_blkdev,
          const unsigned char* key, int keysize, char* out_crypto_blkdev);
  int cryptfs_revert_ext_volume(const char* label);
  int cryptfs_enable_file();
=======
  int cryptfs_setup_volume(const char *label, int major, int minor,
                           char *crypto_dev_path, unsigned int max_pathlen,
                           int *new_major, int *new_minor);
  int cryptfs_revert_volume(const char *label);
>>>>>>> bf9dcad7
  int cryptfs_getfield(const char *fieldname, char *value, int len);
  int cryptfs_setfield(const char *fieldname, const char *value);
  int cryptfs_mount_default_encrypted(void);
  int cryptfs_get_password_type(void);
  const char* cryptfs_get_password(void);
  void cryptfs_clear_password(void);
#ifdef __cplusplus
}
#endif<|MERGE_RESOLUTION|>--- conflicted
+++ resolved
@@ -218,17 +218,9 @@
   int cryptfs_enable(char *flag, int type, char *passwd, int allow_reboot);
   int cryptfs_changepw(int type, const char *newpw);
   int cryptfs_enable_default(char *flag, int allow_reboot);
-<<<<<<< HEAD
   int cryptfs_setup_ext_volume(const char* label, const char* real_blkdev,
           const unsigned char* key, int keysize, char* out_crypto_blkdev);
   int cryptfs_revert_ext_volume(const char* label);
-  int cryptfs_enable_file();
-=======
-  int cryptfs_setup_volume(const char *label, int major, int minor,
-                           char *crypto_dev_path, unsigned int max_pathlen,
-                           int *new_major, int *new_minor);
-  int cryptfs_revert_volume(const char *label);
->>>>>>> bf9dcad7
   int cryptfs_getfield(const char *fieldname, char *value, int len);
   int cryptfs_setfield(const char *fieldname, const char *value);
   int cryptfs_mount_default_encrypted(void);
