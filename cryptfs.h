/*
 * Copyright (C) 2010 The Android Open Source Project
 *
 * Licensed under the Apache License, Version 2.0 (the "License");
 * you may not use this file except in compliance with the License.
 * You may obtain a copy of the License at
 *
 *      http://www.apache.org/licenses/LICENSE-2.0
 *
 * Unless required by applicable law or agreed to in writing, software
 * distributed under the License is distributed on an "AS IS" BASIS,
 * WITHOUT WARRANTIES OR CONDITIONS OF ANY KIND, either express or implied.
 * See the License for the specific language governing permissions and
 * limitations under the License.
 */

#ifndef ANDROID_VOLD_CRYPTFS_H
#define ANDROID_VOLD_CRYPTFS_H

#include <string>

#include <linux/types.h>
#include <stdbool.h>
#include <stdint.h>

#include <cutils/properties.h>

#include "KeyBuffer.h"

#define CRYPT_FOOTER_OFFSET 0x4000
<<<<<<< HEAD
#define CRYPT_FOOTER_TO_PERSIST_OFFSET 0x1000
#define CRYPT_PERSIST_DATA_SIZE 0x1000

#define MAX_CRYPTO_TYPE_NAME_LEN 64

#define MAX_KEY_LEN 48
#define SALT_LEN 16
#define SCRYPT_LEN 32

/* definitions of flags in the structure below */
#define CRYPT_MNT_KEY_UNENCRYPTED 0x1 /* The key for the partition is not encrypted. */
#define CRYPT_ENCRYPTION_IN_PROGRESS       \
    0x2 /* Encryption partially completed, \
           encrypted_upto valid*/
#define CRYPT_INCONSISTENT_STATE                    \
    0x4 /* Set when starting encryption, clear when \
           exit cleanly, either through success or  \
           correctly marked partial encryption */
#define CRYPT_DATA_CORRUPT                      \
    0x8 /* Set when encryption is fine, but the \
           underlying volume is corrupt */
#define CRYPT_FORCE_ENCRYPTION                        \
    0x10 /* Set when it is time to encrypt this       \
            volume on boot. Everything in this        \
            structure is set up correctly as          \
            though device is encrypted except         \
            that the master key is encrypted with the \
            default password. */
#define CRYPT_FORCE_COMPLETE                           \
    0x20 /* Set when the above encryption cycle is     \
            complete. On next cryptkeeper entry, match \
            the password. If it matches fix the master \
            key and remove this flag. */
#ifdef CONFIG_HW_DISK_ENCRYPTION
/* This flag is used to transition from L->M upgrade. L release passed
 * a byte for every nible of user password while M release is passing
 * ascii value of user password.
 * Random flag value is chosen so that it does not conflict with other use cases
 */
#define CRYPT_ASCII_PASSWORD_UPDATED 0x1000
#endif

/* Allowed values for type in the structure below */
#define CRYPT_TYPE_PASSWORD                       \
    0 /* master_key is encrypted with a password  \
       * Must be zero to be compatible with pre-L \
       * devices where type is always password.*/
#define CRYPT_TYPE_DEFAULT                                           \
    1                        /* master_key is encrypted with default \
                              * password */
#define CRYPT_TYPE_PATTERN 2 /* master_key is encrypted with a pattern */
#define CRYPT_TYPE_PIN 3     /* master_key is encrypted with a pin */
#define CRYPT_TYPE_MAX_TYPE 3 /* type cannot be larger than this value */

#define CRYPT_MNT_MAGIC 0xD0B5B1C4
#define PERSIST_DATA_MAGIC 0xE950CD44

/* Key Derivation Function algorithms */
#define KDF_PBKDF2 1
#define KDF_SCRYPT 2
/* Algorithms 3 & 4 deprecated before shipping outside of google, so removed */
#define KDF_SCRYPT_KEYMASTER 5

/* Maximum allowed keymaster blob size. */
#define KEYMASTER_BLOB_SIZE 2048

/* __le32 and __le16 defined in system/extras/ext4_utils/ext4_utils.h */
#define __le8 unsigned char

#if !defined(SHA256_DIGEST_LENGTH)
#define SHA256_DIGEST_LENGTH 32
#endif

struct crypt_mnt_ftr {
    __le32 magic; /* See above */
    __le16 major_version;
    __le16 minor_version;
    __le32 ftr_size;             /* in bytes, not including key following */
    __le32 flags;                /* See above */
    __le32 keysize;              /* in bytes */
    __le32 crypt_type;           /* how master_key is encrypted. Must be a
                                  * CRYPT_TYPE_XXX value */
    __le64 fs_size;              /* Size of the encrypted fs, in 512 byte sectors */
    __le32 failed_decrypt_count; /* count of # of failed attempts to decrypt and
                                    mount, set to 0 on successful mount */
    unsigned char crypto_type_name[MAX_CRYPTO_TYPE_NAME_LEN]; /* The type of encryption
                                                                 needed to decrypt this
                                                                 partition, null terminated */
    __le32 spare2;                                            /* ignored */
    unsigned char master_key[MAX_KEY_LEN]; /* The encrypted key for decrypting the filesystem */
    unsigned char salt[SALT_LEN];          /* The salt used for this encryption */
    __le64 persist_data_offset[2];         /* Absolute offset to both copies of crypt_persist_data
                                            * on device with that info, either the footer of the
                                            * real_blkdevice or the metadata partition. */

    __le32 persist_data_size; /* The number of bytes allocated to each copy of the
                               * persistent data table*/

    __le8 kdf_type; /* The key derivation function used. */

    /* scrypt parameters. See www.tarsnap.com/scrypt/scrypt.pdf */
    __le8 N_factor;        /* (1 << N) */
    __le8 r_factor;        /* (1 << r) */
    __le8 p_factor;        /* (1 << p) */
    __le64 encrypted_upto; /* If we are in state CRYPT_ENCRYPTION_IN_PROGRESS and
                              we have to stop (e.g. power low) this is the last
                              encrypted 512 byte sector.*/
    __le8 hash_first_block[SHA256_DIGEST_LENGTH]; /* When CRYPT_ENCRYPTION_IN_PROGRESS
                                                     set, hash of first block, used
                                                     to validate before continuing*/

    /* key_master key, used to sign the derived key which is then used to generate
     * the intermediate key
     * This key should be used for no other purposes! We use this key to sign unpadded
     * data, which is acceptable but only if the key is not reused elsewhere. */
    __le8 keymaster_blob[KEYMASTER_BLOB_SIZE];
    __le32 keymaster_blob_size;

    /* Store scrypt of salted intermediate key. When decryption fails, we can
       check if this matches, and if it does, we know that the problem is with the
       drive, and there is no point in asking the user for more passwords.

       Note that if any part of this structure is corrupt, this will not match and
       we will continue to believe the user entered the wrong password. In that
       case the only solution is for the user to enter a password enough times to
       force a wipe.

       Note also that there is no need to worry about migration. If this data is
       wrong, we simply won't recognise a right password, and will continue to
       prompt. On the first password change, this value will be populated and
       then we will be OK.
     */
    unsigned char scrypted_intermediate_key[SCRYPT_LEN];

    /* sha of this structure with this element set to zero
       Used when encrypting on reboot to validate structure before doing something
       fatal
     */
    unsigned char sha256[SHA256_DIGEST_LENGTH];
};

/* Persistant data that should be available before decryption.
 * Things like airplane mode, locale and timezone are kept
 * here and can be retrieved by the CryptKeeper UI to properly
 * configure the phone before asking for the password
 * This is only valid if the major and minor version above
 * is set to 1.1 or higher.
 *
 * This is a 4K structure.  There are 2 copies, and the code alternates
 * writing one and then clearing the previous one.  The reading
 * code reads the first valid copy it finds, based on the magic number.
 * The absolute offset to the first of the two copies is kept in rev 1.1
 * and higher crypt_mnt_ftr structures.
 */
struct crypt_persist_entry {
    char key[PROPERTY_KEY_MAX];
    char val[PROPERTY_VALUE_MAX];
};

/* Should be exactly 4K in size */
struct crypt_persist_data {
    __le32 persist_magic;
    __le32 persist_valid_entries;
    __le32 persist_spare[30];
    struct crypt_persist_entry persist_entry[0];
};

#define DATA_MNT_POINT "/data"
#define METADATA_MNT_POINT "/metadata"
=======
>>>>>>> 0d9516ab

/* Return values for cryptfs_crypto_complete */
#define CRYPTO_COMPLETE_NOT_ENCRYPTED 1
#define CRYPTO_COMPLETE_ENCRYPTED 0
#define CRYPTO_COMPLETE_BAD_METADATA (-1)
#define CRYPTO_COMPLETE_PARTIAL (-2)
#define CRYPTO_COMPLETE_INCONSISTENT (-3)
#define CRYPTO_COMPLETE_CORRUPT (-4)

/* Return values for cryptfs_getfield */
#define CRYPTO_GETFIELD_OK 0
#define CRYPTO_GETFIELD_ERROR_NO_FIELD (-1)
#define CRYPTO_GETFIELD_ERROR_OTHER (-2)
#define CRYPTO_GETFIELD_ERROR_BUF_TOO_SMALL (-3)

/* Return values for cryptfs_setfield */
#define CRYPTO_SETFIELD_OK 0
#define CRYPTO_SETFIELD_ERROR_OTHER (-1)
#define CRYPTO_SETFIELD_ERROR_FIELD_TOO_LONG (-2)
#define CRYPTO_SETFIELD_ERROR_VALUE_TOO_LONG (-3)

/* Return values for persist_del_key */
#define PERSIST_DEL_KEY_OK 0
#define PERSIST_DEL_KEY_ERROR_OTHER (-1)
#define PERSIST_DEL_KEY_ERROR_NO_FIELD (-2)

// Exposed for testing only
int match_multi_entry(const char* key, const char* field, unsigned index);

int cryptfs_crypto_complete(void);
int cryptfs_check_passwd(const char* pw);
int cryptfs_verify_passwd(const char* pw);
int cryptfs_restart(void);
int cryptfs_enable(int type, const char* passwd, int no_ui);
int cryptfs_changepw(int type, const char* currentpw, const char* newpw);
int cryptfs_enable_default(int no_ui);
int cryptfs_setup_ext_volume(const char* label, const char* real_blkdev,
                             const android::vold::KeyBuffer& key, std::string* out_crypto_blkdev);
int cryptfs_getfield(const char* fieldname, char* value, int len);
int cryptfs_setfield(const char* fieldname, const char* value);
int cryptfs_mount_default_encrypted(void);
int cryptfs_get_password_type(void);
const char* cryptfs_get_password(void);
void cryptfs_clear_password(void);
int cryptfs_isConvertibleToFBE(void);

uint32_t cryptfs_get_keysize();
const char* cryptfs_get_crypto_name();

#endif /* ANDROID_VOLD_CRYPTFS_H */<|MERGE_RESOLUTION|>--- conflicted
+++ resolved
@@ -28,40 +28,7 @@
 #include "KeyBuffer.h"
 
 #define CRYPT_FOOTER_OFFSET 0x4000
-<<<<<<< HEAD
-#define CRYPT_FOOTER_TO_PERSIST_OFFSET 0x1000
-#define CRYPT_PERSIST_DATA_SIZE 0x1000
 
-#define MAX_CRYPTO_TYPE_NAME_LEN 64
-
-#define MAX_KEY_LEN 48
-#define SALT_LEN 16
-#define SCRYPT_LEN 32
-
-/* definitions of flags in the structure below */
-#define CRYPT_MNT_KEY_UNENCRYPTED 0x1 /* The key for the partition is not encrypted. */
-#define CRYPT_ENCRYPTION_IN_PROGRESS       \
-    0x2 /* Encryption partially completed, \
-           encrypted_upto valid*/
-#define CRYPT_INCONSISTENT_STATE                    \
-    0x4 /* Set when starting encryption, clear when \
-           exit cleanly, either through success or  \
-           correctly marked partial encryption */
-#define CRYPT_DATA_CORRUPT                      \
-    0x8 /* Set when encryption is fine, but the \
-           underlying volume is corrupt */
-#define CRYPT_FORCE_ENCRYPTION                        \
-    0x10 /* Set when it is time to encrypt this       \
-            volume on boot. Everything in this        \
-            structure is set up correctly as          \
-            though device is encrypted except         \
-            that the master key is encrypted with the \
-            default password. */
-#define CRYPT_FORCE_COMPLETE                           \
-    0x20 /* Set when the above encryption cycle is     \
-            complete. On next cryptkeeper entry, match \
-            the password. If it matches fix the master \
-            key and remove this flag. */
 #ifdef CONFIG_HW_DISK_ENCRYPTION
 /* This flag is used to transition from L->M upgrade. L release passed
  * a byte for every nible of user password while M release is passing
@@ -70,136 +37,6 @@
  */
 #define CRYPT_ASCII_PASSWORD_UPDATED 0x1000
 #endif
-
-/* Allowed values for type in the structure below */
-#define CRYPT_TYPE_PASSWORD                       \
-    0 /* master_key is encrypted with a password  \
-       * Must be zero to be compatible with pre-L \
-       * devices where type is always password.*/
-#define CRYPT_TYPE_DEFAULT                                           \
-    1                        /* master_key is encrypted with default \
-                              * password */
-#define CRYPT_TYPE_PATTERN 2 /* master_key is encrypted with a pattern */
-#define CRYPT_TYPE_PIN 3     /* master_key is encrypted with a pin */
-#define CRYPT_TYPE_MAX_TYPE 3 /* type cannot be larger than this value */
-
-#define CRYPT_MNT_MAGIC 0xD0B5B1C4
-#define PERSIST_DATA_MAGIC 0xE950CD44
-
-/* Key Derivation Function algorithms */
-#define KDF_PBKDF2 1
-#define KDF_SCRYPT 2
-/* Algorithms 3 & 4 deprecated before shipping outside of google, so removed */
-#define KDF_SCRYPT_KEYMASTER 5
-
-/* Maximum allowed keymaster blob size. */
-#define KEYMASTER_BLOB_SIZE 2048
-
-/* __le32 and __le16 defined in system/extras/ext4_utils/ext4_utils.h */
-#define __le8 unsigned char
-
-#if !defined(SHA256_DIGEST_LENGTH)
-#define SHA256_DIGEST_LENGTH 32
-#endif
-
-struct crypt_mnt_ftr {
-    __le32 magic; /* See above */
-    __le16 major_version;
-    __le16 minor_version;
-    __le32 ftr_size;             /* in bytes, not including key following */
-    __le32 flags;                /* See above */
-    __le32 keysize;              /* in bytes */
-    __le32 crypt_type;           /* how master_key is encrypted. Must be a
-                                  * CRYPT_TYPE_XXX value */
-    __le64 fs_size;              /* Size of the encrypted fs, in 512 byte sectors */
-    __le32 failed_decrypt_count; /* count of # of failed attempts to decrypt and
-                                    mount, set to 0 on successful mount */
-    unsigned char crypto_type_name[MAX_CRYPTO_TYPE_NAME_LEN]; /* The type of encryption
-                                                                 needed to decrypt this
-                                                                 partition, null terminated */
-    __le32 spare2;                                            /* ignored */
-    unsigned char master_key[MAX_KEY_LEN]; /* The encrypted key for decrypting the filesystem */
-    unsigned char salt[SALT_LEN];          /* The salt used for this encryption */
-    __le64 persist_data_offset[2];         /* Absolute offset to both copies of crypt_persist_data
-                                            * on device with that info, either the footer of the
-                                            * real_blkdevice or the metadata partition. */
-
-    __le32 persist_data_size; /* The number of bytes allocated to each copy of the
-                               * persistent data table*/
-
-    __le8 kdf_type; /* The key derivation function used. */
-
-    /* scrypt parameters. See www.tarsnap.com/scrypt/scrypt.pdf */
-    __le8 N_factor;        /* (1 << N) */
-    __le8 r_factor;        /* (1 << r) */
-    __le8 p_factor;        /* (1 << p) */
-    __le64 encrypted_upto; /* If we are in state CRYPT_ENCRYPTION_IN_PROGRESS and
-                              we have to stop (e.g. power low) this is the last
-                              encrypted 512 byte sector.*/
-    __le8 hash_first_block[SHA256_DIGEST_LENGTH]; /* When CRYPT_ENCRYPTION_IN_PROGRESS
-                                                     set, hash of first block, used
-                                                     to validate before continuing*/
-
-    /* key_master key, used to sign the derived key which is then used to generate
-     * the intermediate key
-     * This key should be used for no other purposes! We use this key to sign unpadded
-     * data, which is acceptable but only if the key is not reused elsewhere. */
-    __le8 keymaster_blob[KEYMASTER_BLOB_SIZE];
-    __le32 keymaster_blob_size;
-
-    /* Store scrypt of salted intermediate key. When decryption fails, we can
-       check if this matches, and if it does, we know that the problem is with the
-       drive, and there is no point in asking the user for more passwords.
-
-       Note that if any part of this structure is corrupt, this will not match and
-       we will continue to believe the user entered the wrong password. In that
-       case the only solution is for the user to enter a password enough times to
-       force a wipe.
-
-       Note also that there is no need to worry about migration. If this data is
-       wrong, we simply won't recognise a right password, and will continue to
-       prompt. On the first password change, this value will be populated and
-       then we will be OK.
-     */
-    unsigned char scrypted_intermediate_key[SCRYPT_LEN];
-
-    /* sha of this structure with this element set to zero
-       Used when encrypting on reboot to validate structure before doing something
-       fatal
-     */
-    unsigned char sha256[SHA256_DIGEST_LENGTH];
-};
-
-/* Persistant data that should be available before decryption.
- * Things like airplane mode, locale and timezone are kept
- * here and can be retrieved by the CryptKeeper UI to properly
- * configure the phone before asking for the password
- * This is only valid if the major and minor version above
- * is set to 1.1 or higher.
- *
- * This is a 4K structure.  There are 2 copies, and the code alternates
- * writing one and then clearing the previous one.  The reading
- * code reads the first valid copy it finds, based on the magic number.
- * The absolute offset to the first of the two copies is kept in rev 1.1
- * and higher crypt_mnt_ftr structures.
- */
-struct crypt_persist_entry {
-    char key[PROPERTY_KEY_MAX];
-    char val[PROPERTY_VALUE_MAX];
-};
-
-/* Should be exactly 4K in size */
-struct crypt_persist_data {
-    __le32 persist_magic;
-    __le32 persist_valid_entries;
-    __le32 persist_spare[30];
-    struct crypt_persist_entry persist_entry[0];
-};
-
-#define DATA_MNT_POINT "/data"
-#define METADATA_MNT_POINT "/metadata"
-=======
->>>>>>> 0d9516ab
 
 /* Return values for cryptfs_crypto_complete */
 #define CRYPTO_COMPLETE_NOT_ENCRYPTED 1
