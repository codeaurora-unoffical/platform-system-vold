/*
 * Copyright (C) 2016 The Android Open Source Project
 *
 * Licensed under the Apache License, Version 2.0 (the "License");
 * you may not use this file except in compliance with the License.
 * You may obtain a copy of the License at
 *
 *      http://www.apache.org/licenses/LICENSE-2.0
 *
 * Unless required by applicable law or agreed to in writing, software
 * distributed under the License is distributed on an "AS IS" BASIS,
 * WITHOUT WARRANTIES OR CONDITIONS OF ANY KIND, either express or implied.
 * See the License for the specific language governing permissions and
 * limitations under the License.
 */

#include "KeyStorage.h"

#include "Checkpoint.h"
#include "Keymaster.h"
#include "ScryptParameters.h"
#include "Utils.h"

#include <thread>
#include <vector>

#include <errno.h>
#include <stdio.h>
#include <sys/stat.h>
#include <sys/types.h>
#include <sys/wait.h>
#include <unistd.h>

#include <openssl/err.h>
#include <openssl/evp.h>
#include <openssl/sha.h>

#include <android-base/file.h>
#include <android-base/logging.h>
#include <android-base/properties.h>
#include <android-base/unique_fd.h>

#include <cutils/properties.h>

#include <hardware/hw_auth_token.h>
#include <keymasterV4_1/authorization_set.h>
#include <keymasterV4_1/keymaster_utils.h>

extern "C" {

#include "crypto_scrypt.h"
}

namespace android {
namespace vold {

const KeyAuthentication kEmptyAuthentication{"", ""};

static constexpr size_t AES_KEY_BYTES = 32;
static constexpr size_t GCM_NONCE_BYTES = 12;
static constexpr size_t GCM_MAC_BYTES = 16;
static constexpr size_t SALT_BYTES = 1 << 4;
static constexpr size_t SECDISCARDABLE_BYTES = 1 << 14;
static constexpr size_t STRETCHED_BYTES = 1 << 6;

static constexpr uint32_t AUTH_TIMEOUT = 30;  // Seconds
constexpr int EXT4_AES_256_XTS_KEY_SIZE = 64;

static const char* kCurrentVersion = "1";
static const char* kRmPath = "/system/bin/rm";
static const char* kSecdiscardPath = "/system/bin/secdiscard";
static const char* kStretch_none = "none";
static const char* kStretch_nopassword = "nopassword";
static const std::string kStretchPrefix_scrypt = "scrypt ";
static const char* kHashPrefix_secdiscardable = "Android secdiscardable SHA512";
static const char* kHashPrefix_keygen = "Android key wrapping key generation SHA512";
static const char* kFn_encrypted_key = "encrypted_key";
static const char* kFn_keymaster_key_blob = "keymaster_key_blob";
static const char* kFn_keymaster_key_blob_upgraded = "keymaster_key_blob_upgraded";
static const char* kFn_salt = "salt";
static const char* kFn_secdiscardable = "secdiscardable";
static const char* kFn_stretching = "stretching";
static const char* kFn_version = "version";

static bool checkSize(const std::string& kind, size_t actual, size_t expected) {
    if (actual != expected) {
        LOG(ERROR) << "Wrong number of bytes in " << kind << ", expected " << expected << " got "
                   << actual;
        return false;
    }
    return true;
}

static void hashWithPrefix(char const* prefix, const std::string& tohash, std::string* res) {
    SHA512_CTX c;

    SHA512_Init(&c);
    // Personalise the hashing by introducing a fixed prefix.
    // Hashing applications should use personalization except when there is a
    // specific reason not to; see section 4.11 of https://www.schneier.com/skein1.3.pdf
    std::string hashingPrefix = prefix;
    hashingPrefix.resize(SHA512_CBLOCK);
    SHA512_Update(&c, hashingPrefix.data(), hashingPrefix.size());
    SHA512_Update(&c, tohash.data(), tohash.size());
    res->assign(SHA512_DIGEST_LENGTH, '\0');
    SHA512_Final(reinterpret_cast<uint8_t*>(&(*res)[0]), &c);
}

static bool generateKeymasterKey(Keymaster& keymaster, const KeyAuthentication& auth,
                                 const std::string& appId, std::string* key) {
    auto paramBuilder = km::AuthorizationSetBuilder()
                            .AesEncryptionKey(AES_KEY_BYTES * 8)
                            .GcmModeMinMacLen(GCM_MAC_BYTES * 8)
                            .Authorization(km::TAG_APPLICATION_ID, km::support::blob2hidlVec(appId));
    if (auth.token.empty()) {
        LOG(DEBUG) << "Creating key that doesn't need auth token";
        paramBuilder.Authorization(km::TAG_NO_AUTH_REQUIRED);
    } else {
        LOG(DEBUG) << "Auth token required for key";
        if (auth.token.size() != sizeof(hw_auth_token_t)) {
            LOG(ERROR) << "Auth token should be " << sizeof(hw_auth_token_t) << " bytes, was "
                       << auth.token.size() << " bytes";
            return false;
        }
        const hw_auth_token_t* at = reinterpret_cast<const hw_auth_token_t*>(auth.token.data());
        paramBuilder.Authorization(km::TAG_USER_SECURE_ID, at->user_id);
        paramBuilder.Authorization(km::TAG_USER_AUTH_TYPE, km::HardwareAuthenticatorType::PASSWORD);
        paramBuilder.Authorization(km::TAG_AUTH_TIMEOUT, AUTH_TIMEOUT);
    }

    auto paramsWithRollback = paramBuilder;
    paramsWithRollback.Authorization(km::TAG_ROLLBACK_RESISTANCE);

    // Generate rollback-resistant key if possible.
    return keymaster.generateKey(paramsWithRollback, key) ||
           keymaster.generateKey(paramBuilder, key);
}

<<<<<<< HEAD
bool generateWrappedKey(userid_t user_id, KeyType key_type,
                                     KeyBuffer* key) {
    Keymaster keymaster;
    if (!keymaster) return false;
    *key = KeyBuffer(EXT4_AES_256_XTS_KEY_SIZE);
    std::string key_temp;
    auto paramBuilder = km::AuthorizationSetBuilder()
                               .AesEncryptionKey(AES_KEY_BYTES * 8)
                               .GcmModeMinMacLen(GCM_MAC_BYTES * 8)
                               .Authorization(km::TAG_USER_ID, user_id);
    km::KeyParameter param1;
    param1.tag = static_cast<::android::hardware::keymaster::V4_0::Tag>(
        ::android::hardware::keymaster::V4_0::KM_TAG_FBE_ICE);
    param1.f.boolValue = true;
    paramBuilder.push_back(param1);

    km::KeyParameter param2;
    if ((key_type == KeyType::DE_USER) || (key_type == KeyType::DE_SYS) || (key_type == KeyType::ME)) {
        param2.tag = static_cast<::android::hardware::keymaster::V4_0::Tag>(
            ::android::hardware::keymaster::V4_0::KM_TAG_KEY_TYPE);
        param2.f.integer = 0;
    } else if (key_type == KeyType::CE_USER) {
        param2.tag = static_cast<::android::hardware::keymaster::V4_0::Tag>(
            ::android::hardware::keymaster::V4_0::KM_TAG_KEY_TYPE);
        param2.f.integer = 1;
    }
    paramBuilder.push_back(param2);

=======
bool generateWrappedStorageKey(KeyBuffer* key) {
    Keymaster keymaster;
    if (!keymaster) return false;
    std::string key_temp;
    auto paramBuilder = km::AuthorizationSetBuilder().AesEncryptionKey(AES_KEY_BYTES * 8);
    paramBuilder.Authorization(km::TAG_ROLLBACK_RESISTANCE);
    paramBuilder.Authorization(km::TAG_STORAGE_KEY);
>>>>>>> 0d9516ab
    if (!keymaster.generateKey(paramBuilder, &key_temp)) return false;
    *key = KeyBuffer(key_temp.size());
    memcpy(reinterpret_cast<void*>(key->data()), key_temp.c_str(), key->size());
    return true;
}

<<<<<<< HEAD
bool getEphemeralWrappedKey(km::KeyFormat format, KeyBuffer& kmKey, KeyBuffer* key) {
    std::string key_temp;
    Keymaster keymaster;
    if (!keymaster) return false;

    //Export once, if upgrade needed, upgrade and export again
    bool export_again = true;
    while (export_again) {
        export_again = false;
        auto ret = keymaster.exportKey(format, kmKey, "!", "!", &key_temp);
        if (ret == km::ErrorCode::OK) {
            *key = KeyBuffer(key_temp.size());
            memcpy(reinterpret_cast<void*>(key->data()), key_temp.c_str(), key->size());
            return true;
        }
        if (ret != km::ErrorCode::KEY_REQUIRES_UPGRADE) return false;
        LOG(DEBUG) << "Upgrading key";
        std::string kmKeyStr(reinterpret_cast<const char*>(kmKey.data()), kmKey.size());
        std::string newKey;
        if (!keymaster.upgradeKey(kmKeyStr, km::AuthorizationSet(), &newKey)) return false;
        memcpy(reinterpret_cast<void*>(kmKey.data()), newKey.c_str(), kmKey.size());
        LOG(INFO) << "Key upgraded";
        export_again = true;
    }
    //Should never come here
    return false;
=======
bool exportWrappedStorageKey(const KeyBuffer& kmKey, KeyBuffer* key) {
    Keymaster keymaster;
    if (!keymaster) return false;
    std::string key_temp;

    if (!keymaster.exportKey(kmKey, &key_temp)) return false;
    *key = KeyBuffer(key_temp.size());
    memcpy(reinterpret_cast<void*>(key->data()), key_temp.c_str(), key->size());
    return true;
>>>>>>> 0d9516ab
}

static std::pair<km::AuthorizationSet, km::HardwareAuthToken> beginParams(
    const KeyAuthentication& auth, const std::string& appId) {
    auto paramBuilder = km::AuthorizationSetBuilder()
                            .GcmModeMacLen(GCM_MAC_BYTES * 8)
                            .Authorization(km::TAG_APPLICATION_ID, km::support::blob2hidlVec(appId));
    km::HardwareAuthToken authToken;
    if (!auth.token.empty()) {
        LOG(DEBUG) << "Supplying auth token to Keymaster";
        authToken = km::support::hidlVec2AuthToken(km::support::blob2hidlVec(auth.token));
    }
    return {paramBuilder, authToken};
}

static bool readFileToString(const std::string& filename, std::string* result) {
    if (!android::base::ReadFileToString(filename, result)) {
        PLOG(ERROR) << "Failed to read from " << filename;
        return false;
    }
    return true;
}

static bool readRandomBytesOrLog(size_t count, std::string* out) {
    auto status = ReadRandomBytes(count, *out);
    if (status != OK) {
        LOG(ERROR) << "Random read failed with status: " << status;
        return false;
    }
    return true;
}

bool createSecdiscardable(const std::string& filename, std::string* hash) {
    std::string secdiscardable;
    if (!readRandomBytesOrLog(SECDISCARDABLE_BYTES, &secdiscardable)) return false;
    if (!writeStringToFile(secdiscardable, filename)) return false;
    hashWithPrefix(kHashPrefix_secdiscardable, secdiscardable, hash);
    return true;
}

bool readSecdiscardable(const std::string& filename, std::string* hash) {
    std::string secdiscardable;
    if (!readFileToString(filename, &secdiscardable)) return false;
    hashWithPrefix(kHashPrefix_secdiscardable, secdiscardable, hash);
    return true;
}

static void deferedKmDeleteKey(const std::string& kmkey) {
    while (!android::base::WaitForProperty("vold.checkpoint_committed", "1")) {
        LOG(ERROR) << "Wait for boot timed out";
    }
    Keymaster keymaster;
    if (!keymaster || !keymaster.deleteKey(kmkey)) {
        LOG(ERROR) << "Defered Key deletion failed during upgrade";
    }
}

bool kmDeleteKey(Keymaster& keymaster, const std::string& kmKey) {
    bool needs_cp = cp_needsCheckpoint();

    if (needs_cp) {
        std::thread(deferedKmDeleteKey, kmKey).detach();
        LOG(INFO) << "Deferring Key deletion during upgrade";
        return true;
    } else {
        return keymaster.deleteKey(kmKey);
    }
}

static KeymasterOperation begin(Keymaster& keymaster, const std::string& dir,
                                km::KeyPurpose purpose, const km::AuthorizationSet& keyParams,
                                const km::AuthorizationSet& opParams,
                                const km::HardwareAuthToken& authToken,
                                km::AuthorizationSet* outParams, bool keepOld) {
    auto kmKeyPath = dir + "/" + kFn_keymaster_key_blob;
    std::string kmKey;
    if (!readFileToString(kmKeyPath, &kmKey)) return KeymasterOperation();
    km::AuthorizationSet inParams(keyParams);
    inParams.append(opParams.begin(), opParams.end());
    for (;;) {
        auto opHandle = keymaster.begin(purpose, kmKey, inParams, authToken, outParams);
        if (opHandle) {
            return opHandle;
        }
        if (opHandle.errorCode() != km::ErrorCode::KEY_REQUIRES_UPGRADE) return opHandle;
        LOG(DEBUG) << "Upgrading key: " << dir;
        std::string newKey;
        if (!keymaster.upgradeKey(kmKey, keyParams, &newKey)) return KeymasterOperation();
        auto newKeyPath = dir + "/" + kFn_keymaster_key_blob_upgraded;
        if (!writeStringToFile(newKey, newKeyPath)) return KeymasterOperation();
        if (!keepOld) {
            if (rename(newKeyPath.c_str(), kmKeyPath.c_str()) != 0) {
                PLOG(ERROR) << "Unable to move upgraded key to location: " << kmKeyPath;
                return KeymasterOperation();
            }
            if (!android::vold::FsyncDirectory(dir)) {
                LOG(ERROR) << "Key dir sync failed: " << dir;
                return KeymasterOperation();
            }
            if (!kmDeleteKey(keymaster, kmKey)) {
                LOG(ERROR) << "Key deletion failed during upgrade, continuing anyway: " << dir;
            }
        }
        kmKey = newKey;
        LOG(INFO) << "Key upgraded: " << dir;
    }
}

static bool encryptWithKeymasterKey(Keymaster& keymaster, const std::string& dir,
                                    const km::AuthorizationSet& keyParams,
                                    const km::HardwareAuthToken& authToken, const KeyBuffer& message,
                                    std::string* ciphertext, bool keepOld) {
    km::AuthorizationSet opParams;
    km::AuthorizationSet outParams;
    auto opHandle = begin(keymaster, dir, km::KeyPurpose::ENCRYPT, keyParams, opParams, authToken,
                          &outParams, keepOld);
    if (!opHandle) return false;
    auto nonceBlob = outParams.GetTagValue(km::TAG_NONCE);
    if (!nonceBlob.isOk()) {
        LOG(ERROR) << "GCM encryption but no nonce generated";
        return false;
    }
    // nonceBlob here is just a pointer into existing data, must not be freed
    std::string nonce(reinterpret_cast<const char*>(&nonceBlob.value()[0]),
                      nonceBlob.value().size());
    if (!checkSize("nonce", nonce.size(), GCM_NONCE_BYTES)) return false;
    std::string body;
    if (!opHandle.updateCompletely(message, &body)) return false;

    std::string mac;
    if (!opHandle.finish(&mac)) return false;
    if (!checkSize("mac", mac.size(), GCM_MAC_BYTES)) return false;
    *ciphertext = nonce + body + mac;
    return true;
}

static bool decryptWithKeymasterKey(Keymaster& keymaster, const std::string& dir,
                                    const km::AuthorizationSet& keyParams,
                                    const km::HardwareAuthToken& authToken,
                                    const std::string& ciphertext, KeyBuffer* message,
                                    bool keepOld) {
    auto nonce = ciphertext.substr(0, GCM_NONCE_BYTES);
    auto bodyAndMac = ciphertext.substr(GCM_NONCE_BYTES);
    auto opParams = km::AuthorizationSetBuilder().Authorization(km::TAG_NONCE,
                                                                km::support::blob2hidlVec(nonce));
    auto opHandle = begin(keymaster, dir, km::KeyPurpose::DECRYPT, keyParams, opParams, authToken,
                          nullptr, keepOld);
    if (!opHandle) return false;
    if (!opHandle.updateCompletely(bodyAndMac, message)) return false;
    if (!opHandle.finish(nullptr)) return false;
    return true;
}

static std::string getStretching(const KeyAuthentication& auth) {
    if (!auth.usesKeymaster()) {
        return kStretch_none;
    } else if (auth.secret.empty()) {
        return kStretch_nopassword;
    } else {
        char paramstr[PROPERTY_VALUE_MAX];

        property_get(SCRYPT_PROP, paramstr, SCRYPT_DEFAULTS);
        return std::string() + kStretchPrefix_scrypt + paramstr;
    }
}

static bool stretchingNeedsSalt(const std::string& stretching) {
    return stretching != kStretch_nopassword && stretching != kStretch_none;
}

static bool stretchSecret(const std::string& stretching, const std::string& secret,
                          const std::string& salt, std::string* stretched) {
    if (stretching == kStretch_nopassword) {
        if (!secret.empty()) {
            LOG(WARNING) << "Password present but stretching is nopassword";
            // Continue anyway
        }
        stretched->clear();
    } else if (stretching == kStretch_none) {
        *stretched = secret;
    } else if (std::equal(kStretchPrefix_scrypt.begin(), kStretchPrefix_scrypt.end(),
                          stretching.begin())) {
        int Nf, rf, pf;
        if (!parse_scrypt_parameters(stretching.substr(kStretchPrefix_scrypt.size()).c_str(), &Nf,
                                     &rf, &pf)) {
            LOG(ERROR) << "Unable to parse scrypt params in stretching: " << stretching;
            return false;
        }
        stretched->assign(STRETCHED_BYTES, '\0');
        if (crypto_scrypt(reinterpret_cast<const uint8_t*>(secret.data()), secret.size(),
                          reinterpret_cast<const uint8_t*>(salt.data()), salt.size(), 1 << Nf,
                          1 << rf, 1 << pf, reinterpret_cast<uint8_t*>(&(*stretched)[0]),
                          stretched->size()) != 0) {
            LOG(ERROR) << "scrypt failed with params: " << stretching;
            return false;
        }
    } else {
        LOG(ERROR) << "Unknown stretching type: " << stretching;
        return false;
    }
    return true;
}

static bool generateAppId(const KeyAuthentication& auth, const std::string& stretching,
                          const std::string& salt, const std::string& secdiscardable_hash,
                          std::string* appId) {
    std::string stretched;
    if (!stretchSecret(stretching, auth.secret, salt, &stretched)) return false;
    *appId = secdiscardable_hash + stretched;
    return true;
}

static void logOpensslError() {
    LOG(ERROR) << "Openssl error: " << ERR_get_error();
}

static bool encryptWithoutKeymaster(const std::string& preKey, const KeyBuffer& plaintext,
                                    std::string* ciphertext) {
    std::string key;
    hashWithPrefix(kHashPrefix_keygen, preKey, &key);
    key.resize(AES_KEY_BYTES);
    if (!readRandomBytesOrLog(GCM_NONCE_BYTES, ciphertext)) return false;
    auto ctx = std::unique_ptr<EVP_CIPHER_CTX, decltype(&::EVP_CIPHER_CTX_free)>(
        EVP_CIPHER_CTX_new(), EVP_CIPHER_CTX_free);
    if (!ctx) {
        logOpensslError();
        return false;
    }
    if (1 != EVP_EncryptInit_ex(ctx.get(), EVP_aes_256_gcm(), NULL,
                                reinterpret_cast<const uint8_t*>(key.data()),
                                reinterpret_cast<const uint8_t*>(ciphertext->data()))) {
        logOpensslError();
        return false;
    }
    ciphertext->resize(GCM_NONCE_BYTES + plaintext.size() + GCM_MAC_BYTES);
    int outlen;
    if (1 != EVP_EncryptUpdate(
                 ctx.get(), reinterpret_cast<uint8_t*>(&(*ciphertext)[0] + GCM_NONCE_BYTES),
                 &outlen, reinterpret_cast<const uint8_t*>(plaintext.data()), plaintext.size())) {
        logOpensslError();
        return false;
    }
    if (outlen != static_cast<int>(plaintext.size())) {
        LOG(ERROR) << "GCM ciphertext length should be " << plaintext.size() << " was " << outlen;
        return false;
    }
    if (1 != EVP_EncryptFinal_ex(
                 ctx.get(),
                 reinterpret_cast<uint8_t*>(&(*ciphertext)[0] + GCM_NONCE_BYTES + plaintext.size()),
                 &outlen)) {
        logOpensslError();
        return false;
    }
    if (outlen != 0) {
        LOG(ERROR) << "GCM EncryptFinal should be 0, was " << outlen;
        return false;
    }
    if (1 != EVP_CIPHER_CTX_ctrl(ctx.get(), EVP_CTRL_GCM_GET_TAG, GCM_MAC_BYTES,
                                 reinterpret_cast<uint8_t*>(&(*ciphertext)[0] + GCM_NONCE_BYTES +
                                                            plaintext.size()))) {
        logOpensslError();
        return false;
    }
    return true;
}

static bool decryptWithoutKeymaster(const std::string& preKey, const std::string& ciphertext,
                                    KeyBuffer* plaintext) {
    if (ciphertext.size() < GCM_NONCE_BYTES + GCM_MAC_BYTES) {
        LOG(ERROR) << "GCM ciphertext too small: " << ciphertext.size();
        return false;
    }
    std::string key;
    hashWithPrefix(kHashPrefix_keygen, preKey, &key);
    key.resize(AES_KEY_BYTES);
    auto ctx = std::unique_ptr<EVP_CIPHER_CTX, decltype(&::EVP_CIPHER_CTX_free)>(
        EVP_CIPHER_CTX_new(), EVP_CIPHER_CTX_free);
    if (!ctx) {
        logOpensslError();
        return false;
    }
    if (1 != EVP_DecryptInit_ex(ctx.get(), EVP_aes_256_gcm(), NULL,
                                reinterpret_cast<const uint8_t*>(key.data()),
                                reinterpret_cast<const uint8_t*>(ciphertext.data()))) {
        logOpensslError();
        return false;
    }
    *plaintext = KeyBuffer(ciphertext.size() - GCM_NONCE_BYTES - GCM_MAC_BYTES);
    int outlen;
    if (1 != EVP_DecryptUpdate(ctx.get(), reinterpret_cast<uint8_t*>(&(*plaintext)[0]), &outlen,
                               reinterpret_cast<const uint8_t*>(ciphertext.data() + GCM_NONCE_BYTES),
                               plaintext->size())) {
        logOpensslError();
        return false;
    }
    if (outlen != static_cast<int>(plaintext->size())) {
        LOG(ERROR) << "GCM plaintext length should be " << plaintext->size() << " was " << outlen;
        return false;
    }
    if (1 != EVP_CIPHER_CTX_ctrl(ctx.get(), EVP_CTRL_GCM_SET_TAG, GCM_MAC_BYTES,
                                 const_cast<void*>(reinterpret_cast<const void*>(
                                     ciphertext.data() + GCM_NONCE_BYTES + plaintext->size())))) {
        logOpensslError();
        return false;
    }
    if (1 != EVP_DecryptFinal_ex(ctx.get(),
                                 reinterpret_cast<uint8_t*>(&(*plaintext)[0] + plaintext->size()),
                                 &outlen)) {
        logOpensslError();
        return false;
    }
    if (outlen != 0) {
        LOG(ERROR) << "GCM EncryptFinal should be 0, was " << outlen;
        return false;
    }
    return true;
}

bool pathExists(const std::string& path) {
    return access(path.c_str(), F_OK) == 0;
}

bool storeKey(const std::string& dir, const KeyAuthentication& auth, const KeyBuffer& key) {
    if (TEMP_FAILURE_RETRY(mkdir(dir.c_str(), 0700)) == -1) {
        PLOG(ERROR) << "key mkdir " << dir;
        return false;
    }
    if (!writeStringToFile(kCurrentVersion, dir + "/" + kFn_version)) return false;
    std::string secdiscardable_hash;
    if (!createSecdiscardable(dir + "/" + kFn_secdiscardable, &secdiscardable_hash)) return false;
    std::string stretching = getStretching(auth);
    if (!writeStringToFile(stretching, dir + "/" + kFn_stretching)) return false;
    std::string salt;
    if (stretchingNeedsSalt(stretching)) {
        if (ReadRandomBytes(SALT_BYTES, salt) != OK) {
            LOG(ERROR) << "Random read failed";
            return false;
        }
        if (!writeStringToFile(salt, dir + "/" + kFn_salt)) return false;
    }
    std::string appId;
    if (!generateAppId(auth, stretching, salt, secdiscardable_hash, &appId)) return false;
    std::string encryptedKey;
    if (auth.usesKeymaster()) {
        Keymaster keymaster;
        if (!keymaster) return false;
        std::string kmKey;
        if (!generateKeymasterKey(keymaster, auth, appId, &kmKey)) return false;
        if (!writeStringToFile(kmKey, dir + "/" + kFn_keymaster_key_blob)) return false;
        km::AuthorizationSet keyParams;
        km::HardwareAuthToken authToken;
        std::tie(keyParams, authToken) = beginParams(auth, appId);
        if (!encryptWithKeymasterKey(keymaster, dir, keyParams, authToken, key, &encryptedKey,
                                     false))
            return false;
    } else {
        if (!encryptWithoutKeymaster(appId, key, &encryptedKey)) return false;
    }
    if (!writeStringToFile(encryptedKey, dir + "/" + kFn_encrypted_key)) return false;
    if (!FsyncDirectory(dir)) return false;
    return true;
}

bool storeKeyAtomically(const std::string& key_path, const std::string& tmp_path,
                        const KeyAuthentication& auth, const KeyBuffer& key) {
    if (pathExists(key_path)) {
        LOG(ERROR) << "Already exists, cannot create key at: " << key_path;
        return false;
    }
    if (pathExists(tmp_path)) {
        LOG(DEBUG) << "Already exists, destroying: " << tmp_path;
        destroyKey(tmp_path);  // May be partially created so ignore errors
    }
    if (!storeKey(tmp_path, auth, key)) return false;
    if (rename(tmp_path.c_str(), key_path.c_str()) != 0) {
        PLOG(ERROR) << "Unable to move new key to location: " << key_path;
        return false;
    }
    LOG(DEBUG) << "Created key: " << key_path;
    return true;
}

bool retrieveKey(const std::string& dir, const KeyAuthentication& auth, KeyBuffer* key,
                 bool keepOld) {
    std::string version;
    if (!readFileToString(dir + "/" + kFn_version, &version)) return false;
    if (version != kCurrentVersion) {
        LOG(ERROR) << "Version mismatch, expected " << kCurrentVersion << " got " << version;
        return false;
    }
    std::string secdiscardable_hash;
    if (!readSecdiscardable(dir + "/" + kFn_secdiscardable, &secdiscardable_hash)) return false;
    std::string stretching;
    if (!readFileToString(dir + "/" + kFn_stretching, &stretching)) return false;
    std::string salt;
    if (stretchingNeedsSalt(stretching)) {
        if (!readFileToString(dir + "/" + kFn_salt, &salt)) return false;
    }
    std::string appId;
    if (!generateAppId(auth, stretching, salt, secdiscardable_hash, &appId)) return false;
    std::string encryptedMessage;
    if (!readFileToString(dir + "/" + kFn_encrypted_key, &encryptedMessage)) return false;
    if (auth.usesKeymaster()) {
        Keymaster keymaster;
        if (!keymaster) return false;
        km::AuthorizationSet keyParams;
        km::HardwareAuthToken authToken;
        std::tie(keyParams, authToken) = beginParams(auth, appId);
        if (!decryptWithKeymasterKey(keymaster, dir, keyParams, authToken, encryptedMessage, key,
                                     keepOld))
            return false;
    } else {
        if (!decryptWithoutKeymaster(appId, encryptedMessage, key)) return false;
    }
    return true;
}

static bool deleteKey(const std::string& dir) {
    std::string kmKey;
    if (!readFileToString(dir + "/" + kFn_keymaster_key_blob, &kmKey)) return false;
    Keymaster keymaster;
    if (!keymaster) return false;
    if (!keymaster.deleteKey(kmKey)) return false;
    return true;
}

bool runSecdiscardSingle(const std::string& file) {
    if (ForkExecvp(std::vector<std::string>{kSecdiscardPath, "--", file}) != 0) {
        LOG(ERROR) << "secdiscard failed";
        return false;
    }
    return true;
}

static bool recursiveDeleteKey(const std::string& dir) {
    if (ForkExecvp(std::vector<std::string>{kRmPath, "-rf", dir}) != 0) {
        LOG(ERROR) << "recursive delete failed";
        return false;
    }
    return true;
}

bool destroyKey(const std::string& dir) {
    bool success = true;
    // Try each thing, even if previous things failed.
    bool uses_km = pathExists(dir + "/" + kFn_keymaster_key_blob);
    if (uses_km) {
        success &= deleteKey(dir);
    }
    auto secdiscard_cmd = std::vector<std::string>{
        kSecdiscardPath,
        "--",
        dir + "/" + kFn_encrypted_key,
        dir + "/" + kFn_secdiscardable,
    };
    if (uses_km) {
        secdiscard_cmd.emplace_back(dir + "/" + kFn_keymaster_key_blob);
    }
    if (ForkExecvp(secdiscard_cmd) != 0) {
        LOG(ERROR) << "secdiscard failed";
        success = false;
    }
    success &= recursiveDeleteKey(dir);
    return success;
}

}  // namespace vold
}  // namespace android<|MERGE_RESOLUTION|>--- conflicted
+++ resolved
@@ -136,78 +136,24 @@
            keymaster.generateKey(paramBuilder, key);
 }
 
-<<<<<<< HEAD
-bool generateWrappedKey(userid_t user_id, KeyType key_type,
-                                     KeyBuffer* key) {
-    Keymaster keymaster;
-    if (!keymaster) return false;
-    *key = KeyBuffer(EXT4_AES_256_XTS_KEY_SIZE);
-    std::string key_temp;
-    auto paramBuilder = km::AuthorizationSetBuilder()
-                               .AesEncryptionKey(AES_KEY_BYTES * 8)
-                               .GcmModeMinMacLen(GCM_MAC_BYTES * 8)
-                               .Authorization(km::TAG_USER_ID, user_id);
-    km::KeyParameter param1;
-    param1.tag = static_cast<::android::hardware::keymaster::V4_0::Tag>(
-        ::android::hardware::keymaster::V4_0::KM_TAG_FBE_ICE);
-    param1.f.boolValue = true;
-    paramBuilder.push_back(param1);
-
-    km::KeyParameter param2;
-    if ((key_type == KeyType::DE_USER) || (key_type == KeyType::DE_SYS) || (key_type == KeyType::ME)) {
-        param2.tag = static_cast<::android::hardware::keymaster::V4_0::Tag>(
-            ::android::hardware::keymaster::V4_0::KM_TAG_KEY_TYPE);
-        param2.f.integer = 0;
-    } else if (key_type == KeyType::CE_USER) {
-        param2.tag = static_cast<::android::hardware::keymaster::V4_0::Tag>(
-            ::android::hardware::keymaster::V4_0::KM_TAG_KEY_TYPE);
-        param2.f.integer = 1;
-    }
-    paramBuilder.push_back(param2);
-
-=======
 bool generateWrappedStorageKey(KeyBuffer* key) {
     Keymaster keymaster;
     if (!keymaster) return false;
     std::string key_temp;
     auto paramBuilder = km::AuthorizationSetBuilder().AesEncryptionKey(AES_KEY_BYTES * 8);
-    paramBuilder.Authorization(km::TAG_ROLLBACK_RESISTANCE);
-    paramBuilder.Authorization(km::TAG_STORAGE_KEY);
->>>>>>> 0d9516ab
+    km::KeyParameter param1;
+    param1.tag = static_cast<::android::hardware::keymaster::V4_0::Tag>(
+        android::hardware::keymaster::V4_0::KM_TAG_FBE_ICE);
+    param1.f.boolValue = true;
+    paramBuilder.push_back(param1);
+    //paramBuilder.Authorization(km::TAG_ROLLBACK_RESISTANCE);
+    //paramBuilder.Authorization(km::TAG_STORAGE_KEY);
     if (!keymaster.generateKey(paramBuilder, &key_temp)) return false;
     *key = KeyBuffer(key_temp.size());
     memcpy(reinterpret_cast<void*>(key->data()), key_temp.c_str(), key->size());
     return true;
 }
 
-<<<<<<< HEAD
-bool getEphemeralWrappedKey(km::KeyFormat format, KeyBuffer& kmKey, KeyBuffer* key) {
-    std::string key_temp;
-    Keymaster keymaster;
-    if (!keymaster) return false;
-
-    //Export once, if upgrade needed, upgrade and export again
-    bool export_again = true;
-    while (export_again) {
-        export_again = false;
-        auto ret = keymaster.exportKey(format, kmKey, "!", "!", &key_temp);
-        if (ret == km::ErrorCode::OK) {
-            *key = KeyBuffer(key_temp.size());
-            memcpy(reinterpret_cast<void*>(key->data()), key_temp.c_str(), key->size());
-            return true;
-        }
-        if (ret != km::ErrorCode::KEY_REQUIRES_UPGRADE) return false;
-        LOG(DEBUG) << "Upgrading key";
-        std::string kmKeyStr(reinterpret_cast<const char*>(kmKey.data()), kmKey.size());
-        std::string newKey;
-        if (!keymaster.upgradeKey(kmKeyStr, km::AuthorizationSet(), &newKey)) return false;
-        memcpy(reinterpret_cast<void*>(kmKey.data()), newKey.c_str(), kmKey.size());
-        LOG(INFO) << "Key upgraded";
-        export_again = true;
-    }
-    //Should never come here
-    return false;
-=======
 bool exportWrappedStorageKey(const KeyBuffer& kmKey, KeyBuffer* key) {
     Keymaster keymaster;
     if (!keymaster) return false;
@@ -217,7 +163,6 @@
     *key = KeyBuffer(key_temp.size());
     memcpy(reinterpret_cast<void*>(key->data()), key_temp.c_str(), key->size());
     return true;
->>>>>>> 0d9516ab
 }
 
 static std::pair<km::AuthorizationSet, km::HardwareAuthToken> beginParams(
