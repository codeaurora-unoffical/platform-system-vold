/*
 * Copyright (C) 2008 The Android Open Source Project
 *
 * Licensed under the Apache License, Version 2.0 (the "License");
 * you may not use this file except in compliance with the License.
 * You may obtain a copy of the License at
 *
 *      http://www.apache.org/licenses/LICENSE-2.0
 *
 * Unless required by applicable law or agreed to in writing, software
 * distributed under the License is distributed on an "AS IS" BASIS,
 * WITHOUT WARRANTIES OR CONDITIONS OF ANY KIND, either express or implied.
 * See the License for the specific language governing permissions and
 * limitations under the License.
 */

#ifndef ANDROID_VOLD_VOLUME_MANAGER_H
#define ANDROID_VOLD_VOLUME_MANAGER_H

#include <fnmatch.h>
#include <pthread.h>
#include <stdlib.h>

#include <list>
#include <mutex>
#include <string>
#include <unordered_map>
#include <unordered_set>

#include <android-base/unique_fd.h>
#include <cutils/multiuser.h>
#include <sysutils/NetlinkEvent.h>
#include <utils/List.h>
#include <utils/Timers.h>

#include "android/os/IVoldListener.h"

#include "model/Disk.h"
#include "model/VolumeBase.h"

class VolumeManager {
  private:
    static VolumeManager* sInstance;

    bool mDebug;

  public:
    virtual ~VolumeManager();

    // TODO: pipe all requests through VM to avoid exposing this lock
    std::mutex& getLock() { return mLock; }
    std::mutex& getCryptLock() { return mCryptLock; }

    void setListener(android::sp<android::os::IVoldListener> listener) { mListener = listener; }
    android::sp<android::os::IVoldListener> getListener() const { return mListener; }

    int start();
    int stop();

    void handleBlockEvent(NetlinkEvent* evt);

    class DiskSource {
      public:
        DiskSource(const std::string& sysPattern, const std::string& nickname, int flags)
            : mSysPattern(sysPattern), mNickname(nickname), mFlags(flags) {}

        bool matches(const std::string& sysPath) {
            return !fnmatch(mSysPattern.c_str(), sysPath.c_str(), 0);
        }

        const std::string& getNickname() const { return mNickname; }
        int getFlags() const { return mFlags; }

      private:
        std::string mSysPattern;
        std::string mNickname;
        int mFlags;
    };

    void addDiskSource(const std::shared_ptr<DiskSource>& diskSource);

    std::shared_ptr<android::vold::Disk> findDisk(const std::string& id);
    std::shared_ptr<android::vold::VolumeBase> findVolume(const std::string& id);

    void listVolumes(android::vold::VolumeBase::Type type, std::list<std::string>& list) const;

    int forgetPartition(const std::string& partGuid, const std::string& fsUuid);

    int onUserAdded(userid_t userId, int userSerialNumber);
    int onUserRemoved(userid_t userId);
    int onUserStarted(userid_t userId, const std::vector<std::string>& packageNames,
                      const std::vector<int>& appIds, const std::vector<std::string>& sandboxIds);
    int onUserStopped(userid_t userId);

    int addAppIds(const std::vector<std::string>& packageNames, const std::vector<int32_t>& appIds);
    int addSandboxIds(const std::vector<int32_t>& appIds,
                      const std::vector<std::string>& sandboxIds);
    int prepareSandboxForApp(const std::string& packageName, appid_t appId,
                             const std::string& sandboxId, userid_t userId);
    int destroySandboxForApp(const std::string& packageName, const std::string& sandboxId,
                             userid_t userId);

    int onVolumeMounted(android::vold::VolumeBase* vol);
    int onVolumeUnmounted(android::vold::VolumeBase* vol);

    int onSecureKeyguardStateChanged(bool isShowing);

    int setPrimary(const std::shared_ptr<android::vold::VolumeBase>& vol);

    int remountUid(uid_t uid, int32_t remountMode);
    int remountUidLegacy(uid_t uid, int32_t remountMode);

    /* Reset all internal state, typically during framework boot */
    int reset();
    /* Prepare for device shutdown, safely unmounting all devices */
    int shutdown();
    /* Unmount all volumes, usually for encryption */
    int unmountAll();

    int updateVirtualDisk();
    int setDebug(bool enable);

    static VolumeManager* Instance();

    /*
     * Ensure that all directories along given path exist, creating parent
     * directories as needed.  Validates that given path is absolute and that
     * it contains no relative "." or ".." paths or symlinks.  Last path segment
     * is treated as filename and ignored, unless the path ends with "/".  Also
     * ensures that path belongs to a volume managed by vold.
     */
    int mkdirs(const std::string& path);

    int createObb(const std::string& path, const std::string& key, int32_t ownerGid,
                  std::string* outVolId);
    int destroyObb(const std::string& volId);

    int createStubVolume(const std::string& sourcePath, const std::string& mountPath,
                         const std::string& fsType, const std::string& fsUuid,
                         const std::string& fsLabel, std::string* outVolId);
    int destroyStubVolume(const std::string& volId);

    int mountAppFuse(uid_t uid, int mountId, android::base::unique_fd* device_fd);
    int unmountAppFuse(uid_t uid, int mountId);
    int openAppFuseFile(uid_t uid, int mountId, int fileId, int flags);

  private:
    VolumeManager();
    void readInitialState();

    int linkPrimary(userid_t userId);

    int prepareSandboxes(userid_t userId, const std::vector<std::string>& packageNames,
                         const std::vector<std::string>& visibleVolLabels);
    int mountPkgSpecificDirsForRunningProcs(userid_t userId,
                                            const std::vector<std::string>& packageNames,
<<<<<<< HEAD
                                            const std::vector<std::string>& visibleVolLabels);
=======
                                            const std::vector<std::string>& visibleVolLabels,
                                            int remountMode);
>>>>>>> 756cb7d3
    int destroySandboxesForVol(android::vold::VolumeBase* vol, userid_t userId);
    std::string prepareSandboxSource(uid_t uid, const std::string& sandboxId,
                                     const std::string& sandboxRootDir);
    std::string prepareSandboxTarget(const std::string& packageName, uid_t uid,
                                     const std::string& volumeLabel,
                                     const std::string& mntTargetRootDir, bool isUserDependent);
    std::string preparePkgDataSource(const std::string& packageName, uid_t uid,
                                     const std::string& dataRootDir);
    std::string prepareSubDirs(const std::string& pathPrefix, const std::string& subDirs,
                               mode_t mode, uid_t uid, gid_t gid);
    bool createPkgSpecificDirRoots(const std::string& volumeRoot);
    bool createPkgSpecificDirs(const std::string& packageName, uid_t uid,
                               const std::string& volumeRoot, const std::string& sandboxDirRoot);
    int mountPkgSpecificDir(const std::string& mntSourceRoot, const std::string& mntTargetRoot,
                            const std::string& packageName, const char* dirName);
    int destroySandboxForAppOnVol(const std::string& packageName, const std::string& sandboxId,
                                  userid_t userId, const std::string& volLabel);
<<<<<<< HEAD
=======
    int getMountModeForRunningProc(const std::vector<std::string>& packagesForUid, userid_t userId,
                                   struct stat& mntWriteStat);
>>>>>>> 756cb7d3

    void handleDiskAdded(const std::shared_ptr<android::vold::Disk>& disk);
    void handleDiskChanged(dev_t device);
    void handleDiskRemoved(dev_t device);

    std::mutex mLock;
    std::mutex mCryptLock;

    android::sp<android::os::IVoldListener> mListener;

    std::list<std::shared_ptr<DiskSource>> mDiskSources;
    std::list<std::shared_ptr<android::vold::Disk>> mDisks;
    std::list<std::shared_ptr<android::vold::Disk>> mPendingDisks;
    std::list<std::shared_ptr<android::vold::VolumeBase>> mObbVolumes;
    std::list<std::shared_ptr<android::vold::VolumeBase>> mStubVolumes;

    std::unordered_map<userid_t, int> mAddedUsers;
    std::unordered_set<userid_t> mStartedUsers;

    std::string mVirtualDiskPath;
    std::shared_ptr<android::vold::Disk> mVirtualDisk;
    std::shared_ptr<android::vold::VolumeBase> mInternalEmulated;
    std::shared_ptr<android::vold::VolumeBase> mPrimary;

    std::unordered_map<std::string, appid_t> mAppIds;
    std::unordered_map<appid_t, std::string> mSandboxIds;
    std::unordered_map<userid_t, std::vector<std::string>> mUserPackages;
    std::unordered_set<std::string> mVisibleVolumeIds;

    int mNextObbId;
    int mNextStubVolumeId;
    bool mSecureKeyguardShowing;
};

#endif<|MERGE_RESOLUTION|>--- conflicted
+++ resolved
@@ -154,12 +154,8 @@
                          const std::vector<std::string>& visibleVolLabels);
     int mountPkgSpecificDirsForRunningProcs(userid_t userId,
                                             const std::vector<std::string>& packageNames,
-<<<<<<< HEAD
-                                            const std::vector<std::string>& visibleVolLabels);
-=======
                                             const std::vector<std::string>& visibleVolLabels,
                                             int remountMode);
->>>>>>> 756cb7d3
     int destroySandboxesForVol(android::vold::VolumeBase* vol, userid_t userId);
     std::string prepareSandboxSource(uid_t uid, const std::string& sandboxId,
                                      const std::string& sandboxRootDir);
@@ -177,11 +173,8 @@
                             const std::string& packageName, const char* dirName);
     int destroySandboxForAppOnVol(const std::string& packageName, const std::string& sandboxId,
                                   userid_t userId, const std::string& volLabel);
-<<<<<<< HEAD
-=======
     int getMountModeForRunningProc(const std::vector<std::string>& packagesForUid, userid_t userId,
                                    struct stat& mntWriteStat);
->>>>>>> 756cb7d3
 
     void handleDiskAdded(const std::shared_ptr<android::vold::Disk>& disk);
     void handleDiskChanged(dev_t device);
