/*
 * Copyright (C) 2010 The Android Open Source Project
 *
 * Licensed under the Apache License, Version 2.0 (the "License");
 * you may not use this file except in compliance with the License.
 * You may obtain a copy of the License at
 *
 *      http://www.apache.org/licenses/LICENSE-2.0
 *
 * Unless required by applicable law or agreed to in writing, software
 * distributed under the License is distributed on an "AS IS" BASIS,
 * WITHOUT WARRANTIES OR CONDITIONS OF ANY KIND, either express or implied.
 * See the License for the specific language governing permissions and
 * limitations under the License.
 */

/* TO DO:
 *   1.  Perhaps keep several copies of the encrypted key, in case something
 *       goes horribly wrong?
 *
 */

#include <sys/types.h>
#include <sys/wait.h>
#include <sys/stat.h>
#include <ctype.h>
#include <fcntl.h>
#include <inttypes.h>
#include <unistd.h>
#include <stdio.h>
#include <sys/ioctl.h>
#include <linux/dm-ioctl.h>
#include <libgen.h>
#include <stdlib.h>
#include <sys/param.h>
#include <string.h>
#include <sys/mount.h>
#include <openssl/evp.h>
#include <openssl/sha.h>
#include <errno.h>
#include <ext4_utils/ext4_crypt.h>
#include <ext4_utils/ext4_utils.h>
#include <linux/kdev_t.h>
#include <fs_mgr.h>
#include <time.h>
#include <math.h>
#include <selinux/selinux.h>
#include "cryptfs.h"
#include "secontext.h"
#define LOG_TAG "Cryptfs"
#include "cutils/log.h"
#include "cutils/properties.h"
#include "cutils/android_reboot.h"
#include "hardware_legacy/power.h"
#include <logwrap/logwrap.h>
#include "ScryptParameters.h"
#include "VolumeManager.h"
#include "VoldUtil.h"
#include "Ext4Crypt.h"
#include "f2fs_sparseblock.h"
#include "EncryptInplace.h"
#include "Process.h"
#include "Keymaster.h"
#include "android-base/properties.h"
#include "android-base/stringprintf.h"
#include <bootloader_message/bootloader_message.h>
#ifdef CONFIG_HW_DISK_ENCRYPTION
#include <cryptfs_hw.h>
#endif
extern "C" {
#include <crypto_scrypt.h>
}

using android::base::StringPrintf;

#define UNUSED __attribute__((unused))

#define DM_CRYPT_BUF_SIZE 4096

#define HASH_COUNT 2000

constexpr size_t INTERMEDIATE_KEY_LEN_BYTES = 16;
constexpr size_t INTERMEDIATE_IV_LEN_BYTES = 16;
constexpr size_t INTERMEDIATE_BUF_SIZE =
    (INTERMEDIATE_KEY_LEN_BYTES + INTERMEDIATE_IV_LEN_BYTES);

// SCRYPT_LEN is used by struct crypt_mnt_ftr for its intermediate key.
static_assert(INTERMEDIATE_BUF_SIZE == SCRYPT_LEN,
              "Mismatch of intermediate key sizes");

#define KEY_IN_FOOTER  "footer"

#define DEFAULT_HEX_PASSWORD "64656661756c745f70617373776f7264"
#define DEFAULT_PASSWORD "default_password"

#define CRYPTO_BLOCK_DEVICE "userdata"

#define BREADCRUMB_FILE "/data/misc/vold/convert_fde"

#define EXT4_FS 1
#define F2FS_FS 2

#define TABLE_LOAD_RETRIES 10

#define RSA_KEY_SIZE 2048
#define RSA_KEY_SIZE_BYTES (RSA_KEY_SIZE / 8)
#define RSA_EXPONENT 0x10001
#define KEYMASTER_CRYPTFS_RATE_LIMIT 1  // Maximum one try per second
#define KEY_LEN_BYTES 16

#define RETRY_MOUNT_ATTEMPTS 10
#define RETRY_MOUNT_DELAY_SECONDS 1

#define CREATE_CRYPTO_BLK_DEV_FLAGS_ALLOW_ENCRYPT_OVERRIDE (1)

static int put_crypt_ftr_and_key(struct crypt_mnt_ftr* crypt_ftr);

static unsigned char saved_master_key[MAX_KEY_LEN];
static char *saved_mount_point;
static int  master_key_saved = 0;
static struct crypt_persist_data *persist_data = NULL;

static int previous_type;

#ifdef CONFIG_HW_DISK_ENCRYPTION
static int scrypt_keymaster(const char *passwd, const unsigned char *salt,
                            unsigned char *ikey, void *params);
static void convert_key_to_hex_ascii(const unsigned char *master_key,
                                     unsigned int keysize, char *master_key_ascii);
static int put_crypt_ftr_and_key(struct crypt_mnt_ftr *crypt_ftr);
static int test_mount_hw_encrypted_fs(struct crypt_mnt_ftr* crypt_ftr,
                const char *passwd, const char *mount_point, const char *label);
int cryptfs_changepw_hw_fde(int crypt_type, const char *currentpw,
                                   const char *newpw);
int cryptfs_check_passwd_hw(char *passwd);
int cryptfs_get_master_key(struct crypt_mnt_ftr* ftr, const char* password,
                                   unsigned char* master_key);

static void convert_key_to_hex_ascii_for_upgrade(const unsigned char *master_key,
                                     unsigned int keysize, char *master_key_ascii)
{
    unsigned int i, a;
    unsigned char nibble;

    for (i = 0, a = 0; i < keysize; i++, a += 2) {
        /* For each byte, write out two ascii hex digits */
        nibble = (master_key[i] >> 4) & 0xf;
        master_key_ascii[a] = nibble + (nibble > 9 ? 0x57 : 0x30);

        nibble = master_key[i] & 0xf;
        master_key_ascii[a + 1] = nibble + (nibble > 9 ? 0x57 : 0x30);
    }

    /* Add the null termination */
    master_key_ascii[a] = '\0';
}

static int get_keymaster_hw_fde_passwd(const char* passwd, unsigned char* newpw,
                                  unsigned char* salt,
                                  const struct crypt_mnt_ftr *ftr)
{
    /* if newpw updated, return 0
     * if newpw not updated return -1
     */
    int rc = -1;

    if (should_use_keymaster()) {
        if (scrypt_keymaster(passwd, salt, newpw, (void*)ftr)) {
            SLOGE("scrypt failed");
        } else {
            rc = 0;
        }
    }

    return rc;
}

static int verify_hw_fde_passwd(const char *passwd, struct crypt_mnt_ftr* crypt_ftr)
{
    unsigned char newpw[32] = {0};
    int key_index;
    if (get_keymaster_hw_fde_passwd(passwd, newpw, crypt_ftr->salt, crypt_ftr))
        key_index = set_hw_device_encryption_key(passwd,
                                           (char*) crypt_ftr->crypto_type_name);
    else
        key_index = set_hw_device_encryption_key((const char*)newpw,
                                           (char*) crypt_ftr->crypto_type_name);
    return key_index;
}

static int verify_and_update_hw_fde_passwd(const char *passwd,
                                           struct crypt_mnt_ftr* crypt_ftr)
{
    char* new_passwd = NULL;
    unsigned char newpw[32] = {0};
    int key_index = -1;
    int passwd_updated = -1;
    int ascii_passwd_updated = (crypt_ftr->flags & CRYPT_ASCII_PASSWORD_UPDATED);

    key_index = verify_hw_fde_passwd(passwd, crypt_ftr);
    if (key_index < 0) {
        ++crypt_ftr->failed_decrypt_count;

        if (ascii_passwd_updated) {
            SLOGI("Ascii password was updated");
        } else {
            /* Code in else part would execute only once:
             * When device is upgraded from L->M release.
             * Once upgraded, code flow should never come here.
             * L release passed actual password in hex, so try with hex
             * Each nible of passwd was encoded as a byte, so allocate memory
             * twice of password len plus one more byte for null termination
             */
            if (crypt_ftr->crypt_type == CRYPT_TYPE_DEFAULT) {
                new_passwd = (char*)malloc(strlen(DEFAULT_HEX_PASSWORD) + 1);
                if (new_passwd == NULL) {
                    SLOGE("System out of memory. Password verification  incomplete");
                    goto out;
                }
                strlcpy(new_passwd, DEFAULT_HEX_PASSWORD, strlen(DEFAULT_HEX_PASSWORD) + 1);
            } else {
                new_passwd = (char*)malloc(strlen(passwd) * 2 + 1);
                if (new_passwd == NULL) {
                    SLOGE("System out of memory. Password verification  incomplete");
                    goto out;
                }
                convert_key_to_hex_ascii_for_upgrade((const unsigned char*)passwd,
                                       strlen(passwd), new_passwd);
            }
            key_index = set_hw_device_encryption_key((const char*)new_passwd,
                                       (char*) crypt_ftr->crypto_type_name);
            if (key_index >=0) {
                crypt_ftr->failed_decrypt_count = 0;
                SLOGI("Hex password verified...will try to update with Ascii value");
                /* Before updating password, tie that with keymaster to tie with ROT */

                if (get_keymaster_hw_fde_passwd(passwd, newpw,
                                                crypt_ftr->salt, crypt_ftr)) {
                    passwd_updated = update_hw_device_encryption_key(new_passwd,
                                     passwd, (char*)crypt_ftr->crypto_type_name);
                } else {
                    passwd_updated = update_hw_device_encryption_key(new_passwd,
                                     (const char*)newpw, (char*)crypt_ftr->crypto_type_name);
                }

                if (passwd_updated >= 0) {
                    crypt_ftr->flags |= CRYPT_ASCII_PASSWORD_UPDATED;
                    SLOGI("Ascii password recorded and updated");
                } else {
                    SLOGI("Passwd verified, could not update...Will try next time");
                }
            } else {
                ++crypt_ftr->failed_decrypt_count;
            }
            free(new_passwd);
        }
    } else {
        if (!ascii_passwd_updated)
            crypt_ftr->flags |= CRYPT_ASCII_PASSWORD_UPDATED;
    }
out:
    // update footer before leaving
    put_crypt_ftr_and_key(crypt_ftr);
    return key_index;
}
#endif

/* Should we use keymaster? */
static int keymaster_check_compatibility()
{
    return keymaster_compatibility_cryptfs_scrypt();
}

/* Create a new keymaster key and store it in this footer */
static int keymaster_create_key(struct crypt_mnt_ftr *ftr)
{
    if (ftr->keymaster_blob_size) {
        SLOGI("Already have key");
        return 0;
    }

    int rc = keymaster_create_key_for_cryptfs_scrypt(RSA_KEY_SIZE, RSA_EXPONENT,
            KEYMASTER_CRYPTFS_RATE_LIMIT, ftr->keymaster_blob, KEYMASTER_BLOB_SIZE,
            &ftr->keymaster_blob_size);
    if (rc) {
        if (ftr->keymaster_blob_size > KEYMASTER_BLOB_SIZE) {
            SLOGE("Keymaster key blob too large");
            ftr->keymaster_blob_size = 0;
        }
        SLOGE("Failed to generate keypair");
        return -1;
    }
    return 0;
}

/* This signs the given object using the keymaster key. */
static int keymaster_sign_object(struct crypt_mnt_ftr *ftr,
                                 const unsigned char *object,
                                 const size_t object_size,
                                 unsigned char **signature,
                                 size_t *signature_size)
{
    unsigned char to_sign[RSA_KEY_SIZE_BYTES];
    size_t to_sign_size = sizeof(to_sign);
    memset(to_sign, 0, RSA_KEY_SIZE_BYTES);

    // To sign a message with RSA, the message must satisfy two
    // constraints:
    //
    // 1. The message, when interpreted as a big-endian numeric value, must
    //    be strictly less than the public modulus of the RSA key.  Note
    //    that because the most significant bit of the public modulus is
    //    guaranteed to be 1 (else it's an (n-1)-bit key, not an n-bit
    //    key), an n-bit message with most significant bit 0 always
    //    satisfies this requirement.
    //
    // 2. The message must have the same length in bits as the public
    //    modulus of the RSA key.  This requirement isn't mathematically
    //    necessary, but is necessary to ensure consistency in
    //    implementations.
    switch (ftr->kdf_type) {
        case KDF_SCRYPT_KEYMASTER:
            // This ensures the most significant byte of the signed message
            // is zero.  We could have zero-padded to the left instead, but
            // this approach is slightly more robust against changes in
            // object size.  However, it's still broken (but not unusably
            // so) because we really should be using a proper deterministic
            // RSA padding function, such as PKCS1.
            memcpy(to_sign + 1, object, std::min((size_t)RSA_KEY_SIZE_BYTES - 1, object_size));
            SLOGI("Signing safely-padded object");
            break;
        default:
            SLOGE("Unknown KDF type %d", ftr->kdf_type);
            return -1;
    }
    for (;;) {
        auto result = keymaster_sign_object_for_cryptfs_scrypt(
            ftr->keymaster_blob, ftr->keymaster_blob_size, KEYMASTER_CRYPTFS_RATE_LIMIT, to_sign,
            to_sign_size, signature, signature_size);
        switch (result) {
            case KeymasterSignResult::ok:
                return 0;
            case KeymasterSignResult::upgrade:
                break;
            default:
                return -1;
        }
        SLOGD("Upgrading key");
        if (keymaster_upgrade_key_for_cryptfs_scrypt(
                RSA_KEY_SIZE, RSA_EXPONENT, KEYMASTER_CRYPTFS_RATE_LIMIT, ftr->keymaster_blob,
                ftr->keymaster_blob_size, ftr->keymaster_blob, KEYMASTER_BLOB_SIZE,
                &ftr->keymaster_blob_size) != 0) {
            SLOGE("Failed to upgrade key");
            return -1;
        }
        if (put_crypt_ftr_and_key(ftr) != 0) {
            SLOGE("Failed to write upgraded key to disk");
        }
        SLOGD("Key upgraded successfully");
    }
}

/* Store password when userdata is successfully decrypted and mounted.
 * Cleared by cryptfs_clear_password
 *
 * To avoid a double prompt at boot, we need to store the CryptKeeper
 * password and pass it to KeyGuard, which uses it to unlock KeyStore.
 * Since the entire framework is torn down and rebuilt after encryption,
 * we have to use a daemon or similar to store the password. Since vold
 * is secured against IPC except from system processes, it seems a reasonable
 * place to store this.
 *
 * password should be cleared once it has been used.
 *
 * password is aged out after password_max_age_seconds seconds.
 */
static char* password = 0;
static int password_expiry_time = 0;
static const int password_max_age_seconds = 60;

enum class RebootType {reboot, recovery, shutdown};
static void cryptfs_reboot(RebootType rt)
{
  switch (rt) {
      case RebootType::reboot:
          property_set(ANDROID_RB_PROPERTY, "reboot");
          break;

      case RebootType::recovery:
          property_set(ANDROID_RB_PROPERTY, "reboot,recovery");
          break;

      case RebootType::shutdown:
          property_set(ANDROID_RB_PROPERTY, "shutdown");
          break;
    }

    sleep(20);

    /* Shouldn't get here, reboot should happen before sleep times out */
    return;
}

static void ioctl_init(struct dm_ioctl *io, size_t dataSize, const char *name, unsigned flags)
{
    memset(io, 0, dataSize);
    io->data_size = dataSize;
    io->data_start = sizeof(struct dm_ioctl);
    io->version[0] = 4;
    io->version[1] = 0;
    io->version[2] = 0;
    io->flags = flags;
    if (name) {
        strlcpy(io->name, name, sizeof(io->name));
    }
}

namespace {

struct CryptoType;

// Use to get the CryptoType in use on this device.
const CryptoType &get_crypto_type();

struct CryptoType {
    // We should only be constructing CryptoTypes as part of
    // supported_crypto_types[].  We do it via this pseudo-builder pattern,
    // which isn't pure or fully protected as a concession to being able to
    // do it all at compile time.  Add new CryptoTypes in
    // supported_crypto_types[] below.
    constexpr CryptoType() : CryptoType(nullptr, nullptr, 0xFFFFFFFF) {}
    constexpr CryptoType set_keysize(uint32_t size) const {
        return CryptoType(this->property_name, this->crypto_name, size);
    }
    constexpr CryptoType set_property_name(const char *property) const {
        return CryptoType(property, this->crypto_name, this->keysize);
    }
    constexpr CryptoType set_crypto_name(const char *crypto) const {
        return CryptoType(this->property_name, crypto, this->keysize);
    }

    constexpr const char *get_property_name() const { return property_name; }
    constexpr const char *get_crypto_name() const { return crypto_name; }
    constexpr uint32_t get_keysize() const { return keysize; }

 private:
    const char *property_name;
    const char *crypto_name;
    uint32_t keysize;

    constexpr CryptoType(const char *property, const char *crypto,
                         uint32_t ksize)
        : property_name(property), crypto_name(crypto), keysize(ksize) {}
    friend const CryptoType &get_crypto_type();
    static const CryptoType &get_device_crypto_algorithm();
};

// We only want to parse this read-only property once.  But we need to wait
// until the system is initialized before we can read it.  So we use a static
// scoped within this function to get it only once.
const CryptoType &get_crypto_type() {
    static CryptoType crypto_type = CryptoType::get_device_crypto_algorithm();
    return crypto_type;
}

constexpr CryptoType default_crypto_type = CryptoType()
    .set_property_name("AES-128-CBC")
    .set_crypto_name("aes-cbc-essiv:sha256")
    .set_keysize(16);

constexpr CryptoType supported_crypto_types[] = {
    default_crypto_type,
    CryptoType()
        .set_property_name("adiantum")
        .set_crypto_name("xchacha12,aes-adiantum-plain64")
        .set_keysize(32),
    // Add new CryptoTypes here.  Order is not important.
};


// ---------- START COMPILE-TIME SANITY CHECK BLOCK -------------------------
// We confirm all supported_crypto_types have a small enough keysize and
// had both set_property_name() and set_crypto_name() called.

template <typename T, size_t N>
constexpr size_t array_length(T (&)[N]) { return N; }

constexpr bool indexOutOfBoundsForCryptoTypes(size_t index) {
    return (index >= array_length(supported_crypto_types));
}

constexpr bool isValidCryptoType(const CryptoType &crypto_type) {
    return ((crypto_type.get_property_name() != nullptr) &&
            (crypto_type.get_crypto_name() != nullptr) &&
            (crypto_type.get_keysize() <= MAX_KEY_LEN));
}

// Note in C++11 that constexpr functions can only have a single line.
// So our code is a bit convoluted (using recursion instead of a loop),
// but it's asserting at compile time that all of our key lengths are valid.
constexpr bool validateSupportedCryptoTypes(size_t index) {
    return indexOutOfBoundsForCryptoTypes(index) ||
        (isValidCryptoType(supported_crypto_types[index]) &&
         validateSupportedCryptoTypes(index + 1));
}

static_assert(validateSupportedCryptoTypes(0),
              "We have a CryptoType with keysize > MAX_KEY_LEN or which was "
              "incompletely constructed.");
//  ---------- END COMPILE-TIME SANITY CHECK BLOCK -------------------------


// Don't call this directly, use get_crypto_type(), which caches this result.
const CryptoType &CryptoType::get_device_crypto_algorithm() {
    constexpr char CRYPT_ALGO_PROP[] = "ro.crypto.fde_algorithm";
    char paramstr[PROPERTY_VALUE_MAX];

    property_get(CRYPT_ALGO_PROP, paramstr,
                 default_crypto_type.get_property_name());
    for (auto const &ctype : supported_crypto_types) {
        if (strcmp(paramstr, ctype.get_property_name()) == 0) {
            return ctype;
        }
    }
    ALOGE("Invalid name (%s) for %s.  Defaulting to %s\n", paramstr,
          CRYPT_ALGO_PROP, default_crypto_type.get_property_name());
    return default_crypto_type;
}

}  // namespace



/**
 * Gets the default device scrypt parameters for key derivation time tuning.
 * The parameters should lead to about one second derivation time for the
 * given device.
 */
static void get_device_scrypt_params(struct crypt_mnt_ftr *ftr) {
    char paramstr[PROPERTY_VALUE_MAX];
    int Nf, rf, pf;

    property_get(SCRYPT_PROP, paramstr, SCRYPT_DEFAULTS);
    if (!parse_scrypt_parameters(paramstr, &Nf, &rf, &pf)) {
        SLOGW("bad scrypt parameters '%s' should be like '12:8:1'; using defaults", paramstr);
        parse_scrypt_parameters(SCRYPT_DEFAULTS, &Nf, &rf, &pf);
    }
    ftr->N_factor = Nf;
    ftr->r_factor = rf;
    ftr->p_factor = pf;
}

uint32_t cryptfs_get_keysize() {
    return get_crypto_type().get_keysize();
}

const char *cryptfs_get_crypto_name() {
    return get_crypto_type().get_crypto_name();
}

static unsigned int get_fs_size(char *dev)
{
    int fd, block_size;
    struct ext4_super_block sb;
    off64_t len;

    if ((fd = open(dev, O_RDONLY|O_CLOEXEC)) < 0) {
        SLOGE("Cannot open device to get filesystem size ");
        return 0;
    }

    if (lseek64(fd, 1024, SEEK_SET) < 0) {
        SLOGE("Cannot seek to superblock");
        return 0;
    }

    if (read(fd, &sb, sizeof(sb)) != sizeof(sb)) {
        SLOGE("Cannot read superblock");
        return 0;
    }

    close(fd);

    if (le32_to_cpu(sb.s_magic) != EXT4_SUPER_MAGIC) {
        SLOGE("Not a valid ext4 superblock");
        return 0;
    }
    block_size = 1024 << sb.s_log_block_size;
    /* compute length in bytes */
    len = ( ((off64_t)sb.s_blocks_count_hi << 32) + sb.s_blocks_count_lo) * block_size;

    /* return length in sectors */
    return (unsigned int) (len / 512);
}

static int get_crypt_ftr_info(char **metadata_fname, off64_t *off)
{
  static int cached_data = 0;
  static off64_t cached_off = 0;
  static char cached_metadata_fname[PROPERTY_VALUE_MAX] = "";
  int fd;
  char key_loc[PROPERTY_VALUE_MAX];
  char real_blkdev[PROPERTY_VALUE_MAX];
  int rc = -1;

  if (!cached_data) {
    fs_mgr_get_crypt_info(fstab_default, key_loc, real_blkdev, sizeof(key_loc));

    if (!strcmp(key_loc, KEY_IN_FOOTER)) {
      if ( (fd = open(real_blkdev, O_RDWR|O_CLOEXEC)) < 0) {
        SLOGE("Cannot open real block device %s\n", real_blkdev);
        return -1;
      }

      unsigned long nr_sec = 0;
      get_blkdev_size(fd, &nr_sec);
      if (nr_sec != 0) {
        /* If it's an encrypted Android partition, the last 16 Kbytes contain the
         * encryption info footer and key, and plenty of bytes to spare for future
         * growth.
         */
        strlcpy(cached_metadata_fname, real_blkdev, sizeof(cached_metadata_fname));
        cached_off = ((off64_t)nr_sec * 512) - CRYPT_FOOTER_OFFSET;
        cached_data = 1;
      } else {
        SLOGE("Cannot get size of block device %s\n", real_blkdev);
      }
      close(fd);
    } else {
      strlcpy(cached_metadata_fname, key_loc, sizeof(cached_metadata_fname));
      cached_off = 0;
      cached_data = 1;
    }
  }

  if (cached_data) {
    if (metadata_fname) {
        *metadata_fname = cached_metadata_fname;
    }
    if (off) {
        *off = cached_off;
    }
    rc = 0;
  }

  return rc;
}

/* Set sha256 checksum in structure */
static void set_ftr_sha(struct crypt_mnt_ftr *crypt_ftr)
{
    SHA256_CTX c;
    SHA256_Init(&c);
    memset(crypt_ftr->sha256, 0, sizeof(crypt_ftr->sha256));
    SHA256_Update(&c, crypt_ftr, sizeof(*crypt_ftr));
    SHA256_Final(crypt_ftr->sha256, &c);
}

/* key or salt can be NULL, in which case just skip writing that value.  Useful to
 * update the failed mount count but not change the key.
 */
static int put_crypt_ftr_and_key(struct crypt_mnt_ftr *crypt_ftr)
{
  int fd;
  unsigned int cnt;
  /* starting_off is set to the SEEK_SET offset
   * where the crypto structure starts
   */
  off64_t starting_off;
  int rc = -1;
  char *fname = NULL;
  struct stat statbuf;

  set_ftr_sha(crypt_ftr);

  if (get_crypt_ftr_info(&fname, &starting_off)) {
    SLOGE("Unable to get crypt_ftr_info\n");
    return -1;
  }
  if (fname[0] != '/') {
    SLOGE("Unexpected value for crypto key location\n");
    return -1;
  }
  if ( (fd = open(fname, O_RDWR | O_CREAT|O_CLOEXEC, 0600)) < 0) {
    SLOGE("Cannot open footer file %s for put\n", fname);
    return -1;
  }

  /* Seek to the start of the crypt footer */
  if (lseek64(fd, starting_off, SEEK_SET) == -1) {
    SLOGE("Cannot seek to real block device footer\n");
    goto errout;
  }

  if ((cnt = write(fd, crypt_ftr, sizeof(struct crypt_mnt_ftr))) != sizeof(struct crypt_mnt_ftr)) {
    SLOGE("Cannot write real block device footer\n");
    goto errout;
  }

  fstat(fd, &statbuf);
  /* If the keys are kept on a raw block device, do not try to truncate it. */
  if (S_ISREG(statbuf.st_mode)) {
    if (ftruncate(fd, 0x4000)) {
      SLOGE("Cannot set footer file size\n");
      goto errout;
    }
  }

  /* Success! */
  rc = 0;

errout:
  close(fd);
  return rc;

}

static bool check_ftr_sha(const struct crypt_mnt_ftr *crypt_ftr)
{
    struct crypt_mnt_ftr copy;
    memcpy(&copy, crypt_ftr, sizeof(copy));
    set_ftr_sha(&copy);
    return memcmp(copy.sha256, crypt_ftr->sha256, sizeof(copy.sha256)) == 0;
}

static inline int unix_read(int  fd, void*  buff, int  len)
{
    return TEMP_FAILURE_RETRY(read(fd, buff, len));
}

static inline int unix_write(int  fd, const void*  buff, int  len)
{
    return TEMP_FAILURE_RETRY(write(fd, buff, len));
}

static void init_empty_persist_data(struct crypt_persist_data *pdata, int len)
{
    memset(pdata, 0, len);
    pdata->persist_magic = PERSIST_DATA_MAGIC;
    pdata->persist_valid_entries = 0;
}

/* A routine to update the passed in crypt_ftr to the lastest version.
 * fd is open read/write on the device that holds the crypto footer and persistent
 * data, crypt_ftr is a pointer to the struct to be updated, and offset is the
 * absolute offset to the start of the crypt_mnt_ftr on the passed in fd.
 */
static void upgrade_crypt_ftr(int fd, struct crypt_mnt_ftr *crypt_ftr, off64_t offset)
{
    int orig_major = crypt_ftr->major_version;
    int orig_minor = crypt_ftr->minor_version;

    if ((crypt_ftr->major_version == 1) && (crypt_ftr->minor_version == 0)) {
        struct crypt_persist_data *pdata;
        off64_t pdata_offset = offset + CRYPT_FOOTER_TO_PERSIST_OFFSET;

        SLOGW("upgrading crypto footer to 1.1");

        pdata = (crypt_persist_data *)malloc(CRYPT_PERSIST_DATA_SIZE);
        if (pdata == NULL) {
            SLOGE("Cannot allocate persisent data\n");
            return;
        }
        memset(pdata, 0, CRYPT_PERSIST_DATA_SIZE);

        /* Need to initialize the persistent data area */
        if (lseek64(fd, pdata_offset, SEEK_SET) == -1) {
            SLOGE("Cannot seek to persisent data offset\n");
            free(pdata);
            return;
        }
        /* Write all zeros to the first copy, making it invalid */
        unix_write(fd, pdata, CRYPT_PERSIST_DATA_SIZE);

        /* Write a valid but empty structure to the second copy */
        init_empty_persist_data(pdata, CRYPT_PERSIST_DATA_SIZE);
        unix_write(fd, pdata, CRYPT_PERSIST_DATA_SIZE);

        /* Update the footer */
        crypt_ftr->persist_data_size = CRYPT_PERSIST_DATA_SIZE;
        crypt_ftr->persist_data_offset[0] = pdata_offset;
        crypt_ftr->persist_data_offset[1] = pdata_offset + CRYPT_PERSIST_DATA_SIZE;
        crypt_ftr->minor_version = 1;
        free(pdata);
    }

    if ((crypt_ftr->major_version == 1) && (crypt_ftr->minor_version == 1)) {
        SLOGW("upgrading crypto footer to 1.2");
        /* But keep the old kdf_type.
         * It will get updated later to KDF_SCRYPT after the password has been verified.
         */
        crypt_ftr->kdf_type = KDF_PBKDF2;
        get_device_scrypt_params(crypt_ftr);
        crypt_ftr->minor_version = 2;
    }

    if ((crypt_ftr->major_version == 1) && (crypt_ftr->minor_version == 2)) {
        SLOGW("upgrading crypto footer to 1.3");
        crypt_ftr->crypt_type = CRYPT_TYPE_PASSWORD;
        crypt_ftr->minor_version = 3;
    }

    if ((orig_major != crypt_ftr->major_version) || (orig_minor != crypt_ftr->minor_version)) {
        if (lseek64(fd, offset, SEEK_SET) == -1) {
            SLOGE("Cannot seek to crypt footer\n");
            return;
        }
        unix_write(fd, crypt_ftr, sizeof(struct crypt_mnt_ftr));
    }
}


static int get_crypt_ftr_and_key(struct crypt_mnt_ftr *crypt_ftr)
{
  int fd;
  unsigned int cnt;
  off64_t starting_off;
  int rc = -1;
  char *fname = NULL;
  struct stat statbuf;

  if (get_crypt_ftr_info(&fname, &starting_off)) {
    SLOGE("Unable to get crypt_ftr_info\n");
    return -1;
  }
  if (fname[0] != '/') {
    SLOGE("Unexpected value for crypto key location\n");
    return -1;
  }
  if ( (fd = open(fname, O_RDWR|O_CLOEXEC)) < 0) {
    SLOGE("Cannot open footer file %s for get\n", fname);
    return -1;
  }

  /* Make sure it's 16 Kbytes in length */
  fstat(fd, &statbuf);
  if (S_ISREG(statbuf.st_mode) && (statbuf.st_size != 0x4000)) {
    SLOGE("footer file %s is not the expected size!\n", fname);
    goto errout;
  }

  /* Seek to the start of the crypt footer */
  if (lseek64(fd, starting_off, SEEK_SET) == -1) {
    SLOGE("Cannot seek to real block device footer\n");
    goto errout;
  }

  if ( (cnt = read(fd, crypt_ftr, sizeof(struct crypt_mnt_ftr))) != sizeof(struct crypt_mnt_ftr)) {
    SLOGE("Cannot read real block device footer\n");
    goto errout;
  }

  if (crypt_ftr->magic != CRYPT_MNT_MAGIC) {
    SLOGE("Bad magic for real block device %s\n", fname);
    goto errout;
  }

  if (crypt_ftr->major_version != CURRENT_MAJOR_VERSION) {
    SLOGE("Cannot understand major version %d real block device footer; expected %d\n",
          crypt_ftr->major_version, CURRENT_MAJOR_VERSION);
    goto errout;
  }

  // We risk buffer overflows with oversized keys, so we just reject them.
  // 0-sized keys are problematic (essentially by-passing encryption), and
  // AES-CBC key wrapping only works for multiples of 16 bytes.
  if ((crypt_ftr->keysize == 0) || ((crypt_ftr->keysize % 16) != 0) ||
      (crypt_ftr->keysize > MAX_KEY_LEN)) {
    SLOGE("Invalid keysize (%u) for block device %s; Must be non-zero, "
          "divisible by 16, and <= %d\n", crypt_ftr->keysize, fname,
          MAX_KEY_LEN);
    goto errout;
  }

  if (crypt_ftr->minor_version > CURRENT_MINOR_VERSION) {
    SLOGW("Warning: crypto footer minor version %d, expected <= %d, continuing...\n",
          crypt_ftr->minor_version, CURRENT_MINOR_VERSION);
  }

  /* If this is a verion 1.0 crypt_ftr, make it a 1.1 crypt footer, and update the
   * copy on disk before returning.
   */
  if (crypt_ftr->minor_version < CURRENT_MINOR_VERSION) {
    upgrade_crypt_ftr(fd, crypt_ftr, starting_off);
  }

  /* Success! */
  rc = 0;

errout:
  close(fd);
  return rc;
}

static int validate_persistent_data_storage(struct crypt_mnt_ftr *crypt_ftr)
{
    if (crypt_ftr->persist_data_offset[0] + crypt_ftr->persist_data_size >
        crypt_ftr->persist_data_offset[1]) {
        SLOGE("Crypt_ftr persist data regions overlap");
        return -1;
    }

    if (crypt_ftr->persist_data_offset[0] >= crypt_ftr->persist_data_offset[1]) {
        SLOGE("Crypt_ftr persist data region 0 starts after region 1");
        return -1;
    }

    if (((crypt_ftr->persist_data_offset[1] + crypt_ftr->persist_data_size) -
        (crypt_ftr->persist_data_offset[0] - CRYPT_FOOTER_TO_PERSIST_OFFSET)) >
        CRYPT_FOOTER_OFFSET) {
        SLOGE("Persistent data extends past crypto footer");
        return -1;
    }

    return 0;
}

static int load_persistent_data(void)
{
    struct crypt_mnt_ftr crypt_ftr;
    struct crypt_persist_data *pdata = NULL;
    char encrypted_state[PROPERTY_VALUE_MAX];
    char *fname;
    int found = 0;
    int fd;
    int ret;
    int i;

    if (persist_data) {
        /* Nothing to do, we've already loaded or initialized it */
        return 0;
    }


    /* If not encrypted, just allocate an empty table and initialize it */
    property_get("ro.crypto.state", encrypted_state, "");
    if (strcmp(encrypted_state, "encrypted") ) {
        pdata = (crypt_persist_data*)malloc(CRYPT_PERSIST_DATA_SIZE);
        if (pdata) {
            init_empty_persist_data(pdata, CRYPT_PERSIST_DATA_SIZE);
            persist_data = pdata;
            return 0;
        }
        return -1;
    }

    if(get_crypt_ftr_and_key(&crypt_ftr)) {
        return -1;
    }

    if ((crypt_ftr.major_version < 1)
        || (crypt_ftr.major_version == 1 && crypt_ftr.minor_version < 1)) {
        SLOGE("Crypt_ftr version doesn't support persistent data");
        return -1;
    }

    if (get_crypt_ftr_info(&fname, NULL)) {
        return -1;
    }

    ret = validate_persistent_data_storage(&crypt_ftr);
    if (ret) {
        return -1;
    }

    fd = open(fname, O_RDONLY|O_CLOEXEC);
    if (fd < 0) {
        SLOGE("Cannot open %s metadata file", fname);
        return -1;
    }

    pdata = (crypt_persist_data*)malloc(crypt_ftr.persist_data_size);
    if (pdata == NULL) {
        SLOGE("Cannot allocate memory for persistent data");
        goto err;
    }

    for (i = 0; i < 2; i++) {
        if (lseek64(fd, crypt_ftr.persist_data_offset[i], SEEK_SET) < 0) {
            SLOGE("Cannot seek to read persistent data on %s", fname);
            goto err2;
        }
        if (unix_read(fd, pdata, crypt_ftr.persist_data_size) < 0){
            SLOGE("Error reading persistent data on iteration %d", i);
            goto err2;
        }
        if (pdata->persist_magic == PERSIST_DATA_MAGIC) {
            found = 1;
            break;
        }
    }

    if (!found) {
        SLOGI("Could not find valid persistent data, creating");
        init_empty_persist_data(pdata, crypt_ftr.persist_data_size);
    }

    /* Success */
    persist_data = pdata;
    close(fd);
    return 0;

err2:
    free(pdata);

err:
    close(fd);
    return -1;
}

static int save_persistent_data(void)
{
    struct crypt_mnt_ftr crypt_ftr;
    struct crypt_persist_data *pdata;
    char *fname;
    off64_t write_offset;
    off64_t erase_offset;
    int fd;
    int ret;

    if (persist_data == NULL) {
        SLOGE("No persistent data to save");
        return -1;
    }

    if(get_crypt_ftr_and_key(&crypt_ftr)) {
        return -1;
    }

    if ((crypt_ftr.major_version < 1)
        || (crypt_ftr.major_version == 1 && crypt_ftr.minor_version < 1)) {
        SLOGE("Crypt_ftr version doesn't support persistent data");
        return -1;
    }

    ret = validate_persistent_data_storage(&crypt_ftr);
    if (ret) {
        return -1;
    }

    if (get_crypt_ftr_info(&fname, NULL)) {
        return -1;
    }

    fd = open(fname, O_RDWR|O_CLOEXEC);
    if (fd < 0) {
        SLOGE("Cannot open %s metadata file", fname);
        return -1;
    }

    pdata = (crypt_persist_data*)malloc(crypt_ftr.persist_data_size);
    if (pdata == NULL) {
        SLOGE("Cannot allocate persistant data");
        goto err;
    }

    if (lseek64(fd, crypt_ftr.persist_data_offset[0], SEEK_SET) < 0) {
        SLOGE("Cannot seek to read persistent data on %s", fname);
        goto err2;
    }

    if (unix_read(fd, pdata, crypt_ftr.persist_data_size) < 0) {
            SLOGE("Error reading persistent data before save");
            goto err2;
    }

    if (pdata->persist_magic == PERSIST_DATA_MAGIC) {
        /* The first copy is the curent valid copy, so write to
         * the second copy and erase this one */
       write_offset = crypt_ftr.persist_data_offset[1];
       erase_offset = crypt_ftr.persist_data_offset[0];
    } else {
        /* The second copy must be the valid copy, so write to
         * the first copy, and erase the second */
       write_offset = crypt_ftr.persist_data_offset[0];
       erase_offset = crypt_ftr.persist_data_offset[1];
    }

    /* Write the new copy first, if successful, then erase the old copy */
    if (lseek64(fd, write_offset, SEEK_SET) < 0) {
        SLOGE("Cannot seek to write persistent data");
        goto err2;
    }
    if (unix_write(fd, persist_data, crypt_ftr.persist_data_size) ==
        (int) crypt_ftr.persist_data_size) {
        if (lseek64(fd, erase_offset, SEEK_SET) < 0) {
            SLOGE("Cannot seek to erase previous persistent data");
            goto err2;
        }
        fsync(fd);
        memset(pdata, 0, crypt_ftr.persist_data_size);
        if (unix_write(fd, pdata, crypt_ftr.persist_data_size) !=
            (int) crypt_ftr.persist_data_size) {
            SLOGE("Cannot write to erase previous persistent data");
            goto err2;
        }
        fsync(fd);
    } else {
        SLOGE("Cannot write to save persistent data");
        goto err2;
    }

    /* Success */
    free(pdata);
    close(fd);
    return 0;

err2:
    free(pdata);
err:
    close(fd);
    return -1;
}

/* Convert a binary key of specified length into an ascii hex string equivalent,
 * without the leading 0x and with null termination
 */
static void convert_key_to_hex_ascii(const unsigned char *master_key,
                                     unsigned int keysize, char *master_key_ascii) {
    unsigned int i, a;
    unsigned char nibble;

    for (i=0, a=0; i<keysize; i++, a+=2) {
        /* For each byte, write out two ascii hex digits */
        nibble = (master_key[i] >> 4) & 0xf;
        master_key_ascii[a] = nibble + (nibble > 9 ? 0x37 : 0x30);

        nibble = master_key[i] & 0xf;
        master_key_ascii[a+1] = nibble + (nibble > 9 ? 0x37 : 0x30);
    }

    /* Add the null termination */
    master_key_ascii[a] = '\0';

}

static int load_crypto_mapping_table(struct crypt_mnt_ftr *crypt_ftr,
        const unsigned char *master_key, const char *real_blk_name,
        const char *name, int fd, const char *extra_params) {
  alignas(struct dm_ioctl) char buffer[DM_CRYPT_BUF_SIZE];
  struct dm_ioctl *io;
  struct dm_target_spec *tgt;
  char *crypt_params;
  // We need two ASCII characters to represent each byte, and need space for
  // the '\0' terminator.
  char master_key_ascii[MAX_KEY_LEN * 2 + 1];
  size_t buff_offset;
  int i;

  io = (struct dm_ioctl *) buffer;

  /* Load the mapping table for this device */
  tgt = (struct dm_target_spec *) &buffer[sizeof(struct dm_ioctl)];

  ioctl_init(io, DM_CRYPT_BUF_SIZE, name, 0);
  io->target_count = 1;
  tgt->status = 0;
  tgt->sector_start = 0;
  tgt->length = crypt_ftr->fs_size;
  crypt_params = buffer + sizeof(struct dm_ioctl) + sizeof(struct dm_target_spec);
  buff_offset = crypt_params - buffer;
  SLOGI("Extra parameters for dm_crypt: %s\n", extra_params);

#ifdef CONFIG_HW_DISK_ENCRYPTION
  if(is_hw_disk_encryption((char*)crypt_ftr->crypto_type_name)) {
    strlcpy(tgt->target_type, "req-crypt",DM_MAX_TYPE_NAME);
    if (is_ice_enabled())
      convert_key_to_hex_ascii(master_key, sizeof(int), master_key_ascii);
    else
      convert_key_to_hex_ascii(master_key, crypt_ftr->keysize, master_key_ascii);
  }
  else {
    convert_key_to_hex_ascii(master_key, crypt_ftr->keysize, master_key_ascii);
    strlcpy(tgt->target_type, "crypt", DM_MAX_TYPE_NAME);
  }
  snprintf(crypt_params, sizeof(buffer) - buff_offset, "%s %s 0 %s 0 %s 0",
           crypt_ftr->crypto_type_name, master_key_ascii,
           real_blk_name, extra_params);

  SLOGI("target_type = %s", tgt->target_type);
  SLOGI("real_blk_name = %s, extra_params = %s", real_blk_name, extra_params);
#else
  convert_key_to_hex_ascii(master_key, crypt_ftr->keysize, master_key_ascii);
  strlcpy(tgt->target_type, "crypt", DM_MAX_TYPE_NAME);
  snprintf(crypt_params, sizeof(buffer) - buff_offset, "%s %s 0 %s 0 %s",
           crypt_ftr->crypto_type_name, master_key_ascii, real_blk_name,
           extra_params);
#endif

  crypt_params += strlen(crypt_params) + 1;
  crypt_params = (char *) (((unsigned long)crypt_params + 7) & ~8); /* Align to an 8 byte boundary */
  tgt->next = crypt_params - buffer;

  for (i = 0; i < TABLE_LOAD_RETRIES; i++) {
    if (! ioctl(fd, DM_TABLE_LOAD, io)) {
      break;
    }
    usleep(500000);
  }

  if (i == TABLE_LOAD_RETRIES) {
    /* We failed to load the table, return an error */
    return -1;
  } else {
    return i + 1;
  }
}

static int get_dm_crypt_version(int fd, const char *name,  int *version)
{
    char buffer[DM_CRYPT_BUF_SIZE];
    struct dm_ioctl *io;
    struct dm_target_versions *v;

    io = (struct dm_ioctl *) buffer;

    ioctl_init(io, DM_CRYPT_BUF_SIZE, name, 0);

    if (ioctl(fd, DM_LIST_VERSIONS, io)) {
        return -1;
    }

    /* Iterate over the returned versions, looking for name of "crypt".
     * When found, get and return the version.
     */
    v = (struct dm_target_versions *) &buffer[sizeof(struct dm_ioctl)];
    while (v->next) {
#ifdef CONFIG_HW_DISK_ENCRYPTION
        if (! strcmp(v->name, "crypt") || ! strcmp(v->name, "req-crypt")) {
#else
        if (! strcmp(v->name, "crypt")) {
#endif
            /* We found the crypt driver, return the version, and get out */
            version[0] = v->version[0];
            version[1] = v->version[1];
            version[2] = v->version[2];
            return 0;
        }
        v = (struct dm_target_versions *)(((char *)v) + v->next);
    }

    return -1;
}

#ifndef CONFIG_HW_DISK_ENCRYPTION
static std::string extra_params_as_string(const std::vector<std::string>& extra_params_vec) {
    if (extra_params_vec.empty()) return "";
    std::string extra_params = std::to_string(extra_params_vec.size());
    for (const auto& p : extra_params_vec) {
        extra_params.append(" ");
        extra_params.append(p);
    }
    return extra_params;
}
#endif

// Only adds parameters if the property is set.
#ifndef CONFIG_HW_DISK_ENCRYPTION
static void add_sector_size_param(std::vector<std::string>* extra_params_vec) {
    constexpr char DM_CRYPT_SECTOR_SIZE[] = "ro.crypto.fde_sector_size";
    char sector_size[PROPERTY_VALUE_MAX];

    if (property_get(DM_CRYPT_SECTOR_SIZE, sector_size, "") > 0) {
        std::string param = StringPrintf("sector_size:%s", sector_size);
        extra_params_vec->push_back(std::move(param));

        // With this option, IVs will match the sector numbering, instead
        // of being hard-coded to being based on 512-byte sectors.
        extra_params_vec->emplace_back("iv_large_sectors");
    }
}
#endif

static int create_crypto_blk_dev(struct crypt_mnt_ftr* crypt_ftr, const unsigned char* master_key,
                                 const char* real_blk_name, char* crypto_blk_name, const char* name,
                                 uint32_t flags) {
    char buffer[DM_CRYPT_BUF_SIZE];
    struct dm_ioctl* io;
    unsigned int minor;
    int fd = 0;
    int err;
    int retval = -1;
    int version[3];
    int load_count;
#ifdef CONFIG_HW_DISK_ENCRYPTION
    char encrypted_state[PROPERTY_VALUE_MAX] = {0};
    char progress[PROPERTY_VALUE_MAX] = {0};
    const char *extra_params;
#else
    std::vector<std::string> extra_params_vec;
#endif

    if ((fd = open("/dev/device-mapper", O_RDWR | O_CLOEXEC)) < 0) {
        SLOGE("Cannot open device-mapper\n");
        goto errout;
    }

    io = (struct dm_ioctl*)buffer;

    ioctl_init(io, DM_CRYPT_BUF_SIZE, name, 0);
    err = ioctl(fd, DM_DEV_CREATE, io);
    if (err) {
        SLOGE("Cannot create dm-crypt device %s: %s\n", name, strerror(errno));
        goto errout;
    }

    /* Get the device status, in particular, the name of it's device file */
    ioctl_init(io, DM_CRYPT_BUF_SIZE, name, 0);
    if (ioctl(fd, DM_DEV_STATUS, io)) {
        SLOGE("Cannot retrieve dm-crypt device status\n");
        goto errout;
    }
    minor = (io->dev & 0xff) | ((io->dev >> 12) & 0xfff00);
    snprintf(crypto_blk_name, MAXPATHLEN, "/dev/block/dm-%u", minor);

#ifdef CONFIG_HW_DISK_ENCRYPTION
    if(is_hw_disk_encryption((char*)crypt_ftr->crypto_type_name)) {
      /* Set fde_enabled if either FDE completed or in-progress */
      property_get("ro.crypto.state", encrypted_state, ""); /* FDE completed */
      property_get("vold.encrypt_progress", progress, ""); /* FDE in progress */
      if (!strcmp(encrypted_state, "encrypted") || strcmp(progress, "")) {
        if (is_ice_enabled()) {
          if (flags & CREATE_CRYPTO_BLK_DEV_FLAGS_ALLOW_ENCRYPT_OVERRIDE)
            extra_params = "fde_enabled ice allow_encrypt_override";
          else
            extra_params = "fde_enabled ice";
        } else {
          if (flags & CREATE_CRYPTO_BLK_DEV_FLAGS_ALLOW_ENCRYPT_OVERRIDE)
            extra_params = "fde_enabled allow_encrypt_override";
          else
            extra_params = "fde_enabled";
        }
      } else {
          if (flags & CREATE_CRYPTO_BLK_DEV_FLAGS_ALLOW_ENCRYPT_OVERRIDE)
            extra_params = "fde_enabled allow_encrypt_override";
          else
            extra_params = "fde_enabled";
      }
      extra_params_vec.emplace_back(extra_params);
    } else {
      if (! get_dm_crypt_version(fd, name, version)) {
        /* Support for allow_discards was added in version 1.11.0 */
        if ((version[0] >= 2) || ((version[0] == 1) && (version[1] >= 11))) {
          extra_params_vec.emplace_back("allow_discards");
          if (flags & CREATE_CRYPTO_BLK_DEV_FLAGS_ALLOW_ENCRYPT_OVERRIDE)
            extra_params_vec.emplace_back("allow_encrypt_override");
          SLOGI("Enabling support for allow_discards in dmcrypt.\n");
        }
      }
    }
<<<<<<< HEAD
    load_count = load_crypto_mapping_table(crypt_ftr, master_key, real_blk_name, name, fd,
                                           extra_params);
=======
>>>>>>> ec15959f
#else
    if (!get_dm_crypt_version(fd, name, version)) {
        /* Support for allow_discards was added in version 1.11.0 */
        if ((version[0] >= 2) || ((version[0] == 1) && (version[1] >= 11))) {
            extra_params_vec.emplace_back("allow_discards");
        }
    }
    if (flags & CREATE_CRYPTO_BLK_DEV_FLAGS_ALLOW_ENCRYPT_OVERRIDE) {
        extra_params_vec.emplace_back("allow_encrypt_override");
    }
    add_sector_size_param(&extra_params_vec);
    load_count = load_crypto_mapping_table(crypt_ftr, master_key, real_blk_name, name, fd,
                                           extra_params_as_string(extra_params_vec).c_str());
#endif
    if (load_count < 0) {
        SLOGE("Cannot load dm-crypt mapping table.\n");
        goto errout;
    } else if (load_count > 1) {
        SLOGI("Took %d tries to load dmcrypt table.\n", load_count);
    }

    /* Resume this device to activate it */
    ioctl_init(io, DM_CRYPT_BUF_SIZE, name, 0);

    if (ioctl(fd, DM_DEV_SUSPEND, io)) {
        SLOGE("Cannot resume the dm-crypt device\n");
        goto errout;
    }

    /* We made it here with no errors.  Woot! */
    retval = 0;

errout:
  close(fd);   /* If fd is <0 from a failed open call, it's safe to just ignore the close error */

  return retval;
}

static int delete_crypto_blk_dev(const char *name)
{
  int fd;
  char buffer[DM_CRYPT_BUF_SIZE];
  struct dm_ioctl *io;
  int retval = -1;

  if ((fd = open("/dev/device-mapper", O_RDWR|O_CLOEXEC)) < 0 ) {
    SLOGE("Cannot open device-mapper\n");
    goto errout;
  }

  io = (struct dm_ioctl *) buffer;

  ioctl_init(io, DM_CRYPT_BUF_SIZE, name, 0);
  if (ioctl(fd, DM_DEV_REMOVE, io)) {
    SLOGE("Cannot remove dm-crypt device\n");
    goto errout;
  }

  /* We made it here with no errors.  Woot! */
  retval = 0;

errout:
  close(fd);    /* If fd is <0 from a failed open call, it's safe to just ignore the close error */

  return retval;

}

static int pbkdf2(const char *passwd, const unsigned char *salt,
                  unsigned char *ikey, void *params UNUSED)
{
    SLOGI("Using pbkdf2 for cryptfs KDF");

    /* Turn the password into a key and IV that can decrypt the master key */
    return PKCS5_PBKDF2_HMAC_SHA1(passwd, strlen(passwd), salt, SALT_LEN,
                                  HASH_COUNT, INTERMEDIATE_BUF_SIZE,
                                  ikey) != 1;
}

static int scrypt(const char *passwd, const unsigned char *salt,
                  unsigned char *ikey, void *params)
{
    SLOGI("Using scrypt for cryptfs KDF");

    struct crypt_mnt_ftr *ftr = (struct crypt_mnt_ftr *) params;

    int N = 1 << ftr->N_factor;
    int r = 1 << ftr->r_factor;
    int p = 1 << ftr->p_factor;

    /* Turn the password into a key and IV that can decrypt the master key */
    crypto_scrypt((const uint8_t*)passwd, strlen(passwd),
                  salt, SALT_LEN, N, r, p, ikey,
                  INTERMEDIATE_BUF_SIZE);

   return 0;
}

static int scrypt_keymaster(const char *passwd, const unsigned char *salt,
                            unsigned char *ikey, void *params)
{
    SLOGI("Using scrypt with keymaster for cryptfs KDF");

    int rc;
    size_t signature_size;
    unsigned char* signature;
    struct crypt_mnt_ftr *ftr = (struct crypt_mnt_ftr *) params;

    int N = 1 << ftr->N_factor;
    int r = 1 << ftr->r_factor;
    int p = 1 << ftr->p_factor;

    rc = crypto_scrypt((const uint8_t*)passwd, strlen(passwd),
                       salt, SALT_LEN, N, r, p, ikey,
                       INTERMEDIATE_BUF_SIZE);

    if (rc) {
        SLOGE("scrypt failed");
        return -1;
    }

    if (keymaster_sign_object(ftr, ikey, INTERMEDIATE_BUF_SIZE,
                              &signature, &signature_size)) {
        SLOGE("Signing failed");
        return -1;
    }

    rc = crypto_scrypt(signature, signature_size, salt, SALT_LEN,
                       N, r, p, ikey, INTERMEDIATE_BUF_SIZE);
    free(signature);

    if (rc) {
        SLOGE("scrypt failed");
        return -1;
    }

    return 0;
}

static int encrypt_master_key(const char *passwd, const unsigned char *salt,
                              const unsigned char *decrypted_master_key,
                              unsigned char *encrypted_master_key,
                              struct crypt_mnt_ftr *crypt_ftr,
                              bool create_keymaster_key)
{
    unsigned char ikey[INTERMEDIATE_BUF_SIZE] = { 0 };
    EVP_CIPHER_CTX e_ctx;
    int encrypted_len, final_len;
    int rc = 0;

    /* Turn the password into an intermediate key and IV that can decrypt the master key */
    get_device_scrypt_params(crypt_ftr);

    switch (crypt_ftr->kdf_type) {
    case KDF_SCRYPT_KEYMASTER:
        if (create_keymaster_key && keymaster_create_key(crypt_ftr)) {
            SLOGE("keymaster_create_key failed");
            return -1;
        }

        if (scrypt_keymaster(passwd, salt, ikey, crypt_ftr)) {
            SLOGE("scrypt failed");
            return -1;
        }
        break;

    case KDF_SCRYPT:
        if (scrypt(passwd, salt, ikey, crypt_ftr)) {
            SLOGE("scrypt failed");
            return -1;
        }
        break;

    default:
        SLOGE("Invalid kdf_type");
        return -1;
    }

    /* Initialize the decryption engine */
    EVP_CIPHER_CTX_init(&e_ctx);
    if (! EVP_EncryptInit_ex(&e_ctx, EVP_aes_128_cbc(), NULL, ikey,
                             ikey+INTERMEDIATE_KEY_LEN_BYTES)) {
        SLOGE("EVP_EncryptInit failed\n");
        return -1;
    }
    EVP_CIPHER_CTX_set_padding(&e_ctx, 0); /* Turn off padding as our data is block aligned */

    /* Encrypt the master key */
    if (! EVP_EncryptUpdate(&e_ctx, encrypted_master_key, &encrypted_len,
                            decrypted_master_key, crypt_ftr->keysize)) {
        SLOGE("EVP_EncryptUpdate failed\n");
        return -1;
    }
    if (! EVP_EncryptFinal_ex(&e_ctx, encrypted_master_key + encrypted_len, &final_len)) {
        SLOGE("EVP_EncryptFinal failed\n");
        return -1;
    }

    if (encrypted_len + final_len != static_cast<int>(crypt_ftr->keysize)) {
        SLOGE("EVP_Encryption length check failed with %d, %d bytes\n", encrypted_len, final_len);
        return -1;
    }

    /* Store the scrypt of the intermediate key, so we can validate if it's a
       password error or mount error when things go wrong.
       Note there's no need to check for errors, since if this is incorrect, we
       simply won't wipe userdata, which is the correct default behavior
    */
    int N = 1 << crypt_ftr->N_factor;
    int r = 1 << crypt_ftr->r_factor;
    int p = 1 << crypt_ftr->p_factor;

    rc = crypto_scrypt(ikey, INTERMEDIATE_KEY_LEN_BYTES,
                       crypt_ftr->salt, sizeof(crypt_ftr->salt), N, r, p,
                       crypt_ftr->scrypted_intermediate_key,
                       sizeof(crypt_ftr->scrypted_intermediate_key));

    if (rc) {
      SLOGE("encrypt_master_key: crypto_scrypt failed");
    }

    EVP_CIPHER_CTX_cleanup(&e_ctx);

    return 0;
}

static int decrypt_master_key_aux(const char *passwd, unsigned char *salt,
                                  const unsigned char *encrypted_master_key,
                                  size_t keysize,
                                  unsigned char *decrypted_master_key,
                                  kdf_func kdf, void *kdf_params,
                                  unsigned char** intermediate_key,
                                  size_t* intermediate_key_size)
{
  unsigned char ikey[INTERMEDIATE_BUF_SIZE] = { 0 };
  EVP_CIPHER_CTX d_ctx;
  int decrypted_len, final_len;

  /* Turn the password into an intermediate key and IV that can decrypt the
     master key */
  if (kdf(passwd, salt, ikey, kdf_params)) {
    SLOGE("kdf failed");
    return -1;
  }

  /* Initialize the decryption engine */
  EVP_CIPHER_CTX_init(&d_ctx);
  if (! EVP_DecryptInit_ex(&d_ctx, EVP_aes_128_cbc(), NULL, ikey, ikey+INTERMEDIATE_KEY_LEN_BYTES)) {
    return -1;
  }
  EVP_CIPHER_CTX_set_padding(&d_ctx, 0); /* Turn off padding as our data is block aligned */
  /* Decrypt the master key */
  if (! EVP_DecryptUpdate(&d_ctx, decrypted_master_key, &decrypted_len,
                            encrypted_master_key, keysize)) {
    return -1;
  }
  if (! EVP_DecryptFinal_ex(&d_ctx, decrypted_master_key + decrypted_len, &final_len)) {
    return -1;
  }

  if (decrypted_len + final_len != static_cast<int>(keysize)) {
    return -1;
  }

  /* Copy intermediate key if needed by params */
  if (intermediate_key && intermediate_key_size) {
    *intermediate_key = (unsigned char*) malloc(INTERMEDIATE_KEY_LEN_BYTES);
    if (*intermediate_key) {
      memcpy(*intermediate_key, ikey, INTERMEDIATE_KEY_LEN_BYTES);
      *intermediate_key_size = INTERMEDIATE_KEY_LEN_BYTES;
    }
  }

  EVP_CIPHER_CTX_cleanup(&d_ctx);

  return 0;
}

static void get_kdf_func(struct crypt_mnt_ftr *ftr, kdf_func *kdf, void** kdf_params)
{
    if (ftr->kdf_type == KDF_SCRYPT_KEYMASTER) {
        *kdf = scrypt_keymaster;
        *kdf_params = ftr;
    } else if (ftr->kdf_type == KDF_SCRYPT) {
        *kdf = scrypt;
        *kdf_params = ftr;
    } else {
        *kdf = pbkdf2;
        *kdf_params = NULL;
    }
}

static int decrypt_master_key(const char *passwd, unsigned char *decrypted_master_key,
                              struct crypt_mnt_ftr *crypt_ftr,
                              unsigned char** intermediate_key,
                              size_t* intermediate_key_size)
{
    kdf_func kdf;
    void *kdf_params;
    int ret;

    get_kdf_func(crypt_ftr, &kdf, &kdf_params);
    ret = decrypt_master_key_aux(passwd, crypt_ftr->salt, crypt_ftr->master_key,
                                 crypt_ftr->keysize,
                                 decrypted_master_key, kdf, kdf_params,
                                 intermediate_key, intermediate_key_size);
    if (ret != 0) {
        SLOGW("failure decrypting master key");
    }

    return ret;
}

static int create_encrypted_random_key(const char *passwd, unsigned char *master_key, unsigned char *salt,
        struct crypt_mnt_ftr *crypt_ftr) {
    int fd;
    unsigned char key_buf[MAX_KEY_LEN];

    /* Get some random bits for a key */
    fd = open("/dev/urandom", O_RDONLY|O_CLOEXEC);
    read(fd, key_buf, sizeof(key_buf));
    read(fd, salt, SALT_LEN);
    close(fd);

    /* Now encrypt it with the password */
    return encrypt_master_key(passwd, salt, key_buf, master_key, crypt_ftr, true);
}

int wait_and_unmount(const char *mountpoint, bool kill)
{
    int i, err, rc;
#define WAIT_UNMOUNT_COUNT 200

    /*  Now umount the tmpfs filesystem */
    for (i=0; i<WAIT_UNMOUNT_COUNT; i++) {
        if (umount(mountpoint) == 0) {
            break;
        }

        if (errno == EINVAL) {
            /* EINVAL is returned if the directory is not a mountpoint,
             * i.e. there is no filesystem mounted there.  So just get out.
             */
            break;
        }

        err = errno;

        /* If allowed, be increasingly aggressive before the last 2 seconds */
        if (kill) {
            if (i == (WAIT_UNMOUNT_COUNT - 30)) {
                SLOGW("sending SIGHUP to processes with open files\n");
                android::vold::KillProcessesWithOpenFiles(mountpoint, SIGTERM);
            } else if (i == (WAIT_UNMOUNT_COUNT - 20)) {
                SLOGW("sending SIGKILL to processes with open files\n");
                android::vold::KillProcessesWithOpenFiles(mountpoint, SIGKILL);
            }
        }

        usleep(100000);
    }

    if (i < WAIT_UNMOUNT_COUNT) {
      SLOGD("unmounting %s succeeded\n", mountpoint);
      rc = 0;
    } else {
      android::vold::KillProcessesWithOpenFiles(mountpoint, 0);
      SLOGE("unmounting %s failed: %s\n", mountpoint, strerror(err));
      rc = -1;
    }

    return rc;
}

static void prep_data_fs(void)
{
    // NOTE: post_fs_data results in init calling back around to vold, so all
    // callers to this method must be async

    /* Do the prep of the /data filesystem */
    property_set("vold.post_fs_data_done", "0");
    property_set("vold.decrypt", "trigger_post_fs_data");
    SLOGD("Just triggered post_fs_data");

    /* Wait a max of 50 seconds, hopefully it takes much less */
    while (!android::base::WaitForProperty("vold.post_fs_data_done",
                                        "1",
                                        std::chrono::seconds(15))) {
        /* We timed out to prep /data in time.  Continue wait. */
        SLOGE("waited 15s for vold.post_fs_data_done, still waiting...");
    }
    SLOGD("post_fs_data done");
}

static void cryptfs_set_corrupt()
{
    // Mark the footer as bad
    struct crypt_mnt_ftr crypt_ftr;
    if (get_crypt_ftr_and_key(&crypt_ftr)) {
        SLOGE("Failed to get crypto footer - panic");
        return;
    }

    crypt_ftr.flags |= CRYPT_DATA_CORRUPT;
    if (put_crypt_ftr_and_key(&crypt_ftr)) {
        SLOGE("Failed to set crypto footer - panic");
        return;
    }
}

static void cryptfs_trigger_restart_min_framework()
{
    if (fs_mgr_do_tmpfs_mount(DATA_MNT_POINT)) {
      SLOGE("Failed to mount tmpfs on data - panic");
      return;
    }

    if (property_set("vold.decrypt", "trigger_post_fs_data")) {
        SLOGE("Failed to trigger post fs data - panic");
        return;
    }

    if (property_set("vold.decrypt", "trigger_restart_min_framework")) {
        SLOGE("Failed to trigger restart min framework - panic");
        return;
    }
}

/* returns < 0 on failure */
static int cryptfs_restart_internal(int restart_main)
{
    char crypto_blkdev[MAXPATHLEN];
#ifdef CONFIG_HW_DISK_ENCRYPTION
    char blkdev[MAXPATHLEN];
#endif
    int rc = -1;
    static int restart_successful = 0;

    /* Validate that it's OK to call this routine */
    if (! master_key_saved) {
        SLOGE("Encrypted filesystem not validated, aborting");
        return -1;
    }

    if (restart_successful) {
        SLOGE("System already restarted with encrypted disk, aborting");
        return -1;
    }

    if (restart_main) {
        /* Here is where we shut down the framework.  The init scripts
         * start all services in one of three classes: core, main or late_start.
         * On boot, we start core and main.  Now, we stop main, but not core,
         * as core includes vold and a few other really important things that
         * we need to keep running.  Once main has stopped, we should be able
         * to umount the tmpfs /data, then mount the encrypted /data.
         * We then restart the class main, and also the class late_start.
         * At the moment, I've only put a few things in late_start that I know
         * are not needed to bring up the framework, and that also cause problems
         * with unmounting the tmpfs /data, but I hope to add add more services
         * to the late_start class as we optimize this to decrease the delay
         * till the user is asked for the password to the filesystem.
         */

        /* The init files are setup to stop the class main when vold.decrypt is
         * set to trigger_reset_main.
         */
        property_set("vold.decrypt", "trigger_reset_main");
        SLOGD("Just asked init to shut down class main\n");

        /* Ugh, shutting down the framework is not synchronous, so until it
         * can be fixed, this horrible hack will wait a moment for it all to
         * shut down before proceeding.  Without it, some devices cannot
         * restart the graphics services.
         */
        sleep(2);
    }

    /* Now that the framework is shutdown, we should be able to umount()
     * the tmpfs filesystem, and mount the real one.
     */

#if defined(CONFIG_HW_DISK_ENCRYPTION)
#if defined(CONFIG_HW_DISK_ENCRYPT_PERF)
    if (is_ice_enabled()) {
        fs_mgr_get_crypt_info(fstab_default, 0, blkdev, sizeof(blkdev));
        if (set_ice_param(START_ENCDEC)) {
             SLOGE("Failed to set ICE data");
             return -1;
        }
    }
#else
    property_get("ro.crypto.fs_crypto_blkdev", blkdev, "");
    if (strlen(blkdev) == 0) {
         SLOGE("fs_crypto_blkdev not set\n");
         return -1;
    }
    if (!(rc = wait_and_unmount(DATA_MNT_POINT, true))) {
#endif
#else
    property_get("ro.crypto.fs_crypto_blkdev", crypto_blkdev, "");
    if (strlen(crypto_blkdev) == 0) {
        SLOGE("fs_crypto_blkdev not set\n");
        return -1;
    }

    if (! (rc = wait_and_unmount(DATA_MNT_POINT, true)) ) {
#endif
        /* If ro.crypto.readonly is set to 1, mount the decrypted
         * filesystem readonly.  This is used when /data is mounted by
         * recovery mode.
         */
        char ro_prop[PROPERTY_VALUE_MAX];
        property_get("ro.crypto.readonly", ro_prop, "");
        if (strlen(ro_prop) > 0 && std::stoi(ro_prop)) {
            struct fstab_rec* rec = fs_mgr_get_entry_for_mount_point(fstab_default, DATA_MNT_POINT);
            rec->flags |= MS_RDONLY;
        }

        /* If that succeeded, then mount the decrypted filesystem */
        int retries = RETRY_MOUNT_ATTEMPTS;
        int mount_rc;

        /*
         * fs_mgr_do_mount runs fsck. Use setexeccon to run trusted
         * partitions in the fsck domain.
         */
        if (setexeccon(secontextFsck())){
            SLOGE("Failed to setexeccon");
            return -1;
        }
#ifdef CONFIG_HW_DISK_ENCRYPTION
        while ((mount_rc = fs_mgr_do_mount(fstab_default, DATA_MNT_POINT,
                                           blkdev, 0))
               != 0) {
#else
        while ((mount_rc = fs_mgr_do_mount(fstab_default, DATA_MNT_POINT,
                                           crypto_blkdev, 0))
               != 0) {
#endif
            if (mount_rc == FS_MGR_DOMNT_BUSY) {
                /* TODO: invoke something similar to
                   Process::killProcessWithOpenFiles(DATA_MNT_POINT,
                                   retries > RETRY_MOUNT_ATTEMPT/2 ? 1 : 2 ) */
#ifdef CONFIG_HW_DISK_ENCRYPTION
                SLOGI("Failed to mount %s because it is busy - waiting",
                      blkdev);
#else
                SLOGI("Failed to mount %s because it is busy - waiting",
                      crypto_blkdev);
#endif
                if (--retries) {
                    sleep(RETRY_MOUNT_DELAY_SECONDS);
                } else {
                    /* Let's hope that a reboot clears away whatever is keeping
                       the mount busy */
                    cryptfs_reboot(RebootType::reboot);
                }
            } else {
#ifdef CONFIG_HW_DISK_ENCRYPTION
                if (--retries) {
                    sleep(RETRY_MOUNT_DELAY_SECONDS);
                } else {
                    SLOGE("Failed to mount decrypted data");
                    cryptfs_set_corrupt();
                    cryptfs_trigger_restart_min_framework();
                    SLOGI("Started framework to offer wipe");
                    return -1;
                }
#else
                SLOGE("Failed to mount decrypted data");
                cryptfs_set_corrupt();
                cryptfs_trigger_restart_min_framework();
                SLOGI("Started framework to offer wipe");
                if (setexeccon(NULL)) {
                    SLOGE("Failed to setexeccon");
                }
                return -1;
#endif
            }
        }
        if (setexeccon(NULL)) {
            SLOGE("Failed to setexeccon");
            return -1;
        }

        /* Create necessary paths on /data */
        prep_data_fs();
        property_set("vold.decrypt", "trigger_load_persist_props");

        /* startup service classes main and late_start */
        property_set("vold.decrypt", "trigger_restart_framework");
        SLOGD("Just triggered restart_framework\n");

        /* Give it a few moments to get started */
        sleep(1);
#ifndef CONFIG_HW_DISK_ENCRYPT_PERF
    }
#endif

    if (rc == 0) {
        restart_successful = 1;
    }

    return rc;
}

int cryptfs_restart(void)
{
    SLOGI("cryptfs_restart");
    if (e4crypt_is_native()) {
        SLOGE("cryptfs_restart not valid for file encryption:");
        return -1;
    }

    /* Call internal implementation forcing a restart of main service group */
    return cryptfs_restart_internal(1);
}

static int do_crypto_complete(const char *mount_point)
{
  struct crypt_mnt_ftr crypt_ftr;
  char encrypted_state[PROPERTY_VALUE_MAX];
  char key_loc[PROPERTY_VALUE_MAX];

  property_get("ro.crypto.state", encrypted_state, "");
  if (strcmp(encrypted_state, "encrypted") ) {
    SLOGE("not running with encryption, aborting");
    return CRYPTO_COMPLETE_NOT_ENCRYPTED;
  }

  // crypto_complete is full disk encrypted status
  if (e4crypt_is_native()) {
    return CRYPTO_COMPLETE_NOT_ENCRYPTED;
  }

  if (get_crypt_ftr_and_key(&crypt_ftr)) {
    fs_mgr_get_crypt_info(fstab_default, key_loc, 0, sizeof(key_loc));

    /*
     * Only report this error if key_loc is a file and it exists.
     * If the device was never encrypted, and /data is not mountable for
     * some reason, returning 1 should prevent the UI from presenting the
     * a "enter password" screen, or worse, a "press button to wipe the
     * device" screen.
     */
    if ((key_loc[0] == '/') && (access("key_loc", F_OK) == -1)) {
      SLOGE("master key file does not exist, aborting");
      return CRYPTO_COMPLETE_NOT_ENCRYPTED;
    } else {
      SLOGE("Error getting crypt footer and key\n");
      return CRYPTO_COMPLETE_BAD_METADATA;
    }
  }

  // Test for possible error flags
  if (crypt_ftr.flags & CRYPT_ENCRYPTION_IN_PROGRESS){
    SLOGE("Encryption process is partway completed\n");
    return CRYPTO_COMPLETE_PARTIAL;
  }

  if (crypt_ftr.flags & CRYPT_INCONSISTENT_STATE){
    SLOGE("Encryption process was interrupted but cannot continue\n");
    return CRYPTO_COMPLETE_INCONSISTENT;
  }

  if (crypt_ftr.flags & CRYPT_DATA_CORRUPT){
    SLOGE("Encryption is successful but data is corrupt\n");
    return CRYPTO_COMPLETE_CORRUPT;
  }

  /* We passed the test! We shall diminish, and return to the west */
  return CRYPTO_COMPLETE_ENCRYPTED;
}

#ifdef CONFIG_HW_DISK_ENCRYPTION
static int test_mount_hw_encrypted_fs(struct crypt_mnt_ftr* crypt_ftr,
             const char *passwd, const char *mount_point, const char *label)
{
  /* Allocate enough space for a 256 bit key, but we may use less */
  unsigned char decrypted_master_key[32];
  char crypto_blkdev[MAXPATHLEN];
  char real_blkdev[MAXPATHLEN];
  unsigned int orig_failed_decrypt_count;
  int rc = 0;

  SLOGD("crypt_ftr->fs_size = %lld\n", crypt_ftr->fs_size);
  orig_failed_decrypt_count = crypt_ftr->failed_decrypt_count;

  fs_mgr_get_crypt_info(fstab_default, 0, real_blkdev, sizeof(real_blkdev));

  int key_index = 0;
  if(is_hw_disk_encryption((char*)crypt_ftr->crypto_type_name)) {
    key_index = verify_and_update_hw_fde_passwd(passwd, crypt_ftr);
    if (key_index < 0) {
      rc = crypt_ftr->failed_decrypt_count;
      goto errout;
    }
    else {
      if (is_ice_enabled()) {
#ifndef CONFIG_HW_DISK_ENCRYPT_PERF
        if (create_crypto_blk_dev(crypt_ftr, (unsigned char*)&key_index,
                            real_blkdev, crypto_blkdev, label, 0)) {
          SLOGE("Error creating decrypted block device");
          rc = -1;
          goto errout;
        }
#endif
      } else {
        if (create_crypto_blk_dev(crypt_ftr, decrypted_master_key,
                            real_blkdev, crypto_blkdev, label, 0)) {
          SLOGE("Error creating decrypted block device");
          rc = -1;
          goto errout;
        }
      }
    }
  }

  if (rc == 0) {
    crypt_ftr->failed_decrypt_count = 0;
    if (orig_failed_decrypt_count != 0) {
      put_crypt_ftr_and_key(crypt_ftr);
    }

    /* Save the name of the crypto block device
     * so we can mount it when restarting the framework. */
#ifdef CONFIG_HW_DISK_ENCRYPT_PERF
    if (!is_ice_enabled())
#endif
    property_set("ro.crypto.fs_crypto_blkdev", crypto_blkdev);
    master_key_saved = 1;
  }

 errout:
  return rc;
}
#endif


static int test_mount_encrypted_fs(struct crypt_mnt_ftr* crypt_ftr,
                                   const char *passwd, const char *mount_point, const char *label)
{
  unsigned char decrypted_master_key[MAX_KEY_LEN];
  char crypto_blkdev[MAXPATHLEN];
  char real_blkdev[MAXPATHLEN];
  char tmp_mount_point[64];
  unsigned int orig_failed_decrypt_count;
  int rc;
  int use_keymaster = 0;
  int upgrade = 0;
  unsigned char* intermediate_key = 0;
  size_t intermediate_key_size = 0;
  int N = 1 << crypt_ftr->N_factor;
  int r = 1 << crypt_ftr->r_factor;
  int p = 1 << crypt_ftr->p_factor;

  SLOGD("crypt_ftr->fs_size = %lld\n", crypt_ftr->fs_size);
  orig_failed_decrypt_count = crypt_ftr->failed_decrypt_count;

  if (! (crypt_ftr->flags & CRYPT_MNT_KEY_UNENCRYPTED) ) {
    if (decrypt_master_key(passwd, decrypted_master_key, crypt_ftr,
                           &intermediate_key, &intermediate_key_size)) {
      SLOGE("Failed to decrypt master key\n");
      rc = -1;
      goto errout;
    }
  }

  fs_mgr_get_crypt_info(fstab_default, 0, real_blkdev, sizeof(real_blkdev));

  // Create crypto block device - all (non fatal) code paths
  // need it
  if (create_crypto_blk_dev(crypt_ftr, decrypted_master_key, real_blkdev, crypto_blkdev, label, 0)) {
      SLOGE("Error creating decrypted block device\n");
      rc = -1;
      goto errout;
  }

  /* Work out if the problem is the password or the data */
  unsigned char scrypted_intermediate_key[sizeof(crypt_ftr->
                                                 scrypted_intermediate_key)];

  rc = crypto_scrypt(intermediate_key, intermediate_key_size,
                     crypt_ftr->salt, sizeof(crypt_ftr->salt),
                     N, r, p, scrypted_intermediate_key,
                     sizeof(scrypted_intermediate_key));

  // Does the key match the crypto footer?
  if (rc == 0 && memcmp(scrypted_intermediate_key,
                        crypt_ftr->scrypted_intermediate_key,
                        sizeof(scrypted_intermediate_key)) == 0) {
    SLOGI("Password matches");
    rc = 0;
  } else {
    /* Try mounting the file system anyway, just in case the problem's with
     * the footer, not the key. */
    snprintf(tmp_mount_point, sizeof(tmp_mount_point), "%s/tmp_mnt",
             mount_point);
    mkdir(tmp_mount_point, 0755);
    if (fs_mgr_do_mount(fstab_default, DATA_MNT_POINT, crypto_blkdev, tmp_mount_point)) {
      SLOGE("Error temp mounting decrypted block device\n");
      delete_crypto_blk_dev(label);

      rc = ++crypt_ftr->failed_decrypt_count;
      put_crypt_ftr_and_key(crypt_ftr);
    } else {
      /* Success! */
      SLOGI("Password did not match but decrypted drive mounted - continue");
      umount(tmp_mount_point);
      rc = 0;
    }
  }

  if (rc == 0) {
    crypt_ftr->failed_decrypt_count = 0;
    if (orig_failed_decrypt_count != 0) {
      put_crypt_ftr_and_key(crypt_ftr);
    }

    /* Save the name of the crypto block device
     * so we can mount it when restarting the framework. */
    property_set("ro.crypto.fs_crypto_blkdev", crypto_blkdev);

    /* Also save a the master key so we can reencrypted the key
     * the key when we want to change the password on it. */
    memcpy(saved_master_key, decrypted_master_key, crypt_ftr->keysize);
    saved_mount_point = strdup(mount_point);
    master_key_saved = 1;
    SLOGD("%s(): Master key saved\n", __FUNCTION__);
    rc = 0;

    // Upgrade if we're not using the latest KDF.
    use_keymaster = keymaster_check_compatibility();
    if (crypt_ftr->kdf_type == KDF_SCRYPT_KEYMASTER) {
        // Don't allow downgrade
    } else if (use_keymaster == 1 && crypt_ftr->kdf_type != KDF_SCRYPT_KEYMASTER) {
        crypt_ftr->kdf_type = KDF_SCRYPT_KEYMASTER;
        upgrade = 1;
    } else if (use_keymaster == 0 && crypt_ftr->kdf_type != KDF_SCRYPT) {
        crypt_ftr->kdf_type = KDF_SCRYPT;
        upgrade = 1;
    }

    if (upgrade) {
        rc = encrypt_master_key(passwd, crypt_ftr->salt, saved_master_key,
                                crypt_ftr->master_key, crypt_ftr, true);
        if (!rc) {
            rc = put_crypt_ftr_and_key(crypt_ftr);
        }
        SLOGD("Key Derivation Function upgrade: rc=%d\n", rc);

        // Do not fail even if upgrade failed - machine is bootable
        // Note that if this code is ever hit, there is a *serious* problem
        // since KDFs should never fail. You *must* fix the kdf before
        // proceeding!
        if (rc) {
          SLOGW("Upgrade failed with error %d,"
                " but continuing with previous state",
                rc);
          rc = 0;
        }
    }
  }

 errout:
  if (intermediate_key) {
    memset(intermediate_key, 0, intermediate_key_size);
    free(intermediate_key);
  }
  return rc;
}

/*
 * Called by vold when it's asked to mount an encrypted external
 * storage volume. The incoming partition has no crypto header/footer,
 * as any metadata is been stored in a separate, small partition.  We
 * assume it must be using our same crypt type and keysize.
 *
 * out_crypto_blkdev must be MAXPATHLEN.
 */
int cryptfs_setup_ext_volume(const char* label, const char* real_blkdev,
        const unsigned char* key, char* out_crypto_blkdev) {
    int fd = open(real_blkdev, O_RDONLY|O_CLOEXEC);
    if (fd == -1) {
        SLOGE("Failed to open %s: %s", real_blkdev, strerror(errno));
        return -1;
    }

    unsigned long nr_sec = 0;
    get_blkdev_size(fd, &nr_sec);
    close(fd);

    if (nr_sec == 0) {
        SLOGE("Failed to get size of %s: %s", real_blkdev, strerror(errno));
        return -1;
    }

    struct crypt_mnt_ftr ext_crypt_ftr;
    memset(&ext_crypt_ftr, 0, sizeof(ext_crypt_ftr));
    ext_crypt_ftr.fs_size = nr_sec;
    ext_crypt_ftr.keysize = cryptfs_get_keysize();
    strlcpy((char*) ext_crypt_ftr.crypto_type_name, cryptfs_get_crypto_name(),
            MAX_CRYPTO_TYPE_NAME_LEN);
    uint32_t flags = 0;
    if (e4crypt_is_native() &&
        android::base::GetBoolProperty("ro.crypto.allow_encrypt_override", false))
        flags |= CREATE_CRYPTO_BLK_DEV_FLAGS_ALLOW_ENCRYPT_OVERRIDE;

    return create_crypto_blk_dev(&ext_crypt_ftr, key, real_blkdev, out_crypto_blkdev, label, flags);
}

/*
 * Called by vold when it's asked to unmount an encrypted external
 * storage volume.
 */
int cryptfs_revert_ext_volume(const char* label) {
    return delete_crypto_blk_dev((char*) label);
}

int cryptfs_crypto_complete(void)
{
  return do_crypto_complete("/data");
}

int check_unmounted_and_get_ftr(struct crypt_mnt_ftr* crypt_ftr)
{
    char encrypted_state[PROPERTY_VALUE_MAX];
    property_get("ro.crypto.state", encrypted_state, "");
    if ( master_key_saved || strcmp(encrypted_state, "encrypted") ) {
        SLOGE("encrypted fs already validated or not running with encryption,"
              " aborting");
        return -1;
    }

    if (get_crypt_ftr_and_key(crypt_ftr)) {
        SLOGE("Error getting crypt footer and key");
        return -1;
    }

    return 0;
}

#ifdef CONFIG_HW_DISK_ENCRYPTION
int cryptfs_check_passwd_hw(const char* passwd)
{
    struct crypt_mnt_ftr crypt_ftr;
    int rc;
    unsigned char master_key[KEY_LEN_BYTES];

    /* get key */
    if (get_crypt_ftr_and_key(&crypt_ftr)) {
        SLOGE("Error getting crypt footer and key");
        return -1;
    }

    /*
     * in case of manual encryption (from GUI), the encryption is done with
     * default password
     */
    if (crypt_ftr.flags & CRYPT_FORCE_COMPLETE) {
        /* compare scrypted_intermediate_key with stored scrypted_intermediate_key
         * which was created with actual password before reboot.
         */
        rc = cryptfs_get_master_key(&crypt_ftr, passwd, master_key);
        if (rc) {
            SLOGE("password doesn't match");
            rc = ++crypt_ftr.failed_decrypt_count;
            put_crypt_ftr_and_key(&crypt_ftr);
            return rc;
        }

        rc = test_mount_hw_encrypted_fs(&crypt_ftr, DEFAULT_PASSWORD,
            DATA_MNT_POINT, CRYPTO_BLOCK_DEVICE);

        if (rc) {
            SLOGE("Default password did not match on reboot encryption");
            return rc;
        }

        crypt_ftr.flags &= ~CRYPT_FORCE_COMPLETE;
        put_crypt_ftr_and_key(&crypt_ftr);
        rc = cryptfs_changepw(crypt_ftr.crypt_type, DEFAULT_PASSWORD, passwd);
        if (rc) {
            SLOGE("Could not change password on reboot encryption");
            return rc;
        }
    } else
        rc = test_mount_hw_encrypted_fs(&crypt_ftr, passwd,
            DATA_MNT_POINT, CRYPTO_BLOCK_DEVICE);

    if (crypt_ftr.crypt_type != CRYPT_TYPE_DEFAULT) {
        cryptfs_clear_password();
        password = strdup(passwd);
        struct timespec now;
        clock_gettime(CLOCK_BOOTTIME, &now);
        password_expiry_time = now.tv_sec + password_max_age_seconds;
    }

    return rc;
}
#endif

int cryptfs_check_passwd(const char *passwd)
{
    SLOGI("cryptfs_check_passwd");
    if (e4crypt_is_native()) {
        SLOGE("cryptfs_check_passwd not valid for file encryption");
        return -1;
    }

    struct crypt_mnt_ftr crypt_ftr;
    int rc;

    rc = check_unmounted_and_get_ftr(&crypt_ftr);
    if (rc) {
        SLOGE("Could not get footer");
        return rc;
    }

#ifdef CONFIG_HW_DISK_ENCRYPTION
    if (is_hw_disk_encryption((char*)crypt_ftr.crypto_type_name))
        return cryptfs_check_passwd_hw(passwd);
#endif

    rc = test_mount_encrypted_fs(&crypt_ftr, passwd,
                                 DATA_MNT_POINT, CRYPTO_BLOCK_DEVICE);

    if (rc) {
        SLOGE("Password did not match");
        return rc;
    }

    if (crypt_ftr.flags & CRYPT_FORCE_COMPLETE) {
        // Here we have a default actual password but a real password
        // we must test against the scrypted value
        // First, we must delete the crypto block device that
        // test_mount_encrypted_fs leaves behind as a side effect
        delete_crypto_blk_dev(CRYPTO_BLOCK_DEVICE);
        rc = test_mount_encrypted_fs(&crypt_ftr, DEFAULT_PASSWORD,
                                     DATA_MNT_POINT, CRYPTO_BLOCK_DEVICE);
        if (rc) {
            SLOGE("Default password did not match on reboot encryption");
            return rc;
        }

        crypt_ftr.flags &= ~CRYPT_FORCE_COMPLETE;
        put_crypt_ftr_and_key(&crypt_ftr);
        rc = cryptfs_changepw(crypt_ftr.crypt_type, DEFAULT_PASSWORD, passwd);
        if (rc) {
            SLOGE("Could not change password on reboot encryption");
            return rc;
        }
    }

    if (crypt_ftr.crypt_type != CRYPT_TYPE_DEFAULT) {
        cryptfs_clear_password();
        password = strdup(passwd);
        struct timespec now;
        clock_gettime(CLOCK_BOOTTIME, &now);
        password_expiry_time = now.tv_sec + password_max_age_seconds;
    }

    return rc;
}

int cryptfs_verify_passwd(const char *passwd)
{
    struct crypt_mnt_ftr crypt_ftr;
    unsigned char decrypted_master_key[MAX_KEY_LEN];
    char encrypted_state[PROPERTY_VALUE_MAX];
    int rc;

    property_get("ro.crypto.state", encrypted_state, "");
    if (strcmp(encrypted_state, "encrypted") ) {
        SLOGE("device not encrypted, aborting");
        return -2;
    }

    if (!master_key_saved) {
        SLOGE("encrypted fs not yet mounted, aborting");
        return -1;
    }

    if (!saved_mount_point) {
        SLOGE("encrypted fs failed to save mount point, aborting");
        return -1;
    }

    if (get_crypt_ftr_and_key(&crypt_ftr)) {
        SLOGE("Error getting crypt footer and key\n");
        return -1;
    }

    if (crypt_ftr.flags & CRYPT_MNT_KEY_UNENCRYPTED) {
        /* If the device has no password, then just say the password is valid */
        rc = 0;
    } else {
#ifdef CONFIG_HW_DISK_ENCRYPTION
        if(is_hw_disk_encryption((char*)crypt_ftr.crypto_type_name)) {
            if (verify_hw_fde_passwd(passwd, &crypt_ftr) >= 0)
              rc = 0;
            else
              rc = -1;
        } else {
            decrypt_master_key(passwd, decrypted_master_key, &crypt_ftr, 0, 0);
            if (!memcmp(decrypted_master_key, saved_master_key, crypt_ftr.keysize)) {
                /* They match, the password is correct */
                rc = 0;
            } else {
              /* If incorrect, sleep for a bit to prevent dictionary attacks */
                sleep(1);
                rc = 1;
            }
        }
#else
        decrypt_master_key(passwd, decrypted_master_key, &crypt_ftr, 0, 0);
        if (!memcmp(decrypted_master_key, saved_master_key, crypt_ftr.keysize)) {
            /* They match, the password is correct */
            rc = 0;
        } else {
            /* If incorrect, sleep for a bit to prevent dictionary attacks */
            sleep(1);
            rc = 1;
        }
#endif
    }

    return rc;
}

/* Initialize a crypt_mnt_ftr structure.  The keysize is
 * defaulted to cryptfs_get_keysize() bytes, and the filesystem size to 0.
 * Presumably, at a minimum, the caller will update the
 * filesystem size and crypto_type_name after calling this function.
 */
static int cryptfs_init_crypt_mnt_ftr(struct crypt_mnt_ftr *ftr)
{
    off64_t off;

    memset(ftr, 0, sizeof(struct crypt_mnt_ftr));
    ftr->magic = CRYPT_MNT_MAGIC;
    ftr->major_version = CURRENT_MAJOR_VERSION;
    ftr->minor_version = CURRENT_MINOR_VERSION;
    ftr->ftr_size = sizeof(struct crypt_mnt_ftr);
    ftr->keysize = cryptfs_get_keysize();

    switch (keymaster_check_compatibility()) {
    case 1:
        ftr->kdf_type = KDF_SCRYPT_KEYMASTER;
        break;

    case 0:
        ftr->kdf_type = KDF_SCRYPT;
        break;

    default:
        SLOGE("keymaster_check_compatibility failed");
        return -1;
    }

    get_device_scrypt_params(ftr);

    ftr->persist_data_size = CRYPT_PERSIST_DATA_SIZE;
    if (get_crypt_ftr_info(NULL, &off) == 0) {
        ftr->persist_data_offset[0] = off + CRYPT_FOOTER_TO_PERSIST_OFFSET;
        ftr->persist_data_offset[1] = off + CRYPT_FOOTER_TO_PERSIST_OFFSET +
                                    ftr->persist_data_size;
    }

    return 0;
}

#define FRAMEWORK_BOOT_WAIT 60

static int cryptfs_SHA256_fileblock(const char* filename, __le8* buf)
{
    int fd = open(filename, O_RDONLY|O_CLOEXEC);
    if (fd == -1) {
        SLOGE("Error opening file %s", filename);
        return -1;
    }

    char block[CRYPT_INPLACE_BUFSIZE];
    memset(block, 0, sizeof(block));
    if (unix_read(fd, block, sizeof(block)) < 0) {
        SLOGE("Error reading file %s", filename);
        close(fd);
        return -1;
    }

    close(fd);

    SHA256_CTX c;
    SHA256_Init(&c);
    SHA256_Update(&c, block, sizeof(block));
    SHA256_Final(buf, &c);

    return 0;
}

static int cryptfs_enable_all_volumes(struct crypt_mnt_ftr* crypt_ftr, char* crypto_blkdev,
                                      char* real_blkdev, int previously_encrypted_upto) {
    off64_t cur_encryption_done=0, tot_encryption_size=0;
    int rc = -1;

    /* The size of the userdata partition, and add in the vold volumes below */
    tot_encryption_size = crypt_ftr->fs_size;

    rc = cryptfs_enable_inplace(crypto_blkdev, real_blkdev, crypt_ftr->fs_size, &cur_encryption_done,
                                tot_encryption_size, previously_encrypted_upto, true);

    if (rc == ENABLE_INPLACE_ERR_DEV) {
        /* Hack for b/17898962 */
        SLOGE("cryptfs_enable: crypto block dev failure. Must reboot...\n");
        cryptfs_reboot(RebootType::reboot);
    }

    if (!rc) {
        crypt_ftr->encrypted_upto = cur_encryption_done;
    }

    if (!rc && crypt_ftr->encrypted_upto == crypt_ftr->fs_size) {
        /* The inplace routine never actually sets the progress to 100% due
         * to the round down nature of integer division, so set it here */
        property_set("vold.encrypt_progress", "100");
    }

    return rc;
}

static int vold_unmountAll(void) {
    VolumeManager* vm = VolumeManager::Instance();
    return vm->unmountAll();
}

int cryptfs_enable_internal(int crypt_type, const char* passwd, int no_ui) {
    char crypto_blkdev[MAXPATHLEN], real_blkdev[MAXPATHLEN];
    unsigned char decrypted_master_key[MAX_KEY_LEN];
    int rc=-1, i;
    struct crypt_mnt_ftr crypt_ftr;
    struct crypt_persist_data *pdata;
    char encrypted_state[PROPERTY_VALUE_MAX];
    char lockid[32] = { 0 };
    char key_loc[PROPERTY_VALUE_MAX];
    int num_vols;
    off64_t previously_encrypted_upto = 0;
    bool rebootEncryption = false;
    bool onlyCreateHeader = false;
#ifdef CONFIG_HW_DISK_ENCRYPTION
    unsigned char newpw[32];
    int key_index = 0;
#endif
    int index = 0;

    int fd = -1;

    if (get_crypt_ftr_and_key(&crypt_ftr) == 0) {
        if (crypt_ftr.flags & CRYPT_ENCRYPTION_IN_PROGRESS) {
            /* An encryption was underway and was interrupted */
            previously_encrypted_upto = crypt_ftr.encrypted_upto;
            crypt_ftr.encrypted_upto = 0;
            crypt_ftr.flags &= ~CRYPT_ENCRYPTION_IN_PROGRESS;

            /* At this point, we are in an inconsistent state. Until we successfully
               complete encryption, a reboot will leave us broken. So mark the
               encryption failed in case that happens.
               On successfully completing encryption, remove this flag */
            crypt_ftr.flags |= CRYPT_INCONSISTENT_STATE;

            put_crypt_ftr_and_key(&crypt_ftr);
        } else if (crypt_ftr.flags & CRYPT_FORCE_ENCRYPTION) {
            if (!check_ftr_sha(&crypt_ftr)) {
                memset(&crypt_ftr, 0, sizeof(crypt_ftr));
                put_crypt_ftr_and_key(&crypt_ftr);
                goto error_unencrypted;
            }

            /* Doing a reboot-encryption*/
            crypt_ftr.flags &= ~CRYPT_FORCE_ENCRYPTION;
            crypt_ftr.flags |= CRYPT_FORCE_COMPLETE;
            rebootEncryption = true;
        }
    } else {
        // We don't want to accidentally reference invalid data.
        memset(&crypt_ftr, 0, sizeof(crypt_ftr));
    }

    property_get("ro.crypto.state", encrypted_state, "");
    if (!strcmp(encrypted_state, "encrypted") && !previously_encrypted_upto) {
        SLOGE("Device is already running encrypted, aborting");
        goto error_unencrypted;
    }

    // TODO refactor fs_mgr_get_crypt_info to get both in one call
    fs_mgr_get_crypt_info(fstab_default, key_loc, 0, sizeof(key_loc));
    fs_mgr_get_crypt_info(fstab_default, 0, real_blkdev, sizeof(real_blkdev));

    /* Get the size of the real block device */
    fd = open(real_blkdev, O_RDONLY|O_CLOEXEC);
    if (fd == -1) {
        SLOGE("Cannot open block device %s\n", real_blkdev);
        goto error_unencrypted;
    }
    unsigned long nr_sec;
    get_blkdev_size(fd, &nr_sec);
    if (nr_sec == 0) {
        SLOGE("Cannot get size of block device %s\n", real_blkdev);
        goto error_unencrypted;
    }
    close(fd);

    /* If doing inplace encryption, make sure the orig fs doesn't include the crypto footer */
    if (!strcmp(key_loc, KEY_IN_FOOTER)) {
        unsigned int fs_size_sec, max_fs_size_sec;
        fs_size_sec = get_fs_size(real_blkdev);
        if (fs_size_sec == 0)
            fs_size_sec = get_f2fs_filesystem_size_sec(real_blkdev);

        max_fs_size_sec = nr_sec - (CRYPT_FOOTER_OFFSET / CRYPT_SECTOR_SIZE);

        if (fs_size_sec > max_fs_size_sec) {
            SLOGE("Orig filesystem overlaps crypto footer region.  Cannot encrypt in place.");
            goto error_unencrypted;
        }
    }

    /* Get a wakelock as this may take a while, and we don't want the
     * device to sleep on us.  We'll grab a partial wakelock, and if the UI
     * wants to keep the screen on, it can grab a full wakelock.
     */
    snprintf(lockid, sizeof(lockid), "enablecrypto%d", (int) getpid());
    acquire_wake_lock(PARTIAL_WAKE_LOCK, lockid);

    /* The init files are setup to stop the class main and late start when
     * vold sets trigger_shutdown_framework.
     */
    property_set("vold.decrypt", "trigger_shutdown_framework");
    SLOGD("Just asked init to shut down class main\n");

    /* Ask vold to unmount all devices that it manages */
    if (vold_unmountAll()) {
        SLOGE("Failed to unmount all vold managed devices");
    }

    /* no_ui means we are being called from init, not settings.
       Now we always reboot from settings, so !no_ui means reboot
     */
    if (!no_ui) {
        /* Try fallback, which is to reboot and try there */
        onlyCreateHeader = true;
        FILE* breadcrumb = fopen(BREADCRUMB_FILE, "we");
        if (breadcrumb == 0) {
            SLOGE("Failed to create breadcrumb file");
            goto error_shutting_down;
        }
        fclose(breadcrumb);
    }

    /* Start the actual work of making an encrypted filesystem */
    /* Initialize a crypt_mnt_ftr for the partition */
    if (previously_encrypted_upto == 0 && !rebootEncryption) {
        if (cryptfs_init_crypt_mnt_ftr(&crypt_ftr)) {
            goto error_shutting_down;
        }

        if (!strcmp(key_loc, KEY_IN_FOOTER)) {
            crypt_ftr.fs_size = nr_sec
              - (CRYPT_FOOTER_OFFSET / CRYPT_SECTOR_SIZE);
        } else {
            crypt_ftr.fs_size = nr_sec;
        }
        /* At this point, we are in an inconsistent state. Until we successfully
           complete encryption, a reboot will leave us broken. So mark the
           encryption failed in case that happens.
           On successfully completing encryption, remove this flag */
        if (onlyCreateHeader) {
            crypt_ftr.flags |= CRYPT_FORCE_ENCRYPTION;
        } else {
            crypt_ftr.flags |= CRYPT_INCONSISTENT_STATE;
        }
        crypt_ftr.crypt_type = crypt_type;
#ifdef CONFIG_HW_DISK_ENCRYPTION
        strlcpy((char *)crypt_ftr.crypto_type_name, "aes-xts", MAX_CRYPTO_TYPE_NAME_LEN);
#else
        strlcpy((char *)crypt_ftr.crypto_type_name, cryptfs_get_crypto_name(), MAX_CRYPTO_TYPE_NAME_LEN);
#endif

        /* Make an encrypted master key */
        if (create_encrypted_random_key(onlyCreateHeader ? DEFAULT_PASSWORD : passwd,
                                        crypt_ftr.master_key, crypt_ftr.salt, &crypt_ftr)) {
            SLOGE("Cannot create encrypted master key\n");
            goto error_shutting_down;
        }

        /* Replace scrypted intermediate key if we are preparing for a reboot */
        if (onlyCreateHeader) {
            unsigned char fake_master_key[MAX_KEY_LEN];
            unsigned char encrypted_fake_master_key[MAX_KEY_LEN];
            memset(fake_master_key, 0, sizeof(fake_master_key));
            encrypt_master_key(passwd, crypt_ftr.salt, fake_master_key,
                               encrypted_fake_master_key, &crypt_ftr, true);
        }

        /* Write the key to the end of the partition */
        put_crypt_ftr_and_key(&crypt_ftr);

        /* If any persistent data has been remembered, save it.
         * If none, create a valid empty table and save that.
         */
        if (!persist_data) {
            pdata = (crypt_persist_data *)malloc(CRYPT_PERSIST_DATA_SIZE);
           if (pdata) {
               init_empty_persist_data(pdata, CRYPT_PERSIST_DATA_SIZE);
               persist_data = pdata;
           }
        }
        if (persist_data) {
            save_persistent_data();
        }
    }

    /* When encryption triggered from settings, encryption starts after reboot.
       So set the encryption key when the actual encryption starts.
     */
#ifdef CONFIG_HW_DISK_ENCRYPTION
    if (previously_encrypted_upto == 0) {
        if (!rebootEncryption)
            clear_hw_device_encryption_key();

        if (get_keymaster_hw_fde_passwd(
                         onlyCreateHeader ? DEFAULT_PASSWORD : passwd,
                         newpw, crypt_ftr.salt, &crypt_ftr))
            key_index = set_hw_device_encryption_key(
                         onlyCreateHeader ? DEFAULT_PASSWORD : passwd,
                         (char*)crypt_ftr.crypto_type_name);
        else
            key_index = set_hw_device_encryption_key((const char*)newpw,
                                (char*) crypt_ftr.crypto_type_name);
        if (key_index < 0)
            goto error_shutting_down;

        crypt_ftr.flags |= CRYPT_ASCII_PASSWORD_UPDATED;
        put_crypt_ftr_and_key(&crypt_ftr);
    }
#endif

    if (onlyCreateHeader) {
        sleep(2);
        cryptfs_reboot(RebootType::reboot);
    } else {
        /* Do extra work for a better UX when doing the long inplace encryption */
        /* Now that /data is unmounted, we need to mount a tmpfs
         * /data, set a property saying we're doing inplace encryption,
         * and restart the framework.
         */
        if (fs_mgr_do_tmpfs_mount(DATA_MNT_POINT)) {
            goto error_shutting_down;
        }
        /* Tells the framework that inplace encryption is starting */
        property_set("vold.encrypt_progress", "0");

        /* restart the framework. */
        /* Create necessary paths on /data */
        prep_data_fs();

        /* Ugh, shutting down the framework is not synchronous, so until it
         * can be fixed, this horrible hack will wait a moment for it all to
         * shut down before proceeding.  Without it, some devices cannot
         * restart the graphics services.
         */
        sleep(2);

        /* startup service classes main and late_start */
        property_set("vold.decrypt", "trigger_restart_min_framework");
        SLOGD("Just triggered restart_min_framework\n");

        /* OK, the framework is restarted and will soon be showing a
         * progress bar.  Time to setup an encrypted mapping, and
         * either write a new filesystem, or encrypt in place updating
         * the progress bar as we work.
         */
    }

    decrypt_master_key(passwd, decrypted_master_key, &crypt_ftr, 0, 0);
#ifdef CONFIG_HW_DISK_ENCRYPTION
    if (is_hw_disk_encryption((char*)crypt_ftr.crypto_type_name) && is_ice_enabled())
#ifdef CONFIG_HW_DISK_ENCRYPT_PERF
      strlcpy(crypto_blkdev, real_blkdev, sizeof(crypto_blkdev));
#else
      create_crypto_blk_dev(&crypt_ftr, (unsigned char*)&key_index, real_blkdev, crypto_blkdev,
                          CRYPTO_BLOCK_DEVICE, 0);
#endif
    else
      create_crypto_blk_dev(&crypt_ftr, decrypted_master_key, real_blkdev, crypto_blkdev,
                          CRYPTO_BLOCK_DEVICE, 0);
#else
    create_crypto_blk_dev(&crypt_ftr, decrypted_master_key, real_blkdev, crypto_blkdev,
                          CRYPTO_BLOCK_DEVICE, 0);
#endif

    /* If we are continuing, check checksums match */
    rc = 0;
    if (previously_encrypted_upto) {
        __le8 hash_first_block[SHA256_DIGEST_LENGTH];
#if defined(CONFIG_HW_DISK_ENCRYPTION) && defined(CONFIG_HW_DISK_ENCRYPT_PERF)
        if (set_ice_param(START_ENCDEC)) {
	   SLOGE("Failed to set ICE data");
           goto error_shutting_down;
	}
#endif
        rc = cryptfs_SHA256_fileblock(crypto_blkdev, hash_first_block);

        if (!rc && memcmp(hash_first_block, crypt_ftr.hash_first_block,
                          sizeof(hash_first_block)) != 0) {
            SLOGE("Checksums do not match - trigger wipe");
            rc = -1;
        }
    }

#if defined(CONFIG_HW_DISK_ENCRYPTION) && defined(CONFIG_HW_DISK_ENCRYPT_PERF)
    if (set_ice_param(START_ENC)) {
        SLOGE("Failed to set ICE data");
        goto error_shutting_down;
    }
#endif
    if (!rc) {
        rc = cryptfs_enable_all_volumes(&crypt_ftr, crypto_blkdev, real_blkdev,
                                        previously_encrypted_upto);
    }

#if defined(CONFIG_HW_DISK_ENCRYPTION) && defined(CONFIG_HW_DISK_ENCRYPT_PERF)
    if (set_ice_param(START_ENCDEC)) {
        SLOGE("Failed to set ICE data");
        goto error_shutting_down;
    }
#endif
    /* Calculate checksum if we are not finished */
    if (!rc && crypt_ftr.encrypted_upto != crypt_ftr.fs_size) {
        rc = cryptfs_SHA256_fileblock(crypto_blkdev,
                                      crypt_ftr.hash_first_block);
        if (rc) {
            SLOGE("Error calculating checksum for continuing encryption");
            rc = -1;
        }
    }

    /* Undo the dm-crypt mapping whether we succeed or not */
#if defined(CONFIG_HW_DISK_ENCRYPTION) && defined(CONFIG_HW_DISK_ENCRYPT_PERF)
    if (!is_ice_enabled())
       delete_crypto_blk_dev(CRYPTO_BLOCK_DEVICE);
#else
    delete_crypto_blk_dev(CRYPTO_BLOCK_DEVICE);
#endif

    if (! rc) {
        /* Success */
        crypt_ftr.flags &= ~CRYPT_INCONSISTENT_STATE;

        if (crypt_ftr.encrypted_upto != crypt_ftr.fs_size) {
            SLOGD("Encrypted up to sector %lld - will continue after reboot",
                  crypt_ftr.encrypted_upto);
            crypt_ftr.flags |= CRYPT_ENCRYPTION_IN_PROGRESS;
        }

        put_crypt_ftr_and_key(&crypt_ftr);

        if (crypt_ftr.encrypted_upto == crypt_ftr.fs_size) {
            char value[PROPERTY_VALUE_MAX];
            property_get("ro.crypto.state", value, "");
            if (!strcmp(value, "")) {
                /* default encryption - continue first boot sequence */
                property_set("ro.crypto.state", "encrypted");
                property_set("ro.crypto.type", "block");
                release_wake_lock(lockid);
                if (rebootEncryption && crypt_ftr.crypt_type != CRYPT_TYPE_DEFAULT) {
                    // Bring up cryptkeeper that will check the password and set it
                    property_set("vold.decrypt", "trigger_shutdown_framework");
                    sleep(2);
                    property_set("vold.encrypt_progress", "");
                    cryptfs_trigger_restart_min_framework();
                } else {
                    cryptfs_check_passwd(DEFAULT_PASSWORD);
                    cryptfs_restart_internal(1);
                }
                return 0;
            } else {
                sleep(2); /* Give the UI a chance to show 100% progress */
                cryptfs_reboot(RebootType::reboot);
            }
        } else {
            sleep(2); /* Partially encrypted, ensure writes flushed to ssd */
            cryptfs_reboot(RebootType::shutdown);
        }
    } else {
        char value[PROPERTY_VALUE_MAX];

        property_get("ro.vold.wipe_on_crypt_fail", value, "0");
        if (!strcmp(value, "1")) {
            /* wipe data if encryption failed */
            SLOGE("encryption failed - rebooting into recovery to wipe data\n");
            std::string err;
            const std::vector<std::string> options = {
                "--wipe_data\n--reason=cryptfs_enable_internal\n"
            };
            if (!write_bootloader_message(options, &err)) {
                SLOGE("could not write bootloader message: %s", err.c_str());
            }
            cryptfs_reboot(RebootType::recovery);
        } else {
            /* set property to trigger dialog */
            property_set("vold.encrypt_progress", "error_partially_encrypted");
            release_wake_lock(lockid);
        }
        return -1;
    }

    /* hrm, the encrypt step claims success, but the reboot failed.
     * This should not happen.
     * Set the property and return.  Hope the framework can deal with it.
     */
    property_set("vold.encrypt_progress", "error_reboot_failed");
    release_wake_lock(lockid);
    return rc;

error_unencrypted:
    property_set("vold.encrypt_progress", "error_not_encrypted");
    if (lockid[0]) {
        release_wake_lock(lockid);
    }
    return -1;

error_shutting_down:
    /* we failed, and have not encrypted anthing, so the users's data is still intact,
     * but the framework is stopped and not restarted to show the error, so it's up to
     * vold to restart the system.
     */
    SLOGE("Error enabling encryption after framework is shutdown, no data changed, restarting system");
    cryptfs_reboot(RebootType::reboot);

    /* shouldn't get here */
    property_set("vold.encrypt_progress", "error_shutting_down");
    if (lockid[0]) {
        release_wake_lock(lockid);
    }
    return -1;
}

int cryptfs_enable(int type, const char* passwd, int no_ui) {
    return cryptfs_enable_internal(type, passwd, no_ui);
}

int cryptfs_enable_default(int no_ui) {
    return cryptfs_enable_internal(CRYPT_TYPE_DEFAULT, DEFAULT_PASSWORD, no_ui);
}

int cryptfs_changepw(int crypt_type, const char *currentpw, const char *newpw)
{
    if (e4crypt_is_native()) {
        SLOGE("cryptfs_changepw not valid for file encryption");
        return -1;
    }

    struct crypt_mnt_ftr crypt_ftr;
    int rc;

    /* This is only allowed after we've successfully decrypted the master key */
    if (!master_key_saved) {
        SLOGE("Key not saved, aborting");
        return -1;
    }

    if (crypt_type < 0 || crypt_type > CRYPT_TYPE_MAX_TYPE) {
        SLOGE("Invalid crypt_type %d", crypt_type);
        return -1;
    }

    /* get key */
    if (get_crypt_ftr_and_key(&crypt_ftr)) {
        SLOGE("Error getting crypt footer and key");
        return -1;
    }

#ifdef CONFIG_HW_DISK_ENCRYPTION
    if(is_hw_disk_encryption((char*)crypt_ftr.crypto_type_name))
        return  cryptfs_changepw_hw_fde(crypt_type, currentpw, newpw);
    else {
        crypt_ftr.crypt_type = crypt_type;

        rc = encrypt_master_key(crypt_type == CRYPT_TYPE_DEFAULT ?
                                     DEFAULT_PASSWORD : newpw,
                                     crypt_ftr.salt,
                                     saved_master_key,
                                     crypt_ftr.master_key,
                                     &crypt_ftr, false);
        if (rc) {
            SLOGE("Encrypt master key failed: %d", rc);
            return -1;
        }
        /* save the key */
        put_crypt_ftr_and_key(&crypt_ftr);

        return 0;
    }
#else
    crypt_ftr.crypt_type = crypt_type;

    rc = encrypt_master_key(crypt_type == CRYPT_TYPE_DEFAULT ? DEFAULT_PASSWORD
                                                        : newpw,
                       crypt_ftr.salt,
                       saved_master_key,
                       crypt_ftr.master_key,
                       &crypt_ftr, false);
    if (rc) {
        SLOGE("Encrypt master key failed: %d", rc);
        return -1;
    }
    /* save the key */
    put_crypt_ftr_and_key(&crypt_ftr);

    return 0;
#endif
}

#ifdef CONFIG_HW_DISK_ENCRYPTION
int cryptfs_changepw_hw_fde(int crypt_type, const char *currentpw, const char *newpw)
{
    struct crypt_mnt_ftr crypt_ftr;
    int rc;
    int previous_type;

    /* get key */
    if (get_crypt_ftr_and_key(&crypt_ftr)) {
        SLOGE("Error getting crypt footer and key");
        return -1;
    }

    previous_type = crypt_ftr.crypt_type;
    int rc1;
    unsigned char tmp_curpw[32] = {0};
    rc1 = get_keymaster_hw_fde_passwd(crypt_ftr.crypt_type == CRYPT_TYPE_DEFAULT ?
                                      DEFAULT_PASSWORD : currentpw, tmp_curpw,
                                      crypt_ftr.salt, &crypt_ftr);

    crypt_ftr.crypt_type = crypt_type;

    int ret, rc2;
    unsigned char tmp_newpw[32] = {0};

    rc2 = get_keymaster_hw_fde_passwd(crypt_type == CRYPT_TYPE_DEFAULT ?
                                DEFAULT_PASSWORD : newpw , tmp_newpw,
                                crypt_ftr.salt, &crypt_ftr);

    if (is_hw_disk_encryption((char*)crypt_ftr.crypto_type_name)) {
        ret = update_hw_device_encryption_key(
                rc1 ? (previous_type == CRYPT_TYPE_DEFAULT ? DEFAULT_PASSWORD : currentpw) : (const char*)tmp_curpw,
                rc2 ? (crypt_type == CRYPT_TYPE_DEFAULT ? DEFAULT_PASSWORD : newpw): (const char*)tmp_newpw,
                                    (char*)crypt_ftr.crypto_type_name);
        if (ret) {
            SLOGE("Error updating device encryption hardware key ret %d", ret);
            return -1;
        } else {
            SLOGI("Encryption hardware key updated");
        }
    }

    /* save the key */
    put_crypt_ftr_and_key(&crypt_ftr);
    return 0;
}
#endif

static unsigned int persist_get_max_entries(int encrypted) {
    struct crypt_mnt_ftr crypt_ftr;
    unsigned int dsize;
    unsigned int max_persistent_entries;

    /* If encrypted, use the values from the crypt_ftr, otherwise
     * use the values for the current spec.
     */
    if (encrypted) {
        if (get_crypt_ftr_and_key(&crypt_ftr)) {
            return -1;
        }
        dsize = crypt_ftr.persist_data_size;
    } else {
        dsize = CRYPT_PERSIST_DATA_SIZE;
    }

    max_persistent_entries = (dsize - sizeof(struct crypt_persist_data)) /
        sizeof(struct crypt_persist_entry);

    return max_persistent_entries;
}

static int persist_get_key(const char *fieldname, char *value)
{
    unsigned int i;

    if (persist_data == NULL) {
        return -1;
    }
    for (i = 0; i < persist_data->persist_valid_entries; i++) {
        if (!strncmp(persist_data->persist_entry[i].key, fieldname, PROPERTY_KEY_MAX)) {
            /* We found it! */
            strlcpy(value, persist_data->persist_entry[i].val, PROPERTY_VALUE_MAX);
            return 0;
        }
    }

    return -1;
}

static int persist_set_key(const char *fieldname, const char *value, int encrypted)
{
    unsigned int i;
    unsigned int num;
    unsigned int max_persistent_entries;

    if (persist_data == NULL) {
        return -1;
    }

    max_persistent_entries = persist_get_max_entries(encrypted);

    num = persist_data->persist_valid_entries;

    for (i = 0; i < num; i++) {
        if (!strncmp(persist_data->persist_entry[i].key, fieldname, PROPERTY_KEY_MAX)) {
            /* We found an existing entry, update it! */
            memset(persist_data->persist_entry[i].val, 0, PROPERTY_VALUE_MAX);
            strlcpy(persist_data->persist_entry[i].val, value, PROPERTY_VALUE_MAX);
            return 0;
        }
    }

    /* We didn't find it, add it to the end, if there is room */
    if (persist_data->persist_valid_entries < max_persistent_entries) {
        memset(&persist_data->persist_entry[num], 0, sizeof(struct crypt_persist_entry));
        strlcpy(persist_data->persist_entry[num].key, fieldname, PROPERTY_KEY_MAX);
        strlcpy(persist_data->persist_entry[num].val, value, PROPERTY_VALUE_MAX);
        persist_data->persist_valid_entries++;
        return 0;
    }

    return -1;
}

/**
 * Test if key is part of the multi-entry (field, index) sequence. Return non-zero if key is in the
 * sequence and its index is greater than or equal to index. Return 0 otherwise.
 */
int match_multi_entry(const char *key, const char *field, unsigned index) {
    std::string key_ = key;
    std::string field_ = field;

    std::string parsed_field;
    unsigned parsed_index;

    std::string::size_type split = key_.find_last_of('_');
    if (split == std::string::npos) {
        parsed_field = key_;
        parsed_index = 0;
    } else {
        parsed_field = key_.substr(0, split);
        parsed_index = std::stoi(key_.substr(split + 1));
    }

    return parsed_field == field_ && parsed_index >= index;
}

/*
 * Delete entry/entries from persist_data. If the entries are part of a multi-segment field, all
 * remaining entries starting from index will be deleted.
 * returns PERSIST_DEL_KEY_OK if deletion succeeds,
 * PERSIST_DEL_KEY_ERROR_NO_FIELD if the field does not exist,
 * and PERSIST_DEL_KEY_ERROR_OTHER if error occurs.
 *
 */
static int persist_del_keys(const char *fieldname, unsigned index)
{
    unsigned int i;
    unsigned int j;
    unsigned int num;

    if (persist_data == NULL) {
        return PERSIST_DEL_KEY_ERROR_OTHER;
    }

    num = persist_data->persist_valid_entries;

    j = 0; // points to the end of non-deleted entries.
    // Filter out to-be-deleted entries in place.
    for (i = 0; i < num; i++) {
        if (!match_multi_entry(persist_data->persist_entry[i].key, fieldname, index)) {
            persist_data->persist_entry[j] = persist_data->persist_entry[i];
            j++;
        }
    }

    if (j < num) {
        persist_data->persist_valid_entries = j;
        // Zeroise the remaining entries
        memset(&persist_data->persist_entry[j], 0, (num - j) * sizeof(struct crypt_persist_entry));
        return PERSIST_DEL_KEY_OK;
    } else {
        // Did not find an entry matching the given fieldname
        return PERSIST_DEL_KEY_ERROR_NO_FIELD;
    }
}

static int persist_count_keys(const char *fieldname)
{
    unsigned int i;
    unsigned int count;

    if (persist_data == NULL) {
        return -1;
    }

    count = 0;
    for (i = 0; i < persist_data->persist_valid_entries; i++) {
        if (match_multi_entry(persist_data->persist_entry[i].key, fieldname, 0)) {
            count++;
        }
    }

    return count;
}

/* Return the value of the specified field. */
int cryptfs_getfield(const char *fieldname, char *value, int len)
{
    if (e4crypt_is_native()) {
        SLOGE("Cannot get field when file encrypted");
        return -1;
    }

    char temp_value[PROPERTY_VALUE_MAX];
    /* CRYPTO_GETFIELD_OK is success,
     * CRYPTO_GETFIELD_ERROR_NO_FIELD is value not set,
     * CRYPTO_GETFIELD_ERROR_BUF_TOO_SMALL is buffer (as given by len) too small,
     * CRYPTO_GETFIELD_ERROR_OTHER is any other error
     */
    int rc = CRYPTO_GETFIELD_ERROR_OTHER;
    int i;
    char temp_field[PROPERTY_KEY_MAX];

    if (persist_data == NULL) {
        load_persistent_data();
        if (persist_data == NULL) {
            SLOGE("Getfield error, cannot load persistent data");
            goto out;
        }
    }

    // Read value from persistent entries. If the original value is split into multiple entries,
    // stitch them back together.
    if (!persist_get_key(fieldname, temp_value)) {
        // We found it, copy it to the caller's buffer and keep going until all entries are read.
        if (strlcpy(value, temp_value, len) >= (unsigned) len) {
            // value too small
            rc = CRYPTO_GETFIELD_ERROR_BUF_TOO_SMALL;
            goto out;
        }
        rc = CRYPTO_GETFIELD_OK;

        for (i = 1; /* break explicitly */; i++) {
            if (snprintf(temp_field, sizeof(temp_field), "%s_%d", fieldname, i) >=
                    (int) sizeof(temp_field)) {
                // If the fieldname is very long, we stop as soon as it begins to overflow the
                // maximum field length. At this point we have in fact fully read out the original
                // value because cryptfs_setfield would not allow fields with longer names to be
                // written in the first place.
                break;
            }
            if (!persist_get_key(temp_field, temp_value)) {
                  if (strlcat(value, temp_value, len) >= (unsigned)len) {
                      // value too small.
                      rc = CRYPTO_GETFIELD_ERROR_BUF_TOO_SMALL;
                      goto out;
                  }
            } else {
                // Exhaust all entries.
                break;
            }
        }
    } else {
        /* Sadness, it's not there.  Return the error */
        rc = CRYPTO_GETFIELD_ERROR_NO_FIELD;
    }

out:
    return rc;
}

/* Set the value of the specified field. */
int cryptfs_setfield(const char *fieldname, const char *value)
{
    if (e4crypt_is_native()) {
        SLOGE("Cannot set field when file encrypted");
        return -1;
    }

    char encrypted_state[PROPERTY_VALUE_MAX];
    /* 0 is success, negative values are error */
    int rc = CRYPTO_SETFIELD_ERROR_OTHER;
    int encrypted = 0;
    unsigned int field_id;
    char temp_field[PROPERTY_KEY_MAX];
    unsigned int num_entries;
    unsigned int max_keylen;

    if (persist_data == NULL) {
        load_persistent_data();
        if (persist_data == NULL) {
            SLOGE("Setfield error, cannot load persistent data");
            goto out;
        }
    }

    property_get("ro.crypto.state", encrypted_state, "");
    if (!strcmp(encrypted_state, "encrypted") ) {
        encrypted = 1;
    }

    // Compute the number of entries required to store value, each entry can store up to
    // (PROPERTY_VALUE_MAX - 1) chars
    if (strlen(value) == 0) {
        // Empty value also needs one entry to store.
        num_entries = 1;
    } else {
        num_entries = (strlen(value) + (PROPERTY_VALUE_MAX - 1) - 1) / (PROPERTY_VALUE_MAX - 1);
    }

    max_keylen = strlen(fieldname);
    if (num_entries > 1) {
        // Need an extra "_%d" suffix.
        max_keylen += 1 + log10(num_entries);
    }
    if (max_keylen > PROPERTY_KEY_MAX - 1) {
        rc = CRYPTO_SETFIELD_ERROR_FIELD_TOO_LONG;
        goto out;
    }

    // Make sure we have enough space to write the new value
    if (persist_data->persist_valid_entries + num_entries - persist_count_keys(fieldname) >
        persist_get_max_entries(encrypted)) {
        rc = CRYPTO_SETFIELD_ERROR_VALUE_TOO_LONG;
        goto out;
    }

    // Now that we know persist_data has enough space for value, let's delete the old field first
    // to make up space.
    persist_del_keys(fieldname, 0);

    if (persist_set_key(fieldname, value, encrypted)) {
        // fail to set key, should not happen as we have already checked the available space
        SLOGE("persist_set_key() error during setfield()");
        goto out;
    }

    for (field_id = 1; field_id < num_entries; field_id++) {
        snprintf(temp_field, sizeof(temp_field), "%s_%u", fieldname, field_id);

        if (persist_set_key(temp_field, value + field_id * (PROPERTY_VALUE_MAX - 1), encrypted)) {
            // fail to set key, should not happen as we have already checked the available space.
            SLOGE("persist_set_key() error during setfield()");
            goto out;
        }
    }

    /* If we are running encrypted, save the persistent data now */
    if (encrypted) {
        if (save_persistent_data()) {
            SLOGE("Setfield error, cannot save persistent data");
            goto out;
        }
    }

    rc = CRYPTO_SETFIELD_OK;

out:
    return rc;
}

/* Checks userdata. Attempt to mount the volume if default-
 * encrypted.
 * On success trigger next init phase and return 0.
 * Currently do not handle failure - see TODO below.
 */
int cryptfs_mount_default_encrypted(void)
{
    int crypt_type = cryptfs_get_password_type();
    if (crypt_type < 0 || crypt_type > CRYPT_TYPE_MAX_TYPE) {
        SLOGE("Bad crypt type - error");
    } else if (crypt_type != CRYPT_TYPE_DEFAULT) {
        SLOGD("Password is not default - "
              "starting min framework to prompt");
        property_set("vold.decrypt", "trigger_restart_min_framework");
        return 0;
    } else if (cryptfs_check_passwd(DEFAULT_PASSWORD) == 0) {
        SLOGD("Password is default - restarting filesystem");
        cryptfs_restart_internal(0);
        return 0;
    } else {
        SLOGE("Encrypted, default crypt type but can't decrypt");
    }

    /** Corrupt. Allow us to boot into framework, which will detect bad
        crypto when it calls do_crypto_complete, then do a factory reset
     */
    property_set("vold.decrypt", "trigger_restart_min_framework");
    return 0;
}

/* Returns type of the password, default, pattern, pin or password.
 */
int cryptfs_get_password_type(void)
{
    if (e4crypt_is_native()) {
        SLOGE("cryptfs_get_password_type not valid for file encryption");
        return -1;
    }

    struct crypt_mnt_ftr crypt_ftr;

    if (get_crypt_ftr_and_key(&crypt_ftr)) {
        SLOGE("Error getting crypt footer and key\n");
        return -1;
    }

    if (crypt_ftr.flags & CRYPT_INCONSISTENT_STATE) {
        return -1;
    }

    return crypt_ftr.crypt_type;
}

const char* cryptfs_get_password()
{
    if (e4crypt_is_native()) {
        SLOGE("cryptfs_get_password not valid for file encryption");
        return 0;
    }

    struct timespec now;
    clock_gettime(CLOCK_BOOTTIME, &now);
    if (now.tv_sec < password_expiry_time) {
        return password;
    } else {
        cryptfs_clear_password();
        return 0;
    }
}

void cryptfs_clear_password()
{
    if (password) {
        size_t len = strlen(password);
        memset(password, 0, len);
        free(password);
        password = 0;
        password_expiry_time = 0;
    }
}

int cryptfs_isConvertibleToFBE()
{
    struct fstab_rec* rec = fs_mgr_get_entry_for_mount_point(fstab_default, DATA_MNT_POINT);
    return fs_mgr_is_convertible_to_fbe(rec) ? 1 : 0;
}

int cryptfs_create_default_ftr(struct crypt_mnt_ftr* crypt_ftr, __attribute__((unused))int key_length)
{
    if (cryptfs_init_crypt_mnt_ftr(crypt_ftr)) {
        SLOGE("Failed to initialize crypt_ftr");
        return -1;
    }

    if (create_encrypted_random_key(DEFAULT_PASSWORD, crypt_ftr->master_key,
                                    crypt_ftr->salt, crypt_ftr)) {
        SLOGE("Cannot create encrypted master key\n");
        return -1;
    }

    //crypt_ftr->keysize = key_length / 8;
    return 0;
}

int cryptfs_get_master_key(struct crypt_mnt_ftr* ftr, const char* password,
                           unsigned char* master_key)
{
    int rc;

    unsigned char* intermediate_key = 0;
    size_t intermediate_key_size = 0;

    if (password == 0 || *password == 0) {
        password = DEFAULT_PASSWORD;
    }

    rc = decrypt_master_key(password, master_key, ftr, &intermediate_key,
                            &intermediate_key_size);

    if (rc) {
        SLOGE("Can't calculate intermediate key");
        return rc;
    }

    int N = 1 << ftr->N_factor;
    int r = 1 << ftr->r_factor;
    int p = 1 << ftr->p_factor;

    unsigned char scrypted_intermediate_key[sizeof(ftr->scrypted_intermediate_key)];

    rc = crypto_scrypt(intermediate_key, intermediate_key_size,
                       ftr->salt, sizeof(ftr->salt), N, r, p,
                       scrypted_intermediate_key,
                       sizeof(scrypted_intermediate_key));

    free(intermediate_key);

    if (rc) {
        SLOGE("Can't scrypt intermediate key");
        return rc;
    }

    return memcmp(scrypted_intermediate_key, ftr->scrypted_intermediate_key,
                  intermediate_key_size);
}<|MERGE_RESOLUTION|>--- conflicted
+++ resolved
@@ -1348,11 +1348,8 @@
         }
       }
     }
-<<<<<<< HEAD
     load_count = load_crypto_mapping_table(crypt_ftr, master_key, real_blk_name, name, fd,
                                            extra_params);
-=======
->>>>>>> ec15959f
 #else
     if (!get_dm_crypt_version(fd, name, version)) {
         /* Support for allow_discards was added in version 1.11.0 */
