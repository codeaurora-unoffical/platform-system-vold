/*
 * Copyright (C) 2010 The Android Open Source Project
 *
 * Licensed under the Apache License, Version 2.0 (the "License");
 * you may not use this file except in compliance with the License.
 * You may obtain a copy of the License at
 *
 *      http://www.apache.org/licenses/LICENSE-2.0
 *
 * Unless required by applicable law or agreed to in writing, software
 * distributed under the License is distributed on an "AS IS" BASIS,
 * WITHOUT WARRANTIES OR CONDITIONS OF ANY KIND, either express or implied.
 * See the License for the specific language governing permissions and
 * limitations under the License.
 */

/* TO DO:
 *   1.  Perhaps keep several copies of the encrypted key, in case something
 *       goes horribly wrong?
 *
 */

#define LOG_TAG "Cryptfs"

#include "cryptfs.h"

#include "Checkpoint.h"
#include "EncryptInplace.h"
#include "FsCrypt.h"
#include "Keymaster.h"
#include "Process.h"
#include "ScryptParameters.h"
#include "Utils.h"
#include "VoldUtil.h"
#include "VolumeManager.h"

#include <android-base/parseint.h>
#include <android-base/properties.h>
#include <android-base/stringprintf.h>
#include <bootloader_message/bootloader_message.h>
#include <cutils/android_reboot.h>
#include <cutils/properties.h>
#include <ext4_utils/ext4_utils.h>
#include <f2fs_sparseblock.h>
#include <fs_mgr.h>
#include <fscrypt/fscrypt.h>
<<<<<<< HEAD
#include <hardware_legacy/power.h>
=======
>>>>>>> 8f759a19
#include <libdm/dm.h>
#include <log/log.h>
#include <logwrap/logwrap.h>
#include <openssl/evp.h>
#include <openssl/sha.h>
#include <selinux/selinux.h>
<<<<<<< HEAD
=======
#include <wakelock/wakelock.h>
>>>>>>> 8f759a19

#include <ctype.h>
#include <errno.h>
#include <fcntl.h>
#include <inttypes.h>
#include <libgen.h>
#include <linux/kdev_t.h>
#include <math.h>
#include <stdio.h>
#include <stdlib.h>
#include <string.h>
#include <sys/mount.h>
#include <sys/param.h>
#include <sys/stat.h>
#include <sys/types.h>
#include <sys/wait.h>
#include <time.h>
#include <unistd.h>

<<<<<<< HEAD
#ifdef CONFIG_HW_DISK_ENCRYPTION
#include <cryptfs_hw.h>
#endif
=======
>>>>>>> 8f759a19
extern "C" {
#include <crypto_scrypt.h>
}

using android::base::ParseUint;
using android::base::StringPrintf;
using android::fs_mgr::GetEntryForMountPoint;
using namespace android::dm;
using namespace std::chrono_literals;

#define UNUSED __attribute__((unused))

#define HASH_COUNT 2000

constexpr size_t INTERMEDIATE_KEY_LEN_BYTES = 16;
constexpr size_t INTERMEDIATE_IV_LEN_BYTES = 16;
constexpr size_t INTERMEDIATE_BUF_SIZE = (INTERMEDIATE_KEY_LEN_BYTES + INTERMEDIATE_IV_LEN_BYTES);

// SCRYPT_LEN is used by struct crypt_mnt_ftr for its intermediate key.
static_assert(INTERMEDIATE_BUF_SIZE == SCRYPT_LEN, "Mismatch of intermediate key sizes");

#define KEY_IN_FOOTER "footer"

#define DEFAULT_HEX_PASSWORD "64656661756c745f70617373776f7264"
#define DEFAULT_PASSWORD "default_password"

#define CRYPTO_BLOCK_DEVICE "userdata"

#define BREADCRUMB_FILE "/data/misc/vold/convert_fde"

#define EXT4_FS 1
#define F2FS_FS 2

#define TABLE_LOAD_RETRIES 10

#define RSA_KEY_SIZE 2048
#define RSA_KEY_SIZE_BYTES (RSA_KEY_SIZE / 8)
#define RSA_EXPONENT 0x10001
#define KEYMASTER_CRYPTFS_RATE_LIMIT 1  // Maximum one try per second
#define KEY_LEN_BYTES 16

#define RETRY_MOUNT_ATTEMPTS 10
#define RETRY_MOUNT_DELAY_SECONDS 1

#define CREATE_CRYPTO_BLK_DEV_FLAGS_ALLOW_ENCRYPT_OVERRIDE (1)

static int put_crypt_ftr_and_key(struct crypt_mnt_ftr* crypt_ftr);

static unsigned char saved_master_key[MAX_KEY_LEN];
static char* saved_mount_point;
static int master_key_saved = 0;
static struct crypt_persist_data* persist_data = NULL;

<<<<<<< HEAD
static int previous_type;

#ifdef CONFIG_HW_DISK_ENCRYPTION
static int scrypt_keymaster(const char *passwd, const unsigned char *salt,
                            unsigned char *ikey, void *params);
static void convert_key_to_hex_ascii(const unsigned char *master_key,
                                     unsigned int keysize, char *master_key_ascii);
static int put_crypt_ftr_and_key(struct crypt_mnt_ftr *crypt_ftr);
static int test_mount_hw_encrypted_fs(struct crypt_mnt_ftr* crypt_ftr,
                const char *passwd, const char *mount_point, const char *label);
int cryptfs_changepw_hw_fde(int crypt_type, const char *currentpw,
                                   const char *newpw);
int cryptfs_check_passwd_hw(char *passwd);
int cryptfs_get_master_key(struct crypt_mnt_ftr* ftr, const char* password,
                                   unsigned char* master_key);

static void convert_key_to_hex_ascii_for_upgrade(const unsigned char *master_key,
                                     unsigned int keysize, char *master_key_ascii)
{
    unsigned int i, a;
    unsigned char nibble;

    for (i = 0, a = 0; i < keysize; i++, a += 2) {
        /* For each byte, write out two ascii hex digits */
        nibble = (master_key[i] >> 4) & 0xf;
        master_key_ascii[a] = nibble + (nibble > 9 ? 0x57 : 0x30);

        nibble = master_key[i] & 0xf;
        master_key_ascii[a + 1] = nibble + (nibble > 9 ? 0x57 : 0x30);
    }

    /* Add the null termination */
    master_key_ascii[a] = '\0';
}

static int get_keymaster_hw_fde_passwd(const char* passwd, unsigned char* newpw,
                                  unsigned char* salt,
                                  const struct crypt_mnt_ftr *ftr)
{
    /* if newpw updated, return 0
     * if newpw not updated return -1
     */
    int rc = -1;

    if (should_use_keymaster()) {
        if (scrypt_keymaster(passwd, salt, newpw, (void*)ftr)) {
            SLOGE("scrypt failed");
        } else {
            rc = 0;
        }
    }

    return rc;
}

static int verify_hw_fde_passwd(const char *passwd, struct crypt_mnt_ftr* crypt_ftr)
{
    unsigned char newpw[32] = {0};
    int key_index;
    if (get_keymaster_hw_fde_passwd(passwd, newpw, crypt_ftr->salt, crypt_ftr))
        key_index = set_hw_device_encryption_key(passwd,
                                           (char*) crypt_ftr->crypto_type_name);
    else
        key_index = set_hw_device_encryption_key((const char*)newpw,
                                           (char*) crypt_ftr->crypto_type_name);
    return key_index;
}

static int verify_and_update_hw_fde_passwd(const char *passwd,
                                           struct crypt_mnt_ftr* crypt_ftr)
{
    char* new_passwd = NULL;
    unsigned char newpw[32] = {0};
    int key_index = -1;
    int passwd_updated = -1;
    int ascii_passwd_updated = (crypt_ftr->flags & CRYPT_ASCII_PASSWORD_UPDATED);

    key_index = verify_hw_fde_passwd(passwd, crypt_ftr);
    if (key_index < 0) {
        ++crypt_ftr->failed_decrypt_count;

        if (ascii_passwd_updated) {
            SLOGI("Ascii password was updated");
        } else {
            /* Code in else part would execute only once:
             * When device is upgraded from L->M release.
             * Once upgraded, code flow should never come here.
             * L release passed actual password in hex, so try with hex
             * Each nible of passwd was encoded as a byte, so allocate memory
             * twice of password len plus one more byte for null termination
             */
            if (crypt_ftr->crypt_type == CRYPT_TYPE_DEFAULT) {
                new_passwd = (char*)malloc(strlen(DEFAULT_HEX_PASSWORD) + 1);
                if (new_passwd == NULL) {
                    SLOGE("System out of memory. Password verification  incomplete");
                    goto out;
                }
                strlcpy(new_passwd, DEFAULT_HEX_PASSWORD, strlen(DEFAULT_HEX_PASSWORD) + 1);
            } else {
                new_passwd = (char*)malloc(strlen(passwd) * 2 + 1);
                if (new_passwd == NULL) {
                    SLOGE("System out of memory. Password verification  incomplete");
                    goto out;
                }
                convert_key_to_hex_ascii_for_upgrade((const unsigned char*)passwd,
                                       strlen(passwd), new_passwd);
            }
            key_index = set_hw_device_encryption_key((const char*)new_passwd,
                                       (char*) crypt_ftr->crypto_type_name);
            if (key_index >=0) {
                crypt_ftr->failed_decrypt_count = 0;
                SLOGI("Hex password verified...will try to update with Ascii value");
                /* Before updating password, tie that with keymaster to tie with ROT */

                if (get_keymaster_hw_fde_passwd(passwd, newpw,
                                                crypt_ftr->salt, crypt_ftr)) {
                    passwd_updated = update_hw_device_encryption_key(new_passwd,
                                     passwd, (char*)crypt_ftr->crypto_type_name);
                } else {
                    passwd_updated = update_hw_device_encryption_key(new_passwd,
                                     (const char*)newpw, (char*)crypt_ftr->crypto_type_name);
                }

                if (passwd_updated >= 0) {
                    crypt_ftr->flags |= CRYPT_ASCII_PASSWORD_UPDATED;
                    SLOGI("Ascii password recorded and updated");
                } else {
                    SLOGI("Passwd verified, could not update...Will try next time");
                }
            } else {
                ++crypt_ftr->failed_decrypt_count;
            }
            free(new_passwd);
        }
    } else {
        if (!ascii_passwd_updated)
            crypt_ftr->flags |= CRYPT_ASCII_PASSWORD_UPDATED;
    }
out:
    // update footer before leaving
    put_crypt_ftr_and_key(crypt_ftr);
    return key_index;
}
#endif

=======
>>>>>>> 8f759a19
/* Should we use keymaster? */
static int keymaster_check_compatibility() {
    return keymaster_compatibility_cryptfs_scrypt();
}

/* Create a new keymaster key and store it in this footer */
static int keymaster_create_key(struct crypt_mnt_ftr* ftr) {
    if (ftr->keymaster_blob_size) {
        SLOGI("Already have key");
        return 0;
    }

    int rc = keymaster_create_key_for_cryptfs_scrypt(
        RSA_KEY_SIZE, RSA_EXPONENT, KEYMASTER_CRYPTFS_RATE_LIMIT, ftr->keymaster_blob,
        KEYMASTER_BLOB_SIZE, &ftr->keymaster_blob_size);
    if (rc) {
        if (ftr->keymaster_blob_size > KEYMASTER_BLOB_SIZE) {
            SLOGE("Keymaster key blob too large");
            ftr->keymaster_blob_size = 0;
        }
        SLOGE("Failed to generate keypair");
        return -1;
    }
    return 0;
}

/* This signs the given object using the keymaster key. */
static int keymaster_sign_object(struct crypt_mnt_ftr* ftr, const unsigned char* object,
                                 const size_t object_size, unsigned char** signature,
                                 size_t* signature_size) {
    unsigned char to_sign[RSA_KEY_SIZE_BYTES];
    size_t to_sign_size = sizeof(to_sign);
    memset(to_sign, 0, RSA_KEY_SIZE_BYTES);

    // To sign a message with RSA, the message must satisfy two
    // constraints:
    //
    // 1. The message, when interpreted as a big-endian numeric value, must
    //    be strictly less than the public modulus of the RSA key.  Note
    //    that because the most significant bit of the public modulus is
    //    guaranteed to be 1 (else it's an (n-1)-bit key, not an n-bit
    //    key), an n-bit message with most significant bit 0 always
    //    satisfies this requirement.
    //
    // 2. The message must have the same length in bits as the public
    //    modulus of the RSA key.  This requirement isn't mathematically
    //    necessary, but is necessary to ensure consistency in
    //    implementations.
    switch (ftr->kdf_type) {
        case KDF_SCRYPT_KEYMASTER:
            // This ensures the most significant byte of the signed message
            // is zero.  We could have zero-padded to the left instead, but
            // this approach is slightly more robust against changes in
            // object size.  However, it's still broken (but not unusably
            // so) because we really should be using a proper deterministic
            // RSA padding function, such as PKCS1.
            memcpy(to_sign + 1, object, std::min((size_t)RSA_KEY_SIZE_BYTES - 1, object_size));
            SLOGI("Signing safely-padded object");
            break;
        default:
            SLOGE("Unknown KDF type %d", ftr->kdf_type);
            return -1;
    }
    for (;;) {
        auto result = keymaster_sign_object_for_cryptfs_scrypt(
            ftr->keymaster_blob, ftr->keymaster_blob_size, KEYMASTER_CRYPTFS_RATE_LIMIT, to_sign,
            to_sign_size, signature, signature_size);
        switch (result) {
            case KeymasterSignResult::ok:
                return 0;
            case KeymasterSignResult::upgrade:
                break;
            default:
                return -1;
        }
        SLOGD("Upgrading key");
        if (keymaster_upgrade_key_for_cryptfs_scrypt(
                RSA_KEY_SIZE, RSA_EXPONENT, KEYMASTER_CRYPTFS_RATE_LIMIT, ftr->keymaster_blob,
                ftr->keymaster_blob_size, ftr->keymaster_blob, KEYMASTER_BLOB_SIZE,
                &ftr->keymaster_blob_size) != 0) {
            SLOGE("Failed to upgrade key");
            return -1;
        }
        if (put_crypt_ftr_and_key(ftr) != 0) {
            SLOGE("Failed to write upgraded key to disk");
        }
        SLOGD("Key upgraded successfully");
    }
}

/* Store password when userdata is successfully decrypted and mounted.
 * Cleared by cryptfs_clear_password
 *
 * To avoid a double prompt at boot, we need to store the CryptKeeper
 * password and pass it to KeyGuard, which uses it to unlock KeyStore.
 * Since the entire framework is torn down and rebuilt after encryption,
 * we have to use a daemon or similar to store the password. Since vold
 * is secured against IPC except from system processes, it seems a reasonable
 * place to store this.
 *
 * password should be cleared once it has been used.
 *
 * password is aged out after password_max_age_seconds seconds.
 */
static char* password = 0;
static int password_expiry_time = 0;
static const int password_max_age_seconds = 60;

enum class RebootType { reboot, recovery, shutdown };
static void cryptfs_reboot(RebootType rt) {
    switch (rt) {
        case RebootType::reboot:
            property_set(ANDROID_RB_PROPERTY, "reboot");
            break;

        case RebootType::recovery:
            property_set(ANDROID_RB_PROPERTY, "reboot,recovery");
            break;

        case RebootType::shutdown:
            property_set(ANDROID_RB_PROPERTY, "shutdown");
            break;
    }

    sleep(20);

    /* Shouldn't get here, reboot should happen before sleep times out */
    return;
}

namespace {

struct CryptoType;

// Use to get the CryptoType in use on this device.
const CryptoType& get_crypto_type();

struct CryptoType {
    // We should only be constructing CryptoTypes as part of
    // supported_crypto_types[].  We do it via this pseudo-builder pattern,
    // which isn't pure or fully protected as a concession to being able to
    // do it all at compile time.  Add new CryptoTypes in
    // supported_crypto_types[] below.
    constexpr CryptoType() : CryptoType(nullptr, nullptr, 0xFFFFFFFF) {}
    constexpr CryptoType set_keysize(uint32_t size) const {
        return CryptoType(this->property_name, this->crypto_name, size);
    }
    constexpr CryptoType set_property_name(const char* property) const {
        return CryptoType(property, this->crypto_name, this->keysize);
    }
    constexpr CryptoType set_crypto_name(const char* crypto) const {
        return CryptoType(this->property_name, crypto, this->keysize);
    }

    constexpr const char* get_property_name() const { return property_name; }
    constexpr const char* get_crypto_name() const { return crypto_name; }
    constexpr uint32_t get_keysize() const { return keysize; }

  private:
    const char* property_name;
    const char* crypto_name;
    uint32_t keysize;

    constexpr CryptoType(const char* property, const char* crypto, uint32_t ksize)
        : property_name(property), crypto_name(crypto), keysize(ksize) {}
    friend const CryptoType& get_crypto_type();
    static const CryptoType& get_device_crypto_algorithm();
};

// We only want to parse this read-only property once.  But we need to wait
// until the system is initialized before we can read it.  So we use a static
// scoped within this function to get it only once.
const CryptoType& get_crypto_type() {
    static CryptoType crypto_type = CryptoType::get_device_crypto_algorithm();
    return crypto_type;
}

constexpr CryptoType default_crypto_type = CryptoType()
                                               .set_property_name("AES-128-CBC")
                                               .set_crypto_name("aes-cbc-essiv:sha256")
                                               .set_keysize(16);

constexpr CryptoType supported_crypto_types[] = {
    default_crypto_type,
    CryptoType()
        .set_property_name("adiantum")
        .set_crypto_name("xchacha12,aes-adiantum-plain64")
        .set_keysize(32),
    // Add new CryptoTypes here.  Order is not important.
};

// ---------- START COMPILE-TIME SANITY CHECK BLOCK -------------------------
// We confirm all supported_crypto_types have a small enough keysize and
// had both set_property_name() and set_crypto_name() called.

template <typename T, size_t N>
constexpr size_t array_length(T (&)[N]) {
    return N;
}

constexpr bool indexOutOfBoundsForCryptoTypes(size_t index) {
    return (index >= array_length(supported_crypto_types));
}

constexpr bool isValidCryptoType(const CryptoType& crypto_type) {
    return ((crypto_type.get_property_name() != nullptr) &&
            (crypto_type.get_crypto_name() != nullptr) &&
            (crypto_type.get_keysize() <= MAX_KEY_LEN));
}

// Note in C++11 that constexpr functions can only have a single line.
// So our code is a bit convoluted (using recursion instead of a loop),
// but it's asserting at compile time that all of our key lengths are valid.
constexpr bool validateSupportedCryptoTypes(size_t index) {
    return indexOutOfBoundsForCryptoTypes(index) ||
           (isValidCryptoType(supported_crypto_types[index]) &&
            validateSupportedCryptoTypes(index + 1));
}

static_assert(validateSupportedCryptoTypes(0),
              "We have a CryptoType with keysize > MAX_KEY_LEN or which was "
              "incompletely constructed.");
//  ---------- END COMPILE-TIME SANITY CHECK BLOCK -------------------------

// Don't call this directly, use get_crypto_type(), which caches this result.
const CryptoType& CryptoType::get_device_crypto_algorithm() {
    constexpr char CRYPT_ALGO_PROP[] = "ro.crypto.fde_algorithm";
    char paramstr[PROPERTY_VALUE_MAX];

    property_get(CRYPT_ALGO_PROP, paramstr, default_crypto_type.get_property_name());
    for (auto const& ctype : supported_crypto_types) {
        if (strcmp(paramstr, ctype.get_property_name()) == 0) {
            return ctype;
        }
    }
    ALOGE("Invalid name (%s) for %s.  Defaulting to %s\n", paramstr, CRYPT_ALGO_PROP,
          default_crypto_type.get_property_name());
    return default_crypto_type;
}

}  // namespace

/**
 * Gets the default device scrypt parameters for key derivation time tuning.
 * The parameters should lead to about one second derivation time for the
 * given device.
 */
static void get_device_scrypt_params(struct crypt_mnt_ftr* ftr) {
    char paramstr[PROPERTY_VALUE_MAX];
    int Nf, rf, pf;

    property_get(SCRYPT_PROP, paramstr, SCRYPT_DEFAULTS);
    if (!parse_scrypt_parameters(paramstr, &Nf, &rf, &pf)) {
        SLOGW("bad scrypt parameters '%s' should be like '12:8:1'; using defaults", paramstr);
        parse_scrypt_parameters(SCRYPT_DEFAULTS, &Nf, &rf, &pf);
    }
    ftr->N_factor = Nf;
    ftr->r_factor = rf;
    ftr->p_factor = pf;
}

uint32_t cryptfs_get_keysize() {
    return get_crypto_type().get_keysize();
}

const char* cryptfs_get_crypto_name() {
    return get_crypto_type().get_crypto_name();
}

static uint64_t get_fs_size(const char* dev) {
    int fd, block_size;
    struct ext4_super_block sb;
    uint64_t len;

    if ((fd = open(dev, O_RDONLY | O_CLOEXEC)) < 0) {
        SLOGE("Cannot open device to get filesystem size ");
        return 0;
    }

    if (lseek64(fd, 1024, SEEK_SET) < 0) {
        SLOGE("Cannot seek to superblock");
        return 0;
    }

    if (read(fd, &sb, sizeof(sb)) != sizeof(sb)) {
        SLOGE("Cannot read superblock");
        return 0;
    }

    close(fd);

    if (le32_to_cpu(sb.s_magic) != EXT4_SUPER_MAGIC) {
        SLOGE("Not a valid ext4 superblock");
        return 0;
    }
    block_size = 1024 << sb.s_log_block_size;
    /* compute length in bytes */
    len = (((uint64_t)sb.s_blocks_count_hi << 32) + sb.s_blocks_count_lo) * block_size;

    /* return length in sectors */
    return len / 512;
}

static void get_crypt_info(std::string* key_loc, std::string* real_blk_device) {
    for (const auto& entry : fstab_default) {
        if (!entry.fs_mgr_flags.vold_managed &&
            (entry.fs_mgr_flags.crypt || entry.fs_mgr_flags.force_crypt ||
             entry.fs_mgr_flags.force_fde_or_fbe || entry.fs_mgr_flags.file_encryption)) {
            if (key_loc != nullptr) {
                *key_loc = entry.key_loc;
            }
            if (real_blk_device != nullptr) {
                *real_blk_device = entry.blk_device;
            }
            return;
        }
    }
}

static int get_crypt_ftr_info(char** metadata_fname, off64_t* off) {
    static int cached_data = 0;
    static uint64_t cached_off = 0;
    static char cached_metadata_fname[PROPERTY_VALUE_MAX] = "";
    char key_loc[PROPERTY_VALUE_MAX];
    char real_blkdev[PROPERTY_VALUE_MAX];
    int rc = -1;

    if (!cached_data) {
        std::string key_loc;
        std::string real_blkdev;
        get_crypt_info(&key_loc, &real_blkdev);

        if (key_loc == KEY_IN_FOOTER) {
            if (android::vold::GetBlockDevSize(real_blkdev, &cached_off) == android::OK) {
                /* If it's an encrypted Android partition, the last 16 Kbytes contain the
                 * encryption info footer and key, and plenty of bytes to spare for future
                 * growth.
                 */
                strlcpy(cached_metadata_fname, real_blkdev.c_str(), sizeof(cached_metadata_fname));
                cached_off -= CRYPT_FOOTER_OFFSET;
                cached_data = 1;
            } else {
                SLOGE("Cannot get size of block device %s\n", real_blkdev.c_str());
            }
        } else {
            strlcpy(cached_metadata_fname, key_loc.c_str(), sizeof(cached_metadata_fname));
            cached_off = 0;
            cached_data = 1;
        }
    }

    if (cached_data) {
        if (metadata_fname) {
            *metadata_fname = cached_metadata_fname;
        }
        if (off) {
            *off = cached_off;
        }
        rc = 0;
    }

    return rc;
}

/* Set sha256 checksum in structure */
static void set_ftr_sha(struct crypt_mnt_ftr* crypt_ftr) {
    SHA256_CTX c;
    SHA256_Init(&c);
    memset(crypt_ftr->sha256, 0, sizeof(crypt_ftr->sha256));
    SHA256_Update(&c, crypt_ftr, sizeof(*crypt_ftr));
    SHA256_Final(crypt_ftr->sha256, &c);
}

/* key or salt can be NULL, in which case just skip writing that value.  Useful to
 * update the failed mount count but not change the key.
 */
static int put_crypt_ftr_and_key(struct crypt_mnt_ftr* crypt_ftr) {
    int fd;
    unsigned int cnt;
    /* starting_off is set to the SEEK_SET offset
     * where the crypto structure starts
     */
    off64_t starting_off;
    int rc = -1;
    char* fname = NULL;
    struct stat statbuf;

    set_ftr_sha(crypt_ftr);

    if (get_crypt_ftr_info(&fname, &starting_off)) {
        SLOGE("Unable to get crypt_ftr_info\n");
        return -1;
    }
    if (fname[0] != '/') {
        SLOGE("Unexpected value for crypto key location\n");
        return -1;
    }
    if ((fd = open(fname, O_RDWR | O_CREAT | O_CLOEXEC, 0600)) < 0) {
        SLOGE("Cannot open footer file %s for put\n", fname);
        return -1;
    }

    /* Seek to the start of the crypt footer */
    if (lseek64(fd, starting_off, SEEK_SET) == -1) {
        SLOGE("Cannot seek to real block device footer\n");
        goto errout;
    }

    if ((cnt = write(fd, crypt_ftr, sizeof(struct crypt_mnt_ftr))) != sizeof(struct crypt_mnt_ftr)) {
        SLOGE("Cannot write real block device footer\n");
        goto errout;
    }

    fstat(fd, &statbuf);
    /* If the keys are kept on a raw block device, do not try to truncate it. */
    if (S_ISREG(statbuf.st_mode)) {
        if (ftruncate(fd, 0x4000)) {
            SLOGE("Cannot set footer file size\n");
            goto errout;
        }
    }

    /* Success! */
    rc = 0;

errout:
    close(fd);
    return rc;
}

static bool check_ftr_sha(const struct crypt_mnt_ftr* crypt_ftr) {
    struct crypt_mnt_ftr copy;
    memcpy(&copy, crypt_ftr, sizeof(copy));
    set_ftr_sha(&copy);
    return memcmp(copy.sha256, crypt_ftr->sha256, sizeof(copy.sha256)) == 0;
}

static inline int unix_read(int fd, void* buff, int len) {
    return TEMP_FAILURE_RETRY(read(fd, buff, len));
}

static inline int unix_write(int fd, const void* buff, int len) {
    return TEMP_FAILURE_RETRY(write(fd, buff, len));
}

static void init_empty_persist_data(struct crypt_persist_data* pdata, int len) {
    memset(pdata, 0, len);
    pdata->persist_magic = PERSIST_DATA_MAGIC;
    pdata->persist_valid_entries = 0;
}

/* A routine to update the passed in crypt_ftr to the lastest version.
 * fd is open read/write on the device that holds the crypto footer and persistent
 * data, crypt_ftr is a pointer to the struct to be updated, and offset is the
 * absolute offset to the start of the crypt_mnt_ftr on the passed in fd.
 */
static void upgrade_crypt_ftr(int fd, struct crypt_mnt_ftr* crypt_ftr, off64_t offset) {
    int orig_major = crypt_ftr->major_version;
    int orig_minor = crypt_ftr->minor_version;

    if ((crypt_ftr->major_version == 1) && (crypt_ftr->minor_version == 0)) {
        struct crypt_persist_data* pdata;
        off64_t pdata_offset = offset + CRYPT_FOOTER_TO_PERSIST_OFFSET;

        SLOGW("upgrading crypto footer to 1.1");

        pdata = (crypt_persist_data*)malloc(CRYPT_PERSIST_DATA_SIZE);
        if (pdata == NULL) {
            SLOGE("Cannot allocate persisent data\n");
            return;
        }
        memset(pdata, 0, CRYPT_PERSIST_DATA_SIZE);

        /* Need to initialize the persistent data area */
        if (lseek64(fd, pdata_offset, SEEK_SET) == -1) {
            SLOGE("Cannot seek to persisent data offset\n");
            free(pdata);
            return;
        }
        /* Write all zeros to the first copy, making it invalid */
        unix_write(fd, pdata, CRYPT_PERSIST_DATA_SIZE);

        /* Write a valid but empty structure to the second copy */
        init_empty_persist_data(pdata, CRYPT_PERSIST_DATA_SIZE);
        unix_write(fd, pdata, CRYPT_PERSIST_DATA_SIZE);

        /* Update the footer */
        crypt_ftr->persist_data_size = CRYPT_PERSIST_DATA_SIZE;
        crypt_ftr->persist_data_offset[0] = pdata_offset;
        crypt_ftr->persist_data_offset[1] = pdata_offset + CRYPT_PERSIST_DATA_SIZE;
        crypt_ftr->minor_version = 1;
        free(pdata);
    }

    if ((crypt_ftr->major_version == 1) && (crypt_ftr->minor_version == 1)) {
        SLOGW("upgrading crypto footer to 1.2");
        /* But keep the old kdf_type.
         * It will get updated later to KDF_SCRYPT after the password has been verified.
         */
        crypt_ftr->kdf_type = KDF_PBKDF2;
        get_device_scrypt_params(crypt_ftr);
        crypt_ftr->minor_version = 2;
    }

    if ((crypt_ftr->major_version == 1) && (crypt_ftr->minor_version == 2)) {
        SLOGW("upgrading crypto footer to 1.3");
        crypt_ftr->crypt_type = CRYPT_TYPE_PASSWORD;
        crypt_ftr->minor_version = 3;
    }

    if ((orig_major != crypt_ftr->major_version) || (orig_minor != crypt_ftr->minor_version)) {
        if (lseek64(fd, offset, SEEK_SET) == -1) {
            SLOGE("Cannot seek to crypt footer\n");
            return;
        }
        unix_write(fd, crypt_ftr, sizeof(struct crypt_mnt_ftr));
    }
}

static int get_crypt_ftr_and_key(struct crypt_mnt_ftr* crypt_ftr) {
    int fd;
    unsigned int cnt;
    off64_t starting_off;
    int rc = -1;
    char* fname = NULL;
    struct stat statbuf;

    if (get_crypt_ftr_info(&fname, &starting_off)) {
        SLOGE("Unable to get crypt_ftr_info\n");
        return -1;
    }
    if (fname[0] != '/') {
        SLOGE("Unexpected value for crypto key location\n");
        return -1;
    }
    if ((fd = open(fname, O_RDWR | O_CLOEXEC)) < 0) {
        SLOGE("Cannot open footer file %s for get\n", fname);
        return -1;
    }

    /* Make sure it's 16 Kbytes in length */
    fstat(fd, &statbuf);
    if (S_ISREG(statbuf.st_mode) && (statbuf.st_size != 0x4000)) {
        SLOGE("footer file %s is not the expected size!\n", fname);
        goto errout;
    }

    /* Seek to the start of the crypt footer */
    if (lseek64(fd, starting_off, SEEK_SET) == -1) {
        SLOGE("Cannot seek to real block device footer\n");
        goto errout;
    }

    if ((cnt = read(fd, crypt_ftr, sizeof(struct crypt_mnt_ftr))) != sizeof(struct crypt_mnt_ftr)) {
        SLOGE("Cannot read real block device footer\n");
        goto errout;
    }

    if (crypt_ftr->magic != CRYPT_MNT_MAGIC) {
        SLOGE("Bad magic for real block device %s\n", fname);
        goto errout;
    }

    if (crypt_ftr->major_version != CURRENT_MAJOR_VERSION) {
        SLOGE("Cannot understand major version %d real block device footer; expected %d\n",
              crypt_ftr->major_version, CURRENT_MAJOR_VERSION);
        goto errout;
    }

    // We risk buffer overflows with oversized keys, so we just reject them.
    // 0-sized keys are problematic (essentially by-passing encryption), and
    // AES-CBC key wrapping only works for multiples of 16 bytes.
    if ((crypt_ftr->keysize == 0) || ((crypt_ftr->keysize % 16) != 0) ||
        (crypt_ftr->keysize > MAX_KEY_LEN)) {
        SLOGE(
            "Invalid keysize (%u) for block device %s; Must be non-zero, "
            "divisible by 16, and <= %d\n",
            crypt_ftr->keysize, fname, MAX_KEY_LEN);
        goto errout;
    }

    if (crypt_ftr->minor_version > CURRENT_MINOR_VERSION) {
        SLOGW("Warning: crypto footer minor version %d, expected <= %d, continuing...\n",
              crypt_ftr->minor_version, CURRENT_MINOR_VERSION);
    }

    /* If this is a verion 1.0 crypt_ftr, make it a 1.1 crypt footer, and update the
     * copy on disk before returning.
     */
    if (crypt_ftr->minor_version < CURRENT_MINOR_VERSION) {
        upgrade_crypt_ftr(fd, crypt_ftr, starting_off);
    }

    /* Success! */
    rc = 0;

errout:
    close(fd);
    return rc;
}

static int validate_persistent_data_storage(struct crypt_mnt_ftr* crypt_ftr) {
    if (crypt_ftr->persist_data_offset[0] + crypt_ftr->persist_data_size >
        crypt_ftr->persist_data_offset[1]) {
        SLOGE("Crypt_ftr persist data regions overlap");
        return -1;
    }

    if (crypt_ftr->persist_data_offset[0] >= crypt_ftr->persist_data_offset[1]) {
        SLOGE("Crypt_ftr persist data region 0 starts after region 1");
        return -1;
    }

    if (((crypt_ftr->persist_data_offset[1] + crypt_ftr->persist_data_size) -
         (crypt_ftr->persist_data_offset[0] - CRYPT_FOOTER_TO_PERSIST_OFFSET)) >
        CRYPT_FOOTER_OFFSET) {
        SLOGE("Persistent data extends past crypto footer");
        return -1;
    }

    return 0;
}

static int load_persistent_data(void) {
    struct crypt_mnt_ftr crypt_ftr;
    struct crypt_persist_data* pdata = NULL;
    char encrypted_state[PROPERTY_VALUE_MAX];
    char* fname;
    int found = 0;
    int fd;
    int ret;
    int i;

    if (persist_data) {
        /* Nothing to do, we've already loaded or initialized it */
        return 0;
    }

    /* If not encrypted, just allocate an empty table and initialize it */
    property_get("ro.crypto.state", encrypted_state, "");
    if (strcmp(encrypted_state, "encrypted")) {
        pdata = (crypt_persist_data*)malloc(CRYPT_PERSIST_DATA_SIZE);
        if (pdata) {
            init_empty_persist_data(pdata, CRYPT_PERSIST_DATA_SIZE);
            persist_data = pdata;
            return 0;
        }
        return -1;
    }

    if (get_crypt_ftr_and_key(&crypt_ftr)) {
        return -1;
    }

    if ((crypt_ftr.major_version < 1) ||
        (crypt_ftr.major_version == 1 && crypt_ftr.minor_version < 1)) {
        SLOGE("Crypt_ftr version doesn't support persistent data");
        return -1;
    }

    if (get_crypt_ftr_info(&fname, NULL)) {
        return -1;
    }

    ret = validate_persistent_data_storage(&crypt_ftr);
    if (ret) {
        return -1;
    }

    fd = open(fname, O_RDONLY | O_CLOEXEC);
    if (fd < 0) {
        SLOGE("Cannot open %s metadata file", fname);
        return -1;
    }

    pdata = (crypt_persist_data*)malloc(crypt_ftr.persist_data_size);
    if (pdata == NULL) {
        SLOGE("Cannot allocate memory for persistent data");
        goto err;
    }

    for (i = 0; i < 2; i++) {
        if (lseek64(fd, crypt_ftr.persist_data_offset[i], SEEK_SET) < 0) {
            SLOGE("Cannot seek to read persistent data on %s", fname);
            goto err2;
        }
        if (unix_read(fd, pdata, crypt_ftr.persist_data_size) < 0) {
            SLOGE("Error reading persistent data on iteration %d", i);
            goto err2;
        }
        if (pdata->persist_magic == PERSIST_DATA_MAGIC) {
            found = 1;
            break;
        }
    }

    if (!found) {
        SLOGI("Could not find valid persistent data, creating");
        init_empty_persist_data(pdata, crypt_ftr.persist_data_size);
    }

    /* Success */
    persist_data = pdata;
    close(fd);
    return 0;

err2:
    free(pdata);

err:
    close(fd);
    return -1;
}

static int save_persistent_data(void) {
    struct crypt_mnt_ftr crypt_ftr;
    struct crypt_persist_data* pdata;
    char* fname;
    off64_t write_offset;
    off64_t erase_offset;
    int fd;
    int ret;

    if (persist_data == NULL) {
        SLOGE("No persistent data to save");
        return -1;
    }

    if (get_crypt_ftr_and_key(&crypt_ftr)) {
        return -1;
    }

    if ((crypt_ftr.major_version < 1) ||
        (crypt_ftr.major_version == 1 && crypt_ftr.minor_version < 1)) {
        SLOGE("Crypt_ftr version doesn't support persistent data");
        return -1;
    }

    ret = validate_persistent_data_storage(&crypt_ftr);
    if (ret) {
        return -1;
    }

    if (get_crypt_ftr_info(&fname, NULL)) {
        return -1;
    }

    fd = open(fname, O_RDWR | O_CLOEXEC);
    if (fd < 0) {
        SLOGE("Cannot open %s metadata file", fname);
        return -1;
    }

    pdata = (crypt_persist_data*)malloc(crypt_ftr.persist_data_size);
    if (pdata == NULL) {
        SLOGE("Cannot allocate persistant data");
        goto err;
    }

    if (lseek64(fd, crypt_ftr.persist_data_offset[0], SEEK_SET) < 0) {
        SLOGE("Cannot seek to read persistent data on %s", fname);
        goto err2;
    }

    if (unix_read(fd, pdata, crypt_ftr.persist_data_size) < 0) {
        SLOGE("Error reading persistent data before save");
        goto err2;
    }

    if (pdata->persist_magic == PERSIST_DATA_MAGIC) {
        /* The first copy is the curent valid copy, so write to
         * the second copy and erase this one */
        write_offset = crypt_ftr.persist_data_offset[1];
        erase_offset = crypt_ftr.persist_data_offset[0];
    } else {
        /* The second copy must be the valid copy, so write to
         * the first copy, and erase the second */
        write_offset = crypt_ftr.persist_data_offset[0];
        erase_offset = crypt_ftr.persist_data_offset[1];
    }

    /* Write the new copy first, if successful, then erase the old copy */
    if (lseek64(fd, write_offset, SEEK_SET) < 0) {
        SLOGE("Cannot seek to write persistent data");
        goto err2;
    }
    if (unix_write(fd, persist_data, crypt_ftr.persist_data_size) ==
        (int)crypt_ftr.persist_data_size) {
        if (lseek64(fd, erase_offset, SEEK_SET) < 0) {
            SLOGE("Cannot seek to erase previous persistent data");
            goto err2;
        }
        fsync(fd);
        memset(pdata, 0, crypt_ftr.persist_data_size);
        if (unix_write(fd, pdata, crypt_ftr.persist_data_size) != (int)crypt_ftr.persist_data_size) {
            SLOGE("Cannot write to erase previous persistent data");
            goto err2;
        }
        fsync(fd);
    } else {
        SLOGE("Cannot write to save persistent data");
        goto err2;
    }

    /* Success */
    free(pdata);
    close(fd);
    return 0;

err2:
    free(pdata);
err:
    close(fd);
    return -1;
}

/* Convert a binary key of specified length into an ascii hex string equivalent,
 * without the leading 0x and with null termination
 */
static void convert_key_to_hex_ascii(const unsigned char* master_key, unsigned int keysize,
                                     char* master_key_ascii) {
    unsigned int i, a;
    unsigned char nibble;

    for (i = 0, a = 0; i < keysize; i++, a += 2) {
        /* For each byte, write out two ascii hex digits */
        nibble = (master_key[i] >> 4) & 0xf;
        master_key_ascii[a] = nibble + (nibble > 9 ? 0x37 : 0x30);

        nibble = master_key[i] & 0xf;
        master_key_ascii[a + 1] = nibble + (nibble > 9 ? 0x37 : 0x30);
    }

    /* Add the null termination */
    master_key_ascii[a] = '\0';
}

/*
 * If the ro.crypto.fde_sector_size system property is set, append the
 * parameters to make dm-crypt use the specified crypto sector size and round
 * the crypto device size down to a crypto sector boundary.
 */
static int add_sector_size_param(DmTargetCrypt* target, struct crypt_mnt_ftr* ftr) {
    constexpr char DM_CRYPT_SECTOR_SIZE[] = "ro.crypto.fde_sector_size";
    char value[PROPERTY_VALUE_MAX];

    if (property_get(DM_CRYPT_SECTOR_SIZE, value, "") > 0) {
        unsigned int sector_size;

        if (!ParseUint(value, &sector_size) || sector_size < 512 || sector_size > 4096 ||
            (sector_size & (sector_size - 1)) != 0) {
            SLOGE("Invalid value for %s: %s.  Must be >= 512, <= 4096, and a power of 2\n",
                  DM_CRYPT_SECTOR_SIZE, value);
            return -1;
        }

        target->SetSectorSize(sector_size);

        // With this option, IVs will match the sector numbering, instead
        // of being hard-coded to being based on 512-byte sectors.
        target->SetIvLargeSectors();

        // Round the crypto device size down to a crypto sector boundary.
        ftr->fs_size &= ~((sector_size / 512) - 1);
    }
    return 0;
}

static int create_crypto_blk_dev(struct crypt_mnt_ftr* crypt_ftr, const unsigned char* master_key,
                                 const char* real_blk_name, char* crypto_blk_name, const char* name,
                                 uint32_t flags) {
    auto& dm = DeviceMapper::Instance();

    // We need two ASCII characters to represent each byte, and need space for
    // the '\0' terminator.
    char master_key_ascii[MAX_KEY_LEN * 2 + 1];
    convert_key_to_hex_ascii(master_key, crypt_ftr->keysize, master_key_ascii);

    auto target = std::make_unique<DmTargetCrypt>(0, crypt_ftr->fs_size,
                                                  (const char*)crypt_ftr->crypto_type_name,
                                                  master_key_ascii, 0, real_blk_name, 0);
    target->AllowDiscards();

    if (flags & CREATE_CRYPTO_BLK_DEV_FLAGS_ALLOW_ENCRYPT_OVERRIDE) {
        target->AllowEncryptOverride();
<<<<<<< HEAD
    }
    if (add_sector_size_param(target.get(), crypt_ftr)) {
        SLOGE("Error processing dm-crypt sector size param\n");
        return -1;
    }

    DmTable table;
    table.AddTarget(std::move(target));

=======
    }
    if (add_sector_size_param(target.get(), crypt_ftr)) {
        SLOGE("Error processing dm-crypt sector size param\n");
        return -1;
    }

    DmTable table;
    table.AddTarget(std::move(target));

>>>>>>> 8f759a19
    int load_count = 1;
    while (load_count < TABLE_LOAD_RETRIES) {
        if (dm.CreateDevice(name, table)) {
            break;
        }
        load_count++;
    }

    if (load_count >= TABLE_LOAD_RETRIES) {
        SLOGE("Cannot load dm-crypt mapping table.\n");
        return -1;
    }
    if (load_count > 1) {
        SLOGI("Took %d tries to load dmcrypt table.\n", load_count);
    }

    std::string path;
    if (!dm.GetDmDevicePathByName(name, &path)) {
        SLOGE("Cannot determine dm-crypt path for %s.\n", name);
        return -1;
    }
    snprintf(crypto_blk_name, MAXPATHLEN, "%s", path.c_str());

    /* Ensure the dm device has been created before returning. */
    if (android::vold::WaitForFile(crypto_blk_name, 1s) < 0) {
        // WaitForFile generates a suitable log message
        return -1;
    }
    return 0;
}

static int delete_crypto_blk_dev(const std::string& name) {
    auto& dm = DeviceMapper::Instance();
    if (!dm.DeleteDevice(name)) {
        SLOGE("Cannot remove dm-crypt device %s: %s\n", name.c_str(), strerror(errno));
        return -1;
    }
    return 0;
}

static int pbkdf2(const char* passwd, const unsigned char* salt, unsigned char* ikey,
                  void* params UNUSED) {
    SLOGI("Using pbkdf2 for cryptfs KDF");

    /* Turn the password into a key and IV that can decrypt the master key */
    return PKCS5_PBKDF2_HMAC_SHA1(passwd, strlen(passwd), salt, SALT_LEN, HASH_COUNT,
                                  INTERMEDIATE_BUF_SIZE, ikey) != 1;
}

static int scrypt(const char* passwd, const unsigned char* salt, unsigned char* ikey, void* params) {
    SLOGI("Using scrypt for cryptfs KDF");

    struct crypt_mnt_ftr* ftr = (struct crypt_mnt_ftr*)params;

    int N = 1 << ftr->N_factor;
    int r = 1 << ftr->r_factor;
    int p = 1 << ftr->p_factor;

    /* Turn the password into a key and IV that can decrypt the master key */
    crypto_scrypt((const uint8_t*)passwd, strlen(passwd), salt, SALT_LEN, N, r, p, ikey,
                  INTERMEDIATE_BUF_SIZE);

    return 0;
}

static int scrypt_keymaster(const char* passwd, const unsigned char* salt, unsigned char* ikey,
                            void* params) {
    SLOGI("Using scrypt with keymaster for cryptfs KDF");

    int rc;
    size_t signature_size;
    unsigned char* signature;
    struct crypt_mnt_ftr* ftr = (struct crypt_mnt_ftr*)params;

    int N = 1 << ftr->N_factor;
    int r = 1 << ftr->r_factor;
    int p = 1 << ftr->p_factor;

    rc = crypto_scrypt((const uint8_t*)passwd, strlen(passwd), salt, SALT_LEN, N, r, p, ikey,
                       INTERMEDIATE_BUF_SIZE);

    if (rc) {
        SLOGE("scrypt failed");
        return -1;
    }

    if (keymaster_sign_object(ftr, ikey, INTERMEDIATE_BUF_SIZE, &signature, &signature_size)) {
        SLOGE("Signing failed");
        return -1;
    }

    rc = crypto_scrypt(signature, signature_size, salt, SALT_LEN, N, r, p, ikey,
                       INTERMEDIATE_BUF_SIZE);
    free(signature);

    if (rc) {
        SLOGE("scrypt failed");
        return -1;
    }

    return 0;
}

static int encrypt_master_key(const char* passwd, const unsigned char* salt,
                              const unsigned char* decrypted_master_key,
<<<<<<< HEAD
                              unsigned char* encrypted_master_key, struct crypt_mnt_ftr* crypt_ftr,
                              bool create_keymaster_key) {
=======
                              unsigned char* encrypted_master_key, struct crypt_mnt_ftr* crypt_ftr) {
>>>>>>> 8f759a19
    unsigned char ikey[INTERMEDIATE_BUF_SIZE] = {0};
    EVP_CIPHER_CTX e_ctx;
    int encrypted_len, final_len;
    int rc = 0;

    /* Turn the password into an intermediate key and IV that can decrypt the master key */
    get_device_scrypt_params(crypt_ftr);

    switch (crypt_ftr->kdf_type) {
        case KDF_SCRYPT_KEYMASTER:
<<<<<<< HEAD
            if (create_keymaster_key && keymaster_create_key(crypt_ftr)) {
=======
            if (keymaster_create_key(crypt_ftr)) {
>>>>>>> 8f759a19
                SLOGE("keymaster_create_key failed");
                return -1;
            }

            if (scrypt_keymaster(passwd, salt, ikey, crypt_ftr)) {
                SLOGE("scrypt failed");
                return -1;
            }
            break;

        case KDF_SCRYPT:
            if (scrypt(passwd, salt, ikey, crypt_ftr)) {
                SLOGE("scrypt failed");
                return -1;
            }
            break;

        default:
            SLOGE("Invalid kdf_type");
            return -1;
    }

    /* Initialize the decryption engine */
    EVP_CIPHER_CTX_init(&e_ctx);
    if (!EVP_EncryptInit_ex(&e_ctx, EVP_aes_128_cbc(), NULL, ikey,
                            ikey + INTERMEDIATE_KEY_LEN_BYTES)) {
        SLOGE("EVP_EncryptInit failed\n");
        return -1;
    }
    EVP_CIPHER_CTX_set_padding(&e_ctx, 0); /* Turn off padding as our data is block aligned */

    /* Encrypt the master key */
    if (!EVP_EncryptUpdate(&e_ctx, encrypted_master_key, &encrypted_len, decrypted_master_key,
                           crypt_ftr->keysize)) {
        SLOGE("EVP_EncryptUpdate failed\n");
        return -1;
    }
    if (!EVP_EncryptFinal_ex(&e_ctx, encrypted_master_key + encrypted_len, &final_len)) {
        SLOGE("EVP_EncryptFinal failed\n");
        return -1;
    }

    if (encrypted_len + final_len != static_cast<int>(crypt_ftr->keysize)) {
        SLOGE("EVP_Encryption length check failed with %d, %d bytes\n", encrypted_len, final_len);
        return -1;
    }

    /* Store the scrypt of the intermediate key, so we can validate if it's a
       password error or mount error when things go wrong.
       Note there's no need to check for errors, since if this is incorrect, we
       simply won't wipe userdata, which is the correct default behavior
    */
    int N = 1 << crypt_ftr->N_factor;
    int r = 1 << crypt_ftr->r_factor;
    int p = 1 << crypt_ftr->p_factor;

    rc = crypto_scrypt(ikey, INTERMEDIATE_KEY_LEN_BYTES, crypt_ftr->salt, sizeof(crypt_ftr->salt),
                       N, r, p, crypt_ftr->scrypted_intermediate_key,
                       sizeof(crypt_ftr->scrypted_intermediate_key));

    if (rc) {
        SLOGE("encrypt_master_key: crypto_scrypt failed");
    }

    EVP_CIPHER_CTX_cleanup(&e_ctx);

    return 0;
}

static int decrypt_master_key_aux(const char* passwd, unsigned char* salt,
                                  const unsigned char* encrypted_master_key, size_t keysize,
                                  unsigned char* decrypted_master_key, kdf_func kdf,
                                  void* kdf_params, unsigned char** intermediate_key,
                                  size_t* intermediate_key_size) {
    unsigned char ikey[INTERMEDIATE_BUF_SIZE] = {0};
    EVP_CIPHER_CTX d_ctx;
    int decrypted_len, final_len;

    /* Turn the password into an intermediate key and IV that can decrypt the
       master key */
    if (kdf(passwd, salt, ikey, kdf_params)) {
        SLOGE("kdf failed");
        return -1;
    }

    /* Initialize the decryption engine */
    EVP_CIPHER_CTX_init(&d_ctx);
    if (!EVP_DecryptInit_ex(&d_ctx, EVP_aes_128_cbc(), NULL, ikey,
                            ikey + INTERMEDIATE_KEY_LEN_BYTES)) {
        return -1;
    }
    EVP_CIPHER_CTX_set_padding(&d_ctx, 0); /* Turn off padding as our data is block aligned */
    /* Decrypt the master key */
    if (!EVP_DecryptUpdate(&d_ctx, decrypted_master_key, &decrypted_len, encrypted_master_key,
                           keysize)) {
        return -1;
    }
    if (!EVP_DecryptFinal_ex(&d_ctx, decrypted_master_key + decrypted_len, &final_len)) {
        return -1;
    }
<<<<<<< HEAD

    if (decrypted_len + final_len != static_cast<int>(keysize)) {
        return -1;
    }

=======

    if (decrypted_len + final_len != static_cast<int>(keysize)) {
        return -1;
    }

>>>>>>> 8f759a19
    /* Copy intermediate key if needed by params */
    if (intermediate_key && intermediate_key_size) {
        *intermediate_key = (unsigned char*)malloc(INTERMEDIATE_KEY_LEN_BYTES);
        if (*intermediate_key) {
            memcpy(*intermediate_key, ikey, INTERMEDIATE_KEY_LEN_BYTES);
            *intermediate_key_size = INTERMEDIATE_KEY_LEN_BYTES;
        }
    }

    EVP_CIPHER_CTX_cleanup(&d_ctx);

    return 0;
}

static void get_kdf_func(struct crypt_mnt_ftr* ftr, kdf_func* kdf, void** kdf_params) {
    if (ftr->kdf_type == KDF_SCRYPT_KEYMASTER) {
        *kdf = scrypt_keymaster;
        *kdf_params = ftr;
    } else if (ftr->kdf_type == KDF_SCRYPT) {
        *kdf = scrypt;
        *kdf_params = ftr;
    } else {
        *kdf = pbkdf2;
        *kdf_params = NULL;
    }
}

static int decrypt_master_key(const char* passwd, unsigned char* decrypted_master_key,
                              struct crypt_mnt_ftr* crypt_ftr, unsigned char** intermediate_key,
                              size_t* intermediate_key_size) {
    kdf_func kdf;
    void* kdf_params;
    int ret;

    get_kdf_func(crypt_ftr, &kdf, &kdf_params);
    ret = decrypt_master_key_aux(passwd, crypt_ftr->salt, crypt_ftr->master_key, crypt_ftr->keysize,
                                 decrypted_master_key, kdf, kdf_params, intermediate_key,
                                 intermediate_key_size);
    if (ret != 0) {
        SLOGW("failure decrypting master key");
    }

    return ret;
}

static int create_encrypted_random_key(const char* passwd, unsigned char* master_key,
                                       unsigned char* salt, struct crypt_mnt_ftr* crypt_ftr) {
    unsigned char key_buf[MAX_KEY_LEN];

    /* Get some random bits for a key and salt */
    if (android::vold::ReadRandomBytes(sizeof(key_buf), reinterpret_cast<char*>(key_buf)) != 0) {
        return -1;
    }
    if (android::vold::ReadRandomBytes(SALT_LEN, reinterpret_cast<char*>(salt)) != 0) {
        return -1;
    }

    /* Now encrypt it with the password */
    return encrypt_master_key(passwd, salt, key_buf, master_key, crypt_ftr, true);
}

int wait_and_unmount(const char* mountpoint, bool kill) {
    int i, err, rc;
#define WAIT_UNMOUNT_COUNT 200

    /*  Now umount the tmpfs filesystem */
    for (i = 0; i < WAIT_UNMOUNT_COUNT; i++) {
        if (umount(mountpoint) == 0) {
            break;
        }

        if (errno == EINVAL) {
            /* EINVAL is returned if the directory is not a mountpoint,
             * i.e. there is no filesystem mounted there.  So just get out.
             */
            break;
        }

        err = errno;

        /* If allowed, be increasingly aggressive before the last 2 seconds */
        if (kill) {
            if (i == (WAIT_UNMOUNT_COUNT - 30)) {
                SLOGW("sending SIGHUP to processes with open files\n");
                android::vold::KillProcessesWithOpenFiles(mountpoint, SIGTERM);
            } else if (i == (WAIT_UNMOUNT_COUNT - 20)) {
                SLOGW("sending SIGKILL to processes with open files\n");
                android::vold::KillProcessesWithOpenFiles(mountpoint, SIGKILL);
            }
        }

        usleep(100000);
    }

    if (i < WAIT_UNMOUNT_COUNT) {
        SLOGD("unmounting %s succeeded\n", mountpoint);
        rc = 0;
    } else {
        android::vold::KillProcessesWithOpenFiles(mountpoint, 0);
        SLOGE("unmounting %s failed: %s\n", mountpoint, strerror(err));
        rc = -1;
    }

    return rc;
}

static void prep_data_fs(void) {
    // NOTE: post_fs_data results in init calling back around to vold, so all
    // callers to this method must be async

    /* Do the prep of the /data filesystem */
    property_set("vold.post_fs_data_done", "0");
    property_set("vold.decrypt", "trigger_post_fs_data");
    SLOGD("Just triggered post_fs_data");

    /* Wait a max of 50 seconds, hopefully it takes much less */
    while (!android::base::WaitForProperty("vold.post_fs_data_done", "1", std::chrono::seconds(15))) {
        /* We timed out to prep /data in time.  Continue wait. */
        SLOGE("waited 15s for vold.post_fs_data_done, still waiting...");
    }
    SLOGD("post_fs_data done");
}

static void cryptfs_set_corrupt() {
    // Mark the footer as bad
    struct crypt_mnt_ftr crypt_ftr;
    if (get_crypt_ftr_and_key(&crypt_ftr)) {
        SLOGE("Failed to get crypto footer - panic");
        return;
    }

    crypt_ftr.flags |= CRYPT_DATA_CORRUPT;
    if (put_crypt_ftr_and_key(&crypt_ftr)) {
        SLOGE("Failed to set crypto footer - panic");
        return;
    }
}

static void cryptfs_trigger_restart_min_framework() {
    if (fs_mgr_do_tmpfs_mount(DATA_MNT_POINT)) {
        SLOGE("Failed to mount tmpfs on data - panic");
        return;
    }

    if (property_set("vold.decrypt", "trigger_post_fs_data")) {
        SLOGE("Failed to trigger post fs data - panic");
        return;
    }

    if (property_set("vold.decrypt", "trigger_restart_min_framework")) {
        SLOGE("Failed to trigger restart min framework - panic");
        return;
    }
}

/* returns < 0 on failure */
static int cryptfs_restart_internal(int restart_main) {
<<<<<<< HEAD
    std::string crypto_blkdev;
#ifdef CONFIG_HW_DISK_ENCRYPTION
    std::string blkdev;
#endif
=======
    char crypto_blkdev[MAXPATHLEN];
>>>>>>> 8f759a19
    int rc = -1;
    static int restart_successful = 0;

    /* Validate that it's OK to call this routine */
    if (!master_key_saved) {
        SLOGE("Encrypted filesystem not validated, aborting");
        return -1;
    }

    if (restart_successful) {
        SLOGE("System already restarted with encrypted disk, aborting");
        return -1;
    }

    if (restart_main) {
        /* Here is where we shut down the framework.  The init scripts
         * start all services in one of these classes: core, early_hal, hal,
         * main and late_start. To get to the minimal UI for PIN entry, we
         * need to start core, early_hal, hal and main. When we want to
         * shutdown the framework again, we need to stop most of the services in
         * these classes, but only those services that were started after
         * /data was mounted. This excludes critical services like vold and
         * ueventd, which need to keep running. We could possible stop
         * even fewer services, but because we want services to pick up APEX
         * libraries from the real /data, restarting is better, as it makes
         * these devices consistent with FBE devices and lets them use the
         * most recent code.
         *
         * Once these services have stopped, we should be able
         * to umount the tmpfs /data, then mount the encrypted /data.
         * We then restart the class core, hal, main, and also the class
         * late_start.
         *
         * At the moment, I've only put a few things in late_start that I know
         * are not needed to bring up the framework, and that also cause problems
         * with unmounting the tmpfs /data, but I hope to add add more services
         * to the late_start class as we optimize this to decrease the delay
         * till the user is asked for the password to the filesystem.
         */

        /* The init files are setup to stop the right set of services when
         * vold.decrypt is set to trigger_shutdown_framework.
         */
        property_set("vold.decrypt", "trigger_shutdown_framework");
        SLOGD("Just asked init to shut down class main\n");

        /* Ugh, shutting down the framework is not synchronous, so until it
         * can be fixed, this horrible hack will wait a moment for it all to
         * shut down before proceeding.  Without it, some devices cannot
         * restart the graphics services.
         */
        sleep(2);
    }

    /* Now that the framework is shutdown, we should be able to umount()
     * the tmpfs filesystem, and mount the real one.
     */

#if defined(CONFIG_HW_DISK_ENCRYPTION)
#if defined(CONFIG_HW_DISK_ENCRYPT_PERF)
    if (is_ice_enabled()) {
        get_crypt_info(nullptr, &blkdev);
        if (set_ice_param(START_ENCDEC)) {
             SLOGE("Failed to set ICE data");
             return -1;
        }
    }
#else
    blkdev = android::base::GetProperty("ro.crypto.fs_crypto_blkdev", "");
    if (blkdev.empty()) {
         SLOGE("fs_crypto_blkdev not set\n");
         return -1;
    }
    if (!(rc = wait_and_unmount(DATA_MNT_POINT, true))) {
#endif
#else
    crypto_blkdev = android::base::GetProperty("ro.crypto.fs_crypto_blkdev", "");
    if (crypto_blkdev.empty()) {
        SLOGE("fs_crypto_blkdev not set\n");
        return -1;
    }

    if (!(rc = wait_and_unmount(DATA_MNT_POINT, true))) {
<<<<<<< HEAD
#endif
=======
>>>>>>> 8f759a19
        /* If ro.crypto.readonly is set to 1, mount the decrypted
         * filesystem readonly.  This is used when /data is mounted by
         * recovery mode.
         */
        char ro_prop[PROPERTY_VALUE_MAX];
        property_get("ro.crypto.readonly", ro_prop, "");
        if (strlen(ro_prop) > 0 && std::stoi(ro_prop)) {
            auto entry = GetEntryForMountPoint(&fstab_default, DATA_MNT_POINT);
            if (entry != nullptr) {
                entry->flags |= MS_RDONLY;
            }
        }

        /* If that succeeded, then mount the decrypted filesystem */
        int retries = RETRY_MOUNT_ATTEMPTS;
        int mount_rc;

        /*
         * fs_mgr_do_mount runs fsck. Use setexeccon to run trusted
         * partitions in the fsck domain.
         */
        if (setexeccon(android::vold::sFsckContext)) {
            SLOGE("Failed to setexeccon");
            return -1;
        }
        bool needs_cp = android::vold::cp_needsCheckpoint();
<<<<<<< HEAD
#ifdef CONFIG_HW_DISK_ENCRYPTION
        while ((mount_rc = fs_mgr_do_mount(&fstab_default, DATA_MNT_POINT, blkdev.data(), 0,
                                           needs_cp)) != 0) {
#else
        while ((mount_rc = fs_mgr_do_mount(&fstab_default, DATA_MNT_POINT, crypto_blkdev.data(), 0,
                                           needs_cp)) != 0) {
#endif
=======
        while ((mount_rc = fs_mgr_do_mount(&fstab_default, DATA_MNT_POINT, crypto_blkdev, 0,
                                           needs_cp)) != 0) {
>>>>>>> 8f759a19
            if (mount_rc == FS_MGR_DOMNT_BUSY) {
                /* TODO: invoke something similar to
                   Process::killProcessWithOpenFiles(DATA_MNT_POINT,
                                   retries > RETRY_MOUNT_ATTEMPT/2 ? 1 : 2 ) */
<<<<<<< HEAD
#ifdef CONFIG_HW_DISK_ENCRYPTION
                SLOGI("Failed to mount %s because it is busy - waiting", blkdev.c_str());
#else
                SLOGI("Failed to mount %s because it is busy - waiting", crypto_blkdev.c_str());
#endif
=======
                SLOGI("Failed to mount %s because it is busy - waiting", crypto_blkdev);
>>>>>>> 8f759a19
                if (--retries) {
                    sleep(RETRY_MOUNT_DELAY_SECONDS);
                } else {
                    /* Let's hope that a reboot clears away whatever is keeping
                       the mount busy */
                    cryptfs_reboot(RebootType::reboot);
                }
            } else {
#ifdef CONFIG_HW_DISK_ENCRYPTION
                if (--retries) {
                    sleep(RETRY_MOUNT_DELAY_SECONDS);
                } else {
                    SLOGE("Failed to mount decrypted data");
                    cryptfs_set_corrupt();
                    cryptfs_trigger_restart_min_framework();
                    SLOGI("Started framework to offer wipe");
                    return -1;
                }
#else
                SLOGE("Failed to mount decrypted data");
                cryptfs_set_corrupt();
                cryptfs_trigger_restart_min_framework();
                SLOGI("Started framework to offer wipe");
                if (setexeccon(NULL)) {
                    SLOGE("Failed to setexeccon");
                }
                return -1;
#endif
            }
        }
        if (setexeccon(NULL)) {
            SLOGE("Failed to setexeccon");
            return -1;
        }

        /* Create necessary paths on /data */
        prep_data_fs();
        property_set("vold.decrypt", "trigger_load_persist_props");

        /* startup service classes main and late_start */
        property_set("vold.decrypt", "trigger_restart_framework");
        SLOGD("Just triggered restart_framework\n");

        /* Give it a few moments to get started */
        sleep(1);
#ifndef CONFIG_HW_DISK_ENCRYPT_PERF
    }
#endif

    if (rc == 0) {
        restart_successful = 1;
    }

    return rc;
}

int cryptfs_restart(void) {
    SLOGI("cryptfs_restart");
    if (fscrypt_is_native()) {
        SLOGE("cryptfs_restart not valid for file encryption:");
        return -1;
    }

    /* Call internal implementation forcing a restart of main service group */
    return cryptfs_restart_internal(1);
}

static int do_crypto_complete(const char* mount_point) {
    struct crypt_mnt_ftr crypt_ftr;
    char encrypted_state[PROPERTY_VALUE_MAX];

    property_get("ro.crypto.state", encrypted_state, "");
    if (strcmp(encrypted_state, "encrypted")) {
        SLOGE("not running with encryption, aborting");
        return CRYPTO_COMPLETE_NOT_ENCRYPTED;
    }

    // crypto_complete is full disk encrypted status
    if (fscrypt_is_native()) {
        return CRYPTO_COMPLETE_NOT_ENCRYPTED;
    }

    if (get_crypt_ftr_and_key(&crypt_ftr)) {
        std::string key_loc;
        get_crypt_info(&key_loc, nullptr);

        /*
         * Only report this error if key_loc is a file and it exists.
         * If the device was never encrypted, and /data is not mountable for
         * some reason, returning 1 should prevent the UI from presenting the
         * a "enter password" screen, or worse, a "press button to wipe the
         * device" screen.
         */
        if (!key_loc.empty() && key_loc[0] == '/' && (access("key_loc", F_OK) == -1)) {
            SLOGE("master key file does not exist, aborting");
            return CRYPTO_COMPLETE_NOT_ENCRYPTED;
        } else {
            SLOGE("Error getting crypt footer and key\n");
            return CRYPTO_COMPLETE_BAD_METADATA;
        }
    }

    // Test for possible error flags
    if (crypt_ftr.flags & CRYPT_ENCRYPTION_IN_PROGRESS) {
        SLOGE("Encryption process is partway completed\n");
        return CRYPTO_COMPLETE_PARTIAL;
    }

    if (crypt_ftr.flags & CRYPT_INCONSISTENT_STATE) {
        SLOGE("Encryption process was interrupted but cannot continue\n");
        return CRYPTO_COMPLETE_INCONSISTENT;
    }

    if (crypt_ftr.flags & CRYPT_DATA_CORRUPT) {
        SLOGE("Encryption is successful but data is corrupt\n");
        return CRYPTO_COMPLETE_CORRUPT;
    }

    /* We passed the test! We shall diminish, and return to the west */
    return CRYPTO_COMPLETE_ENCRYPTED;
}

<<<<<<< HEAD
#ifdef CONFIG_HW_DISK_ENCRYPTION
static int test_mount_hw_encrypted_fs(struct crypt_mnt_ftr* crypt_ftr,
             const char *passwd, const char *mount_point, const char *label)
{
    /* Allocate enough space for a 256 bit key, but we may use less */
    unsigned char decrypted_master_key[32];
    char crypto_blkdev[MAXPATHLEN];
    std::string real_blkdev;
    unsigned int orig_failed_decrypt_count;
    int rc = 0;

    SLOGD("crypt_ftr->fs_size = %lld\n", crypt_ftr->fs_size);
    orig_failed_decrypt_count = crypt_ftr->failed_decrypt_count;

    get_crypt_info(nullptr, &real_blkdev);

    int key_index = 0;
    if(is_hw_disk_encryption((char*)crypt_ftr->crypto_type_name)) {
        key_index = verify_and_update_hw_fde_passwd(passwd, crypt_ftr);
        if (key_index < 0) {
            rc = crypt_ftr->failed_decrypt_count;
            goto errout;
        }
        else {
            if (is_ice_enabled()) {
#ifndef CONFIG_HW_DISK_ENCRYPT_PERF
                if (create_crypto_blk_dev(crypt_ftr, (unsigned char*)&key_index,
                                          real_blkdev.c_str(), crypto_blkdev, label, 0)) {
                    SLOGE("Error creating decrypted block device");
                    rc = -1;
                    goto errout;
                }
#endif
            } else {
                if (create_crypto_blk_dev(crypt_ftr, decrypted_master_key,
                                          real_blkdev.c_str(), crypto_blkdev, label, 0)) {
                    SLOGE("Error creating decrypted block device");
                    rc = -1;
                    goto errout;
                }
            }
        }
=======
int cryptfs_restart(void) {
    SLOGI("cryptfs_restart");
    if (fscrypt_is_native()) {
        SLOGE("cryptfs_restart not valid for file encryption:");
        return -1;
>>>>>>> 8f759a19
    }

    if (rc == 0) {
        crypt_ftr->failed_decrypt_count = 0;
        if (orig_failed_decrypt_count != 0) {
            put_crypt_ftr_and_key(crypt_ftr);
        }

<<<<<<< HEAD
        /* Save the name of the crypto block device
         * so we can mount it when restarting the framework. */
#ifdef CONFIG_HW_DISK_ENCRYPT_PERF
        if (!is_ice_enabled())
#endif
        property_set("ro.crypto.fs_crypto_blkdev", crypto_blkdev);
        master_key_saved = 1;
    }

  errout:
    return rc;
}
#endif

static int test_mount_encrypted_fs(struct crypt_mnt_ftr* crypt_ftr, const char* passwd,
                                   const char* mount_point, const char* label) {
    unsigned char decrypted_master_key[MAX_KEY_LEN];
    char crypto_blkdev[MAXPATHLEN];
    std::string real_blkdev;
    char tmp_mount_point[64];
    unsigned int orig_failed_decrypt_count;
    int rc;
    int use_keymaster = 0;
    int upgrade = 0;
    unsigned char* intermediate_key = 0;
    size_t intermediate_key_size = 0;
    int N = 1 << crypt_ftr->N_factor;
    int r = 1 << crypt_ftr->r_factor;
    int p = 1 << crypt_ftr->p_factor;

    SLOGD("crypt_ftr->fs_size = %lld\n", crypt_ftr->fs_size);
    orig_failed_decrypt_count = crypt_ftr->failed_decrypt_count;

    if (!(crypt_ftr->flags & CRYPT_MNT_KEY_UNENCRYPTED)) {
        if (decrypt_master_key(passwd, decrypted_master_key, crypt_ftr, &intermediate_key,
                               &intermediate_key_size)) {
            SLOGE("Failed to decrypt master key\n");
            rc = -1;
            goto errout;
        }
    }

    get_crypt_info(nullptr, &real_blkdev);

    // Create crypto block device - all (non fatal) code paths
    // need it
    if (create_crypto_blk_dev(crypt_ftr, decrypted_master_key, real_blkdev.c_str(), crypto_blkdev,
                              label, 0)) {
        SLOGE("Error creating decrypted block device\n");
        rc = -1;
        goto errout;
    }

    /* Work out if the problem is the password or the data */
    unsigned char scrypted_intermediate_key[sizeof(crypt_ftr->scrypted_intermediate_key)];

    rc = crypto_scrypt(intermediate_key, intermediate_key_size, crypt_ftr->salt,
                       sizeof(crypt_ftr->salt), N, r, p, scrypted_intermediate_key,
                       sizeof(scrypted_intermediate_key));

    // Does the key match the crypto footer?
    if (rc == 0 && memcmp(scrypted_intermediate_key, crypt_ftr->scrypted_intermediate_key,
                          sizeof(scrypted_intermediate_key)) == 0) {
        SLOGI("Password matches");
        rc = 0;
    } else {
        /* Try mounting the file system anyway, just in case the problem's with
         * the footer, not the key. */
        snprintf(tmp_mount_point, sizeof(tmp_mount_point), "%s/tmp_mnt", mount_point);
        mkdir(tmp_mount_point, 0755);
        if (fs_mgr_do_mount(&fstab_default, DATA_MNT_POINT, crypto_blkdev, tmp_mount_point)) {
            SLOGE("Error temp mounting decrypted block device\n");
            delete_crypto_blk_dev(label);

            rc = ++crypt_ftr->failed_decrypt_count;
            put_crypt_ftr_and_key(crypt_ftr);
        } else {
            /* Success! */
            SLOGI("Password did not match but decrypted drive mounted - continue");
            umount(tmp_mount_point);
            rc = 0;
        }
    }

    if (rc == 0) {
        crypt_ftr->failed_decrypt_count = 0;
        if (orig_failed_decrypt_count != 0) {
            put_crypt_ftr_and_key(crypt_ftr);
        }

        /* Save the name of the crypto block device
         * so we can mount it when restarting the framework. */
        property_set("ro.crypto.fs_crypto_blkdev", crypto_blkdev);

        /* Also save a the master key so we can reencrypted the key
         * the key when we want to change the password on it. */
        memcpy(saved_master_key, decrypted_master_key, crypt_ftr->keysize);
        saved_mount_point = strdup(mount_point);
        master_key_saved = 1;
        SLOGD("%s(): Master key saved\n", __FUNCTION__);
        rc = 0;

        // Upgrade if we're not using the latest KDF.
        use_keymaster = keymaster_check_compatibility();
        if (crypt_ftr->kdf_type == KDF_SCRYPT_KEYMASTER) {
            // Don't allow downgrade
        } else if (use_keymaster == 1 && crypt_ftr->kdf_type != KDF_SCRYPT_KEYMASTER) {
            crypt_ftr->kdf_type = KDF_SCRYPT_KEYMASTER;
            upgrade = 1;
        } else if (use_keymaster == 0 && crypt_ftr->kdf_type != KDF_SCRYPT) {
            crypt_ftr->kdf_type = KDF_SCRYPT;
            upgrade = 1;
        }

        if (upgrade) {
            rc = encrypt_master_key(passwd, crypt_ftr->salt, saved_master_key,
                                    crypt_ftr->master_key, crypt_ftr, true);
            if (!rc) {
                rc = put_crypt_ftr_and_key(crypt_ftr);
            }
            SLOGD("Key Derivation Function upgrade: rc=%d\n", rc);

            // Do not fail even if upgrade failed - machine is bootable
            // Note that if this code is ever hit, there is a *serious* problem
            // since KDFs should never fail. You *must* fix the kdf before
            // proceeding!
            if (rc) {
                SLOGW(
                    "Upgrade failed with error %d,"
                    " but continuing with previous state",
                    rc);
                rc = 0;
            }
        }
    }

=======
static int do_crypto_complete(const char* mount_point) {
    struct crypt_mnt_ftr crypt_ftr;
    char encrypted_state[PROPERTY_VALUE_MAX];

    property_get("ro.crypto.state", encrypted_state, "");
    if (strcmp(encrypted_state, "encrypted")) {
        SLOGE("not running with encryption, aborting");
        return CRYPTO_COMPLETE_NOT_ENCRYPTED;
    }

    // crypto_complete is full disk encrypted status
    if (fscrypt_is_native()) {
        return CRYPTO_COMPLETE_NOT_ENCRYPTED;
    }

    if (get_crypt_ftr_and_key(&crypt_ftr)) {
        std::string key_loc;
        get_crypt_info(&key_loc, nullptr);

        /*
         * Only report this error if key_loc is a file and it exists.
         * If the device was never encrypted, and /data is not mountable for
         * some reason, returning 1 should prevent the UI from presenting the
         * a "enter password" screen, or worse, a "press button to wipe the
         * device" screen.
         */
        if (!key_loc.empty() && key_loc[0] == '/' && (access("key_loc", F_OK) == -1)) {
            SLOGE("master key file does not exist, aborting");
            return CRYPTO_COMPLETE_NOT_ENCRYPTED;
        } else {
            SLOGE("Error getting crypt footer and key\n");
            return CRYPTO_COMPLETE_BAD_METADATA;
        }
    }

    // Test for possible error flags
    if (crypt_ftr.flags & CRYPT_ENCRYPTION_IN_PROGRESS) {
        SLOGE("Encryption process is partway completed\n");
        return CRYPTO_COMPLETE_PARTIAL;
    }

    if (crypt_ftr.flags & CRYPT_INCONSISTENT_STATE) {
        SLOGE("Encryption process was interrupted but cannot continue\n");
        return CRYPTO_COMPLETE_INCONSISTENT;
    }

    if (crypt_ftr.flags & CRYPT_DATA_CORRUPT) {
        SLOGE("Encryption is successful but data is corrupt\n");
        return CRYPTO_COMPLETE_CORRUPT;
    }

    /* We passed the test! We shall diminish, and return to the west */
    return CRYPTO_COMPLETE_ENCRYPTED;
}

static int test_mount_encrypted_fs(struct crypt_mnt_ftr* crypt_ftr, const char* passwd,
                                   const char* mount_point, const char* label) {
    unsigned char decrypted_master_key[MAX_KEY_LEN];
    char crypto_blkdev[MAXPATHLEN];
    std::string real_blkdev;
    char tmp_mount_point[64];
    unsigned int orig_failed_decrypt_count;
    int rc;
    int use_keymaster = 0;
    int upgrade = 0;
    unsigned char* intermediate_key = 0;
    size_t intermediate_key_size = 0;
    int N = 1 << crypt_ftr->N_factor;
    int r = 1 << crypt_ftr->r_factor;
    int p = 1 << crypt_ftr->p_factor;

    SLOGD("crypt_ftr->fs_size = %lld\n", crypt_ftr->fs_size);
    orig_failed_decrypt_count = crypt_ftr->failed_decrypt_count;

    if (!(crypt_ftr->flags & CRYPT_MNT_KEY_UNENCRYPTED)) {
        if (decrypt_master_key(passwd, decrypted_master_key, crypt_ftr, &intermediate_key,
                               &intermediate_key_size)) {
            SLOGE("Failed to decrypt master key\n");
            rc = -1;
            goto errout;
        }
    }

    get_crypt_info(nullptr, &real_blkdev);

    // Create crypto block device - all (non fatal) code paths
    // need it
    if (create_crypto_blk_dev(crypt_ftr, decrypted_master_key, real_blkdev.c_str(), crypto_blkdev,
                              label, 0)) {
        SLOGE("Error creating decrypted block device\n");
        rc = -1;
        goto errout;
    }

    /* Work out if the problem is the password or the data */
    unsigned char scrypted_intermediate_key[sizeof(crypt_ftr->scrypted_intermediate_key)];

    rc = crypto_scrypt(intermediate_key, intermediate_key_size, crypt_ftr->salt,
                       sizeof(crypt_ftr->salt), N, r, p, scrypted_intermediate_key,
                       sizeof(scrypted_intermediate_key));

    // Does the key match the crypto footer?
    if (rc == 0 && memcmp(scrypted_intermediate_key, crypt_ftr->scrypted_intermediate_key,
                          sizeof(scrypted_intermediate_key)) == 0) {
        SLOGI("Password matches");
        rc = 0;
    } else {
        /* Try mounting the file system anyway, just in case the problem's with
         * the footer, not the key. */
        snprintf(tmp_mount_point, sizeof(tmp_mount_point), "%s/tmp_mnt", mount_point);
        mkdir(tmp_mount_point, 0755);
        if (fs_mgr_do_mount(&fstab_default, DATA_MNT_POINT, crypto_blkdev, tmp_mount_point)) {
            SLOGE("Error temp mounting decrypted block device\n");
            delete_crypto_blk_dev(label);

            rc = ++crypt_ftr->failed_decrypt_count;
            put_crypt_ftr_and_key(crypt_ftr);
        } else {
            /* Success! */
            SLOGI("Password did not match but decrypted drive mounted - continue");
            umount(tmp_mount_point);
            rc = 0;
        }
    }

    if (rc == 0) {
        crypt_ftr->failed_decrypt_count = 0;
        if (orig_failed_decrypt_count != 0) {
            put_crypt_ftr_and_key(crypt_ftr);
        }

        /* Save the name of the crypto block device
         * so we can mount it when restarting the framework. */
        property_set("ro.crypto.fs_crypto_blkdev", crypto_blkdev);

        /* Also save a the master key so we can reencrypted the key
         * the key when we want to change the password on it. */
        memcpy(saved_master_key, decrypted_master_key, crypt_ftr->keysize);
        saved_mount_point = strdup(mount_point);
        master_key_saved = 1;
        SLOGD("%s(): Master key saved\n", __FUNCTION__);
        rc = 0;

        // Upgrade if we're not using the latest KDF.
        use_keymaster = keymaster_check_compatibility();
        if (crypt_ftr->kdf_type == KDF_SCRYPT_KEYMASTER) {
            // Don't allow downgrade
        } else if (use_keymaster == 1 && crypt_ftr->kdf_type != KDF_SCRYPT_KEYMASTER) {
            crypt_ftr->kdf_type = KDF_SCRYPT_KEYMASTER;
            upgrade = 1;
        } else if (use_keymaster == 0 && crypt_ftr->kdf_type != KDF_SCRYPT) {
            crypt_ftr->kdf_type = KDF_SCRYPT;
            upgrade = 1;
        }

        if (upgrade) {
            rc = encrypt_master_key(passwd, crypt_ftr->salt, saved_master_key,
                                    crypt_ftr->master_key, crypt_ftr);
            if (!rc) {
                rc = put_crypt_ftr_and_key(crypt_ftr);
            }
            SLOGD("Key Derivation Function upgrade: rc=%d\n", rc);

            // Do not fail even if upgrade failed - machine is bootable
            // Note that if this code is ever hit, there is a *serious* problem
            // since KDFs should never fail. You *must* fix the kdf before
            // proceeding!
            if (rc) {
                SLOGW(
                    "Upgrade failed with error %d,"
                    " but continuing with previous state",
                    rc);
                rc = 0;
            }
        }
    }

>>>>>>> 8f759a19
errout:
    if (intermediate_key) {
        memset(intermediate_key, 0, intermediate_key_size);
        free(intermediate_key);
    }
    return rc;
}

/*
 * Called by vold when it's asked to mount an encrypted external
 * storage volume. The incoming partition has no crypto header/footer,
 * as any metadata is been stored in a separate, small partition.  We
 * assume it must be using our same crypt type and keysize.
 *
 * out_crypto_blkdev must be MAXPATHLEN.
 */
int cryptfs_setup_ext_volume(const char* label, const char* real_blkdev, const unsigned char* key,
                             char* out_crypto_blkdev) {
    uint64_t nr_sec = 0;
    if (android::vold::GetBlockDev512Sectors(real_blkdev, &nr_sec) != android::OK) {
        SLOGE("Failed to get size of %s: %s", real_blkdev, strerror(errno));
        return -1;
    }

    struct crypt_mnt_ftr ext_crypt_ftr;
    memset(&ext_crypt_ftr, 0, sizeof(ext_crypt_ftr));
    ext_crypt_ftr.fs_size = nr_sec;
    ext_crypt_ftr.keysize = cryptfs_get_keysize();
    strlcpy((char*)ext_crypt_ftr.crypto_type_name, cryptfs_get_crypto_name(),
            MAX_CRYPTO_TYPE_NAME_LEN);
    uint32_t flags = 0;
    if (fscrypt_is_native() &&
        android::base::GetBoolProperty("ro.crypto.allow_encrypt_override", false))
        flags |= CREATE_CRYPTO_BLK_DEV_FLAGS_ALLOW_ENCRYPT_OVERRIDE;

    return create_crypto_blk_dev(&ext_crypt_ftr, key, real_blkdev, out_crypto_blkdev, label, flags);
}

/*
 * Called by vold when it's asked to unmount an encrypted external
 * storage volume.
 */
int cryptfs_revert_ext_volume(const char* label) {
    return delete_crypto_blk_dev(label);
}

int cryptfs_crypto_complete(void) {
    return do_crypto_complete("/data");
}

int check_unmounted_and_get_ftr(struct crypt_mnt_ftr* crypt_ftr) {
    char encrypted_state[PROPERTY_VALUE_MAX];
    property_get("ro.crypto.state", encrypted_state, "");
    if (master_key_saved || strcmp(encrypted_state, "encrypted")) {
        SLOGE(
            "encrypted fs already validated or not running with encryption,"
            " aborting");
        return -1;
    }

    if (get_crypt_ftr_and_key(crypt_ftr)) {
        SLOGE("Error getting crypt footer and key");
        return -1;
    }

    return 0;
}

<<<<<<< HEAD
#ifdef CONFIG_HW_DISK_ENCRYPTION
int cryptfs_check_passwd_hw(const char* passwd)
{
    struct crypt_mnt_ftr crypt_ftr;
    int rc;
    unsigned char master_key[KEY_LEN_BYTES];

    /* get key */
    if (get_crypt_ftr_and_key(&crypt_ftr)) {
        SLOGE("Error getting crypt footer and key");
        return -1;
    }

    /*
     * in case of manual encryption (from GUI), the encryption is done with
     * default password
     */
    if (crypt_ftr.flags & CRYPT_FORCE_COMPLETE) {
        /* compare scrypted_intermediate_key with stored scrypted_intermediate_key
         * which was created with actual password before reboot.
         */
        rc = cryptfs_get_master_key(&crypt_ftr, passwd, master_key);
        if (rc) {
            SLOGE("password doesn't match");
            rc = ++crypt_ftr.failed_decrypt_count;
            put_crypt_ftr_and_key(&crypt_ftr);
            return rc;
        }

        rc = test_mount_hw_encrypted_fs(&crypt_ftr, DEFAULT_PASSWORD,
            DATA_MNT_POINT, CRYPTO_BLOCK_DEVICE);

        if (rc) {
            SLOGE("Default password did not match on reboot encryption");
            return rc;
        }

        crypt_ftr.flags &= ~CRYPT_FORCE_COMPLETE;
        put_crypt_ftr_and_key(&crypt_ftr);
        rc = cryptfs_changepw(crypt_ftr.crypt_type, DEFAULT_PASSWORD, passwd);
        if (rc) {
            SLOGE("Could not change password on reboot encryption");
            return rc;
        }
    } else
        rc = test_mount_hw_encrypted_fs(&crypt_ftr, passwd,
            DATA_MNT_POINT, CRYPTO_BLOCK_DEVICE);

    if (crypt_ftr.crypt_type != CRYPT_TYPE_DEFAULT) {
        cryptfs_clear_password();
        password = strdup(passwd);
        struct timespec now;
        clock_gettime(CLOCK_BOOTTIME, &now);
        password_expiry_time = now.tv_sec + password_max_age_seconds;
    }

    return rc;
}
#endif

=======
>>>>>>> 8f759a19
int cryptfs_check_passwd(const char* passwd) {
    SLOGI("cryptfs_check_passwd");
    if (fscrypt_is_native()) {
        SLOGE("cryptfs_check_passwd not valid for file encryption");
        return -1;
    }

    struct crypt_mnt_ftr crypt_ftr;
    int rc;

    rc = check_unmounted_and_get_ftr(&crypt_ftr);
    if (rc) {
        SLOGE("Could not get footer");
        return rc;
    }

<<<<<<< HEAD
#ifdef CONFIG_HW_DISK_ENCRYPTION
    if (is_hw_disk_encryption((char*)crypt_ftr.crypto_type_name))
        return cryptfs_check_passwd_hw(passwd);
#endif

=======
>>>>>>> 8f759a19
    rc = test_mount_encrypted_fs(&crypt_ftr, passwd, DATA_MNT_POINT, CRYPTO_BLOCK_DEVICE);
    if (rc) {
        SLOGE("Password did not match");
        return rc;
    }

    if (crypt_ftr.flags & CRYPT_FORCE_COMPLETE) {
        // Here we have a default actual password but a real password
        // we must test against the scrypted value
        // First, we must delete the crypto block device that
        // test_mount_encrypted_fs leaves behind as a side effect
        delete_crypto_blk_dev(CRYPTO_BLOCK_DEVICE);
        rc = test_mount_encrypted_fs(&crypt_ftr, DEFAULT_PASSWORD, DATA_MNT_POINT,
                                     CRYPTO_BLOCK_DEVICE);
        if (rc) {
            SLOGE("Default password did not match on reboot encryption");
            return rc;
        }

        crypt_ftr.flags &= ~CRYPT_FORCE_COMPLETE;
        put_crypt_ftr_and_key(&crypt_ftr);
        rc = cryptfs_changepw(crypt_ftr.crypt_type, DEFAULT_PASSWORD, passwd);
        if (rc) {
            SLOGE("Could not change password on reboot encryption");
            return rc;
        }
    }

    if (crypt_ftr.crypt_type != CRYPT_TYPE_DEFAULT) {
        cryptfs_clear_password();
        password = strdup(passwd);
        struct timespec now;
        clock_gettime(CLOCK_BOOTTIME, &now);
        password_expiry_time = now.tv_sec + password_max_age_seconds;
    }

    return rc;
}

int cryptfs_verify_passwd(const char* passwd) {
    struct crypt_mnt_ftr crypt_ftr;
    unsigned char decrypted_master_key[MAX_KEY_LEN];
    char encrypted_state[PROPERTY_VALUE_MAX];
    int rc;

    property_get("ro.crypto.state", encrypted_state, "");
    if (strcmp(encrypted_state, "encrypted")) {
        SLOGE("device not encrypted, aborting");
        return -2;
    }

    if (!master_key_saved) {
        SLOGE("encrypted fs not yet mounted, aborting");
        return -1;
    }

    if (!saved_mount_point) {
        SLOGE("encrypted fs failed to save mount point, aborting");
        return -1;
    }

    if (get_crypt_ftr_and_key(&crypt_ftr)) {
        SLOGE("Error getting crypt footer and key\n");
        return -1;
    }

    if (crypt_ftr.flags & CRYPT_MNT_KEY_UNENCRYPTED) {
        /* If the device has no password, then just say the password is valid */
        rc = 0;
    } else {
#ifdef CONFIG_HW_DISK_ENCRYPTION
        if(is_hw_disk_encryption((char*)crypt_ftr.crypto_type_name)) {
            if (verify_hw_fde_passwd(passwd, &crypt_ftr) >= 0)
              rc = 0;
            else
              rc = -1;
        } else {
            decrypt_master_key(passwd, decrypted_master_key, &crypt_ftr, 0, 0);
            if (!memcmp(decrypted_master_key, saved_master_key, crypt_ftr.keysize)) {
                /* They match, the password is correct */
                rc = 0;
            } else {
              /* If incorrect, sleep for a bit to prevent dictionary attacks */
                sleep(1);
                rc = 1;
            }
        }
#else
        decrypt_master_key(passwd, decrypted_master_key, &crypt_ftr, 0, 0);
        if (!memcmp(decrypted_master_key, saved_master_key, crypt_ftr.keysize)) {
            /* They match, the password is correct */
            rc = 0;
        } else {
            /* If incorrect, sleep for a bit to prevent dictionary attacks */
            sleep(1);
            rc = 1;
        }
#endif
    }

    return rc;
}

/* Initialize a crypt_mnt_ftr structure.  The keysize is
 * defaulted to cryptfs_get_keysize() bytes, and the filesystem size to 0.
 * Presumably, at a minimum, the caller will update the
 * filesystem size and crypto_type_name after calling this function.
 */
static int cryptfs_init_crypt_mnt_ftr(struct crypt_mnt_ftr* ftr) {
    off64_t off;

    memset(ftr, 0, sizeof(struct crypt_mnt_ftr));
    ftr->magic = CRYPT_MNT_MAGIC;
    ftr->major_version = CURRENT_MAJOR_VERSION;
    ftr->minor_version = CURRENT_MINOR_VERSION;
    ftr->ftr_size = sizeof(struct crypt_mnt_ftr);
    ftr->keysize = cryptfs_get_keysize();

    switch (keymaster_check_compatibility()) {
        case 1:
            ftr->kdf_type = KDF_SCRYPT_KEYMASTER;
            break;

        case 0:
            ftr->kdf_type = KDF_SCRYPT;
            break;

        default:
            SLOGE("keymaster_check_compatibility failed");
            return -1;
    }

    get_device_scrypt_params(ftr);

    ftr->persist_data_size = CRYPT_PERSIST_DATA_SIZE;
    if (get_crypt_ftr_info(NULL, &off) == 0) {
        ftr->persist_data_offset[0] = off + CRYPT_FOOTER_TO_PERSIST_OFFSET;
        ftr->persist_data_offset[1] = off + CRYPT_FOOTER_TO_PERSIST_OFFSET + ftr->persist_data_size;
    }

    return 0;
}

#define FRAMEWORK_BOOT_WAIT 60

static int cryptfs_SHA256_fileblock(const char* filename, __le8* buf) {
    int fd = open(filename, O_RDONLY | O_CLOEXEC);
    if (fd == -1) {
        SLOGE("Error opening file %s", filename);
        return -1;
    }

    char block[CRYPT_INPLACE_BUFSIZE];
    memset(block, 0, sizeof(block));
    if (unix_read(fd, block, sizeof(block)) < 0) {
        SLOGE("Error reading file %s", filename);
        close(fd);
        return -1;
    }

    close(fd);

    SHA256_CTX c;
    SHA256_Init(&c);
    SHA256_Update(&c, block, sizeof(block));
    SHA256_Final(buf, &c);

    return 0;
}

static int cryptfs_enable_all_volumes(struct crypt_mnt_ftr* crypt_ftr, char* crypto_blkdev,
                                      char* real_blkdev, int previously_encrypted_upto) {
    off64_t cur_encryption_done = 0, tot_encryption_size = 0;
    int rc = -1;

    /* The size of the userdata partition, and add in the vold volumes below */
    tot_encryption_size = crypt_ftr->fs_size;

    rc = cryptfs_enable_inplace(crypto_blkdev, real_blkdev, crypt_ftr->fs_size, &cur_encryption_done,
                                tot_encryption_size, previously_encrypted_upto, true);

    if (rc == ENABLE_INPLACE_ERR_DEV) {
        /* Hack for b/17898962 */
        SLOGE("cryptfs_enable: crypto block dev failure. Must reboot...\n");
        cryptfs_reboot(RebootType::reboot);
    }

    if (!rc) {
        crypt_ftr->encrypted_upto = cur_encryption_done;
    }

    if (!rc && crypt_ftr->encrypted_upto == crypt_ftr->fs_size) {
        /* The inplace routine never actually sets the progress to 100% due
         * to the round down nature of integer division, so set it here */
        property_set("vold.encrypt_progress", "100");
    }

    return rc;
}

static int vold_unmountAll(void) {
    VolumeManager* vm = VolumeManager::Instance();
    return vm->unmountAll();
}

int cryptfs_enable_internal(int crypt_type, const char* passwd, int no_ui) {
    char crypto_blkdev[MAXPATHLEN];
    std::string real_blkdev;
    unsigned char decrypted_master_key[MAX_KEY_LEN];
    int rc = -1, i;
    struct crypt_mnt_ftr crypt_ftr;
    struct crypt_persist_data* pdata;
    char encrypted_state[PROPERTY_VALUE_MAX];
    char lockid[32] = {0};
    std::string key_loc;
    int num_vols;
    off64_t previously_encrypted_upto = 0;
    bool rebootEncryption = false;
    bool onlyCreateHeader = false;
<<<<<<< HEAD
#ifdef CONFIG_HW_DISK_ENCRYPTION
    unsigned char newpw[32];
    int key_index = 0;
#endif
    int index = 0;
=======
    std::unique_ptr<android::wakelock::WakeLock> wakeLock = nullptr;
>>>>>>> 8f759a19

    if (get_crypt_ftr_and_key(&crypt_ftr) == 0) {
        if (crypt_ftr.flags & CRYPT_ENCRYPTION_IN_PROGRESS) {
            /* An encryption was underway and was interrupted */
            previously_encrypted_upto = crypt_ftr.encrypted_upto;
            crypt_ftr.encrypted_upto = 0;
            crypt_ftr.flags &= ~CRYPT_ENCRYPTION_IN_PROGRESS;

            /* At this point, we are in an inconsistent state. Until we successfully
               complete encryption, a reboot will leave us broken. So mark the
               encryption failed in case that happens.
               On successfully completing encryption, remove this flag */
            crypt_ftr.flags |= CRYPT_INCONSISTENT_STATE;

            put_crypt_ftr_and_key(&crypt_ftr);
        } else if (crypt_ftr.flags & CRYPT_FORCE_ENCRYPTION) {
            if (!check_ftr_sha(&crypt_ftr)) {
                memset(&crypt_ftr, 0, sizeof(crypt_ftr));
                put_crypt_ftr_and_key(&crypt_ftr);
                goto error_unencrypted;
            }

            /* Doing a reboot-encryption*/
            crypt_ftr.flags &= ~CRYPT_FORCE_ENCRYPTION;
            crypt_ftr.flags |= CRYPT_FORCE_COMPLETE;
            rebootEncryption = true;
        }
    } else {
        // We don't want to accidentally reference invalid data.
        memset(&crypt_ftr, 0, sizeof(crypt_ftr));
    }

    property_get("ro.crypto.state", encrypted_state, "");
    if (!strcmp(encrypted_state, "encrypted") && !previously_encrypted_upto) {
        SLOGE("Device is already running encrypted, aborting");
        goto error_unencrypted;
    }

    get_crypt_info(&key_loc, &real_blkdev);

    /* Get the size of the real block device */
    uint64_t nr_sec;
    if (android::vold::GetBlockDev512Sectors(real_blkdev, &nr_sec) != android::OK) {
        SLOGE("Cannot get size of block device %s\n", real_blkdev.c_str());
        goto error_unencrypted;
    }

    /* If doing inplace encryption, make sure the orig fs doesn't include the crypto footer */
    if (key_loc == KEY_IN_FOOTER) {
        uint64_t fs_size_sec, max_fs_size_sec;
        fs_size_sec = get_fs_size(real_blkdev.c_str());
        if (fs_size_sec == 0) fs_size_sec = get_f2fs_filesystem_size_sec(real_blkdev.data());

        max_fs_size_sec = nr_sec - (CRYPT_FOOTER_OFFSET / CRYPT_SECTOR_SIZE);

        if (fs_size_sec > max_fs_size_sec) {
            SLOGE("Orig filesystem overlaps crypto footer region.  Cannot encrypt in place.");
            goto error_unencrypted;
        }
    }

    /* Get a wakelock as this may take a while, and we don't want the
     * device to sleep on us.  We'll grab a partial wakelock, and if the UI
     * wants to keep the screen on, it can grab a full wakelock.
     */
    snprintf(lockid, sizeof(lockid), "enablecrypto%d", (int)getpid());
<<<<<<< HEAD
    acquire_wake_lock(PARTIAL_WAKE_LOCK, lockid);
=======
    wakeLock = std::make_unique<android::wakelock::WakeLock>(lockid);
>>>>>>> 8f759a19

    /* The init files are setup to stop the class main and late start when
     * vold sets trigger_shutdown_framework.
     */
    property_set("vold.decrypt", "trigger_shutdown_framework");
    SLOGD("Just asked init to shut down class main\n");

    /* Ask vold to unmount all devices that it manages */
    if (vold_unmountAll()) {
        SLOGE("Failed to unmount all vold managed devices");
    }

    /* no_ui means we are being called from init, not settings.
       Now we always reboot from settings, so !no_ui means reboot
     */
    if (!no_ui) {
        /* Try fallback, which is to reboot and try there */
        onlyCreateHeader = true;
        FILE* breadcrumb = fopen(BREADCRUMB_FILE, "we");
        if (breadcrumb == 0) {
            SLOGE("Failed to create breadcrumb file");
            goto error_shutting_down;
        }
        fclose(breadcrumb);
    }

    /* Do extra work for a better UX when doing the long inplace encryption */
    if (!onlyCreateHeader) {
        /* Now that /data is unmounted, we need to mount a tmpfs
         * /data, set a property saying we're doing inplace encryption,
         * and restart the framework.
         */
        wait_and_unmount(DATA_MNT_POINT, true);
        if (fs_mgr_do_tmpfs_mount(DATA_MNT_POINT)) {
            goto error_shutting_down;
        }
        /* Tells the framework that inplace encryption is starting */
        property_set("vold.encrypt_progress", "0");

        /* restart the framework. */
        /* Create necessary paths on /data */
        prep_data_fs();

        /* Ugh, shutting down the framework is not synchronous, so until it
         * can be fixed, this horrible hack will wait a moment for it all to
         * shut down before proceeding.  Without it, some devices cannot
         * restart the graphics services.
         */
        sleep(2);
    }

    /* Start the actual work of making an encrypted filesystem */
    /* Initialize a crypt_mnt_ftr for the partition */
    if (previously_encrypted_upto == 0 && !rebootEncryption) {
        if (cryptfs_init_crypt_mnt_ftr(&crypt_ftr)) {
            goto error_shutting_down;
        }

        if (key_loc == KEY_IN_FOOTER) {
            crypt_ftr.fs_size = nr_sec - (CRYPT_FOOTER_OFFSET / CRYPT_SECTOR_SIZE);
        } else {
            crypt_ftr.fs_size = nr_sec;
        }
        /* At this point, we are in an inconsistent state. Until we successfully
           complete encryption, a reboot will leave us broken. So mark the
           encryption failed in case that happens.
           On successfully completing encryption, remove this flag */
        if (onlyCreateHeader) {
            crypt_ftr.flags |= CRYPT_FORCE_ENCRYPTION;
        } else {
            crypt_ftr.flags |= CRYPT_INCONSISTENT_STATE;
        }
        crypt_ftr.crypt_type = crypt_type;
<<<<<<< HEAD
#ifdef CONFIG_HW_DISK_ENCRYPTION
        strlcpy((char*)crypt_ftr.crypto_type_name, "aes-xts",
                MAX_CRYPTO_TYPE_NAME_LEN);
#else
        strlcpy((char*)crypt_ftr.crypto_type_name, cryptfs_get_crypto_name(),
                MAX_CRYPTO_TYPE_NAME_LEN);
#endif
=======
        strlcpy((char*)crypt_ftr.crypto_type_name, cryptfs_get_crypto_name(),
                MAX_CRYPTO_TYPE_NAME_LEN);
>>>>>>> 8f759a19

        /* Make an encrypted master key */
        if (create_encrypted_random_key(onlyCreateHeader ? DEFAULT_PASSWORD : passwd,
                                        crypt_ftr.master_key, crypt_ftr.salt, &crypt_ftr)) {
            SLOGE("Cannot create encrypted master key\n");
            goto error_shutting_down;
        }

        /* Replace scrypted intermediate key if we are preparing for a reboot */
        if (onlyCreateHeader) {
            unsigned char fake_master_key[MAX_KEY_LEN];
            unsigned char encrypted_fake_master_key[MAX_KEY_LEN];
            memset(fake_master_key, 0, sizeof(fake_master_key));
            encrypt_master_key(passwd, crypt_ftr.salt, fake_master_key, encrypted_fake_master_key,
<<<<<<< HEAD
                               &crypt_ftr, true);
=======
                               &crypt_ftr);
>>>>>>> 8f759a19
        }

        /* Write the key to the end of the partition */
        put_crypt_ftr_and_key(&crypt_ftr);

        /* If any persistent data has been remembered, save it.
         * If none, create a valid empty table and save that.
         */
        if (!persist_data) {
            pdata = (crypt_persist_data*)malloc(CRYPT_PERSIST_DATA_SIZE);
            if (pdata) {
                init_empty_persist_data(pdata, CRYPT_PERSIST_DATA_SIZE);
                persist_data = pdata;
            }
        }
        if (persist_data) {
            save_persistent_data();
        }
    }

    /* When encryption triggered from settings, encryption starts after reboot.
       So set the encryption key when the actual encryption starts.
     */
#ifdef CONFIG_HW_DISK_ENCRYPTION
    if (previously_encrypted_upto == 0) {
        if (!rebootEncryption)
            clear_hw_device_encryption_key();

        if (get_keymaster_hw_fde_passwd(
                         onlyCreateHeader ? DEFAULT_PASSWORD : passwd,
                         newpw, crypt_ftr.salt, &crypt_ftr))
            key_index = set_hw_device_encryption_key(
                         onlyCreateHeader ? DEFAULT_PASSWORD : passwd,
                         (char*)crypt_ftr.crypto_type_name);
        else
            key_index = set_hw_device_encryption_key((const char*)newpw,
                                (char*) crypt_ftr.crypto_type_name);
        if (key_index < 0)
            goto error_shutting_down;

        crypt_ftr.flags |= CRYPT_ASCII_PASSWORD_UPDATED;
        put_crypt_ftr_and_key(&crypt_ftr);
    }
#endif

    if (onlyCreateHeader) {
        sleep(2);
        cryptfs_reboot(RebootType::reboot);
    } else {
        /* Do extra work for a better UX when doing the long inplace encryption */
        /* Now that /data is unmounted, we need to mount a tmpfs
         * /data, set a property saying we're doing inplace encryption,
         * and restart the framework.
         */
        if (fs_mgr_do_tmpfs_mount(DATA_MNT_POINT)) {
            goto error_shutting_down;
        }
        /* Tells the framework that inplace encryption is starting */
        property_set("vold.encrypt_progress", "0");

        /* restart the framework. */
        /* Create necessary paths on /data */
        prep_data_fs();

        /* Ugh, shutting down the framework is not synchronous, so until it
         * can be fixed, this horrible hack will wait a moment for it all to
         * shut down before proceeding.  Without it, some devices cannot
         * restart the graphics services.
         */
        sleep(2);

        /* startup service classes main and late_start */
        property_set("vold.decrypt", "trigger_restart_min_framework");
        SLOGD("Just triggered restart_min_framework\n");

        /* OK, the framework is restarted and will soon be showing a
         * progress bar.  Time to setup an encrypted mapping, and
         * either write a new filesystem, or encrypt in place updating
         * the progress bar as we work.
         */
    }

    decrypt_master_key(passwd, decrypted_master_key, &crypt_ftr, 0, 0);
<<<<<<< HEAD
#ifdef CONFIG_HW_DISK_ENCRYPTION
    if (is_hw_disk_encryption((char*)crypt_ftr.crypto_type_name) && is_ice_enabled())
#ifdef CONFIG_HW_DISK_ENCRYPT_PERF
      strlcpy(crypto_blkdev, real_blkdev.c_str(), sizeof(crypto_blkdev));
#else
      create_crypto_blk_dev(&crypt_ftr, (unsigned char*)&key_index, real_blkdev.c_str(), crypto_blkdev,
=======
    create_crypto_blk_dev(&crypt_ftr, decrypted_master_key, real_blkdev.c_str(), crypto_blkdev,
>>>>>>> 8f759a19
                          CRYPTO_BLOCK_DEVICE, 0);
#endif
    else
      create_crypto_blk_dev(&crypt_ftr, decrypted_master_key, real_blkdev.c_str(), crypto_blkdev,
                          CRYPTO_BLOCK_DEVICE, 0);
#else
    create_crypto_blk_dev(&crypt_ftr, decrypted_master_key, real_blkdev.c_str(), crypto_blkdev,
                          CRYPTO_BLOCK_DEVICE, 0);
#endif

    /* If we are continuing, check checksums match */
    rc = 0;
    if (previously_encrypted_upto) {
        __le8 hash_first_block[SHA256_DIGEST_LENGTH];
#if defined(CONFIG_HW_DISK_ENCRYPTION) && defined(CONFIG_HW_DISK_ENCRYPT_PERF)
        if (set_ice_param(START_ENCDEC)) {
	   SLOGE("Failed to set ICE data");
           goto error_shutting_down;
	}
#endif
        rc = cryptfs_SHA256_fileblock(crypto_blkdev, hash_first_block);

        if (!rc &&
            memcmp(hash_first_block, crypt_ftr.hash_first_block, sizeof(hash_first_block)) != 0) {
            SLOGE("Checksums do not match - trigger wipe");
            rc = -1;
        }
    }

#if defined(CONFIG_HW_DISK_ENCRYPTION) && defined(CONFIG_HW_DISK_ENCRYPT_PERF)
    if (set_ice_param(START_ENC)) {
        SLOGE("Failed to set ICE data");
        goto error_shutting_down;
    }
#endif
    if (!rc) {
        rc = cryptfs_enable_all_volumes(&crypt_ftr, crypto_blkdev, real_blkdev.data(),
                                        previously_encrypted_upto);
    }

#if defined(CONFIG_HW_DISK_ENCRYPTION) && defined(CONFIG_HW_DISK_ENCRYPT_PERF)
    if (set_ice_param(START_ENCDEC)) {
        SLOGE("Failed to set ICE data");
        goto error_shutting_down;
    }
#endif
    /* Calculate checksum if we are not finished */
    if (!rc && crypt_ftr.encrypted_upto != crypt_ftr.fs_size) {
        rc = cryptfs_SHA256_fileblock(crypto_blkdev, crypt_ftr.hash_first_block);
        if (rc) {
            SLOGE("Error calculating checksum for continuing encryption");
            rc = -1;
        }
    }

    /* Undo the dm-crypt mapping whether we succeed or not */
#if defined(CONFIG_HW_DISK_ENCRYPTION) && defined(CONFIG_HW_DISK_ENCRYPT_PERF)
    if (!is_ice_enabled())
       delete_crypto_blk_dev(CRYPTO_BLOCK_DEVICE);
#else
    delete_crypto_blk_dev(CRYPTO_BLOCK_DEVICE);
#endif

    if (!rc) {
        /* Success */
        crypt_ftr.flags &= ~CRYPT_INCONSISTENT_STATE;

        if (crypt_ftr.encrypted_upto != crypt_ftr.fs_size) {
            SLOGD("Encrypted up to sector %lld - will continue after reboot",
                  crypt_ftr.encrypted_upto);
            crypt_ftr.flags |= CRYPT_ENCRYPTION_IN_PROGRESS;
        }

        put_crypt_ftr_and_key(&crypt_ftr);

        if (crypt_ftr.encrypted_upto == crypt_ftr.fs_size) {
            char value[PROPERTY_VALUE_MAX];
            property_get("ro.crypto.state", value, "");
            if (!strcmp(value, "")) {
                /* default encryption - continue first boot sequence */
                property_set("ro.crypto.state", "encrypted");
                property_set("ro.crypto.type", "block");
                wakeLock.reset(nullptr);
                if (rebootEncryption && crypt_ftr.crypt_type != CRYPT_TYPE_DEFAULT) {
                    // Bring up cryptkeeper that will check the password and set it
                    property_set("vold.decrypt", "trigger_shutdown_framework");
                    sleep(2);
                    property_set("vold.encrypt_progress", "");
                    cryptfs_trigger_restart_min_framework();
                } else {
                    cryptfs_check_passwd(DEFAULT_PASSWORD);
                    cryptfs_restart_internal(1);
                }
                return 0;
            } else {
                sleep(2); /* Give the UI a chance to show 100% progress */
                cryptfs_reboot(RebootType::reboot);
            }
        } else {
            sleep(2); /* Partially encrypted, ensure writes flushed to ssd */
            cryptfs_reboot(RebootType::shutdown);
        }
    } else {
        char value[PROPERTY_VALUE_MAX];

        property_get("ro.vold.wipe_on_crypt_fail", value, "0");
        if (!strcmp(value, "1")) {
            /* wipe data if encryption failed */
            SLOGE("encryption failed - rebooting into recovery to wipe data\n");
            std::string err;
            const std::vector<std::string> options = {
                "--wipe_data\n--reason=cryptfs_enable_internal\n"};
            if (!write_bootloader_message(options, &err)) {
                SLOGE("could not write bootloader message: %s", err.c_str());
            }
            cryptfs_reboot(RebootType::recovery);
        } else {
            /* set property to trigger dialog */
            property_set("vold.encrypt_progress", "error_partially_encrypted");
        }
        return -1;
    }

    /* hrm, the encrypt step claims success, but the reboot failed.
     * This should not happen.
     * Set the property and return.  Hope the framework can deal with it.
     */
    property_set("vold.encrypt_progress", "error_reboot_failed");
    return rc;

error_unencrypted:
    property_set("vold.encrypt_progress", "error_not_encrypted");
    return -1;

error_shutting_down:
    /* we failed, and have not encrypted anthing, so the users's data is still intact,
     * but the framework is stopped and not restarted to show the error, so it's up to
     * vold to restart the system.
     */
    SLOGE(
        "Error enabling encryption after framework is shutdown, no data changed, restarting "
        "system");
    cryptfs_reboot(RebootType::reboot);

    /* shouldn't get here */
    property_set("vold.encrypt_progress", "error_shutting_down");
    return -1;
}

int cryptfs_enable(int type, const char* passwd, int no_ui) {
    return cryptfs_enable_internal(type, passwd, no_ui);
}

int cryptfs_enable_default(int no_ui) {
    return cryptfs_enable_internal(CRYPT_TYPE_DEFAULT, DEFAULT_PASSWORD, no_ui);
}

<<<<<<< HEAD
int cryptfs_changepw(int crypt_type, const char* currentpw, const char* newpw) {
=======
int cryptfs_changepw(int crypt_type, const char* newpw) {
>>>>>>> 8f759a19
    if (fscrypt_is_native()) {
        SLOGE("cryptfs_changepw not valid for file encryption");
        return -1;
    }

    struct crypt_mnt_ftr crypt_ftr;
    int rc;

    /* This is only allowed after we've successfully decrypted the master key */
    if (!master_key_saved) {
        SLOGE("Key not saved, aborting");
        return -1;
    }

    if (crypt_type < 0 || crypt_type > CRYPT_TYPE_MAX_TYPE) {
        SLOGE("Invalid crypt_type %d", crypt_type);
        return -1;
    }

    /* get key */
    if (get_crypt_ftr_and_key(&crypt_ftr)) {
        SLOGE("Error getting crypt footer and key");
        return -1;
    }

#ifdef CONFIG_HW_DISK_ENCRYPTION
    if(is_hw_disk_encryption((char*)crypt_ftr.crypto_type_name))
        return  cryptfs_changepw_hw_fde(crypt_type, currentpw, newpw);
    else {
        crypt_ftr.crypt_type = crypt_type;

        rc = encrypt_master_key(crypt_type == CRYPT_TYPE_DEFAULT ?
                                     DEFAULT_PASSWORD : newpw,
                                     crypt_ftr.salt,
                                     saved_master_key,
                                     crypt_ftr.master_key,
                                     &crypt_ftr, false);
        if (rc) {
            SLOGE("Encrypt master key failed: %d", rc);
            return -1;
        }
        /* save the key */
        put_crypt_ftr_and_key(&crypt_ftr);

        return 0;
    }
#else
    crypt_ftr.crypt_type = crypt_type;

    rc = encrypt_master_key(crypt_type == CRYPT_TYPE_DEFAULT ? DEFAULT_PASSWORD : newpw,
<<<<<<< HEAD
                            crypt_ftr.salt, saved_master_key, crypt_ftr.master_key, &crypt_ftr,
                            false);
=======
                            crypt_ftr.salt, saved_master_key, crypt_ftr.master_key, &crypt_ftr);
>>>>>>> 8f759a19
    if (rc) {
        SLOGE("Encrypt master key failed: %d", rc);
        return -1;
    }
    /* save the key */
    put_crypt_ftr_and_key(&crypt_ftr);

    return 0;
#endif
}

#ifdef CONFIG_HW_DISK_ENCRYPTION
int cryptfs_changepw_hw_fde(int crypt_type, const char *currentpw, const char *newpw)
{
    struct crypt_mnt_ftr crypt_ftr;
    int rc;
    int previous_type;

    /* get key */
    if (get_crypt_ftr_and_key(&crypt_ftr)) {
        SLOGE("Error getting crypt footer and key");
        return -1;
    }

    previous_type = crypt_ftr.crypt_type;
    int rc1;
    unsigned char tmp_curpw[32] = {0};
    rc1 = get_keymaster_hw_fde_passwd(crypt_ftr.crypt_type == CRYPT_TYPE_DEFAULT ?
                                      DEFAULT_PASSWORD : currentpw, tmp_curpw,
                                      crypt_ftr.salt, &crypt_ftr);

    crypt_ftr.crypt_type = crypt_type;

    int ret, rc2;
    unsigned char tmp_newpw[32] = {0};

    rc2 = get_keymaster_hw_fde_passwd(crypt_type == CRYPT_TYPE_DEFAULT ?
                                DEFAULT_PASSWORD : newpw , tmp_newpw,
                                crypt_ftr.salt, &crypt_ftr);

    if (is_hw_disk_encryption((char*)crypt_ftr.crypto_type_name)) {
        ret = update_hw_device_encryption_key(
                rc1 ? (previous_type == CRYPT_TYPE_DEFAULT ? DEFAULT_PASSWORD : currentpw) : (const char*)tmp_curpw,
                rc2 ? (crypt_type == CRYPT_TYPE_DEFAULT ? DEFAULT_PASSWORD : newpw): (const char*)tmp_newpw,
                                    (char*)crypt_ftr.crypto_type_name);
        if (ret) {
            SLOGE("Error updating device encryption hardware key ret %d", ret);
            return -1;
        } else {
            SLOGI("Encryption hardware key updated");
        }
    }

    /* save the key */
    put_crypt_ftr_and_key(&crypt_ftr);
    return 0;
}
#endif

static unsigned int persist_get_max_entries(int encrypted) {
    struct crypt_mnt_ftr crypt_ftr;
    unsigned int dsize;

    /* If encrypted, use the values from the crypt_ftr, otherwise
     * use the values for the current spec.
     */
    if (encrypted) {
        if (get_crypt_ftr_and_key(&crypt_ftr)) {
            /* Something is wrong, assume no space for entries */
            return 0;
        }
        dsize = crypt_ftr.persist_data_size;
    } else {
        dsize = CRYPT_PERSIST_DATA_SIZE;
    }

    if (dsize > sizeof(struct crypt_persist_data)) {
        return (dsize - sizeof(struct crypt_persist_data)) / sizeof(struct crypt_persist_entry);
    } else {
        return 0;
    }
}

static int persist_get_key(const char* fieldname, char* value) {
    unsigned int i;

    if (persist_data == NULL) {
        return -1;
    }
    for (i = 0; i < persist_data->persist_valid_entries; i++) {
        if (!strncmp(persist_data->persist_entry[i].key, fieldname, PROPERTY_KEY_MAX)) {
            /* We found it! */
            strlcpy(value, persist_data->persist_entry[i].val, PROPERTY_VALUE_MAX);
            return 0;
        }
    }

    return -1;
}

static int persist_set_key(const char* fieldname, const char* value, int encrypted) {
    unsigned int i;
    unsigned int num;
    unsigned int max_persistent_entries;

    if (persist_data == NULL) {
        return -1;
    }

    max_persistent_entries = persist_get_max_entries(encrypted);

    num = persist_data->persist_valid_entries;

    for (i = 0; i < num; i++) {
        if (!strncmp(persist_data->persist_entry[i].key, fieldname, PROPERTY_KEY_MAX)) {
            /* We found an existing entry, update it! */
            memset(persist_data->persist_entry[i].val, 0, PROPERTY_VALUE_MAX);
            strlcpy(persist_data->persist_entry[i].val, value, PROPERTY_VALUE_MAX);
            return 0;
        }
    }

    /* We didn't find it, add it to the end, if there is room */
    if (persist_data->persist_valid_entries < max_persistent_entries) {
        memset(&persist_data->persist_entry[num], 0, sizeof(struct crypt_persist_entry));
        strlcpy(persist_data->persist_entry[num].key, fieldname, PROPERTY_KEY_MAX);
        strlcpy(persist_data->persist_entry[num].val, value, PROPERTY_VALUE_MAX);
        persist_data->persist_valid_entries++;
        return 0;
    }

    return -1;
}

/**
 * Test if key is part of the multi-entry (field, index) sequence. Return non-zero if key is in the
 * sequence and its index is greater than or equal to index. Return 0 otherwise.
 */
int match_multi_entry(const char* key, const char* field, unsigned index) {
    std::string key_ = key;
    std::string field_ = field;

    std::string parsed_field;
    unsigned parsed_index;

    std::string::size_type split = key_.find_last_of('_');
    if (split == std::string::npos) {
        parsed_field = key_;
        parsed_index = 0;
    } else {
        parsed_field = key_.substr(0, split);
        parsed_index = std::stoi(key_.substr(split + 1));
    }

    return parsed_field == field_ && parsed_index >= index;
}

/*
 * Delete entry/entries from persist_data. If the entries are part of a multi-segment field, all
 * remaining entries starting from index will be deleted.
 * returns PERSIST_DEL_KEY_OK if deletion succeeds,
 * PERSIST_DEL_KEY_ERROR_NO_FIELD if the field does not exist,
 * and PERSIST_DEL_KEY_ERROR_OTHER if error occurs.
 *
 */
static int persist_del_keys(const char* fieldname, unsigned index) {
    unsigned int i;
    unsigned int j;
    unsigned int num;

    if (persist_data == NULL) {
        return PERSIST_DEL_KEY_ERROR_OTHER;
    }

    num = persist_data->persist_valid_entries;

    j = 0;  // points to the end of non-deleted entries.
    // Filter out to-be-deleted entries in place.
    for (i = 0; i < num; i++) {
        if (!match_multi_entry(persist_data->persist_entry[i].key, fieldname, index)) {
            persist_data->persist_entry[j] = persist_data->persist_entry[i];
            j++;
        }
    }

    if (j < num) {
        persist_data->persist_valid_entries = j;
        // Zeroise the remaining entries
        memset(&persist_data->persist_entry[j], 0, (num - j) * sizeof(struct crypt_persist_entry));
        return PERSIST_DEL_KEY_OK;
    } else {
        // Did not find an entry matching the given fieldname
        return PERSIST_DEL_KEY_ERROR_NO_FIELD;
    }
}

static int persist_count_keys(const char* fieldname) {
    unsigned int i;
    unsigned int count;

    if (persist_data == NULL) {
        return -1;
    }

    count = 0;
    for (i = 0; i < persist_data->persist_valid_entries; i++) {
        if (match_multi_entry(persist_data->persist_entry[i].key, fieldname, 0)) {
            count++;
        }
    }

    return count;
}

/* Return the value of the specified field. */
int cryptfs_getfield(const char* fieldname, char* value, int len) {
    if (fscrypt_is_native()) {
        SLOGE("Cannot get field when file encrypted");
        return -1;
    }

    char temp_value[PROPERTY_VALUE_MAX];
    /* CRYPTO_GETFIELD_OK is success,
     * CRYPTO_GETFIELD_ERROR_NO_FIELD is value not set,
     * CRYPTO_GETFIELD_ERROR_BUF_TOO_SMALL is buffer (as given by len) too small,
     * CRYPTO_GETFIELD_ERROR_OTHER is any other error
     */
    int rc = CRYPTO_GETFIELD_ERROR_OTHER;
    int i;
    char temp_field[PROPERTY_KEY_MAX];

    if (persist_data == NULL) {
        load_persistent_data();
        if (persist_data == NULL) {
            SLOGE("Getfield error, cannot load persistent data");
            goto out;
        }
    }

    // Read value from persistent entries. If the original value is split into multiple entries,
    // stitch them back together.
    if (!persist_get_key(fieldname, temp_value)) {
        // We found it, copy it to the caller's buffer and keep going until all entries are read.
        if (strlcpy(value, temp_value, len) >= (unsigned)len) {
            // value too small
            rc = CRYPTO_GETFIELD_ERROR_BUF_TOO_SMALL;
            goto out;
        }
        rc = CRYPTO_GETFIELD_OK;

        for (i = 1; /* break explicitly */; i++) {
            if (snprintf(temp_field, sizeof(temp_field), "%s_%d", fieldname, i) >=
                (int)sizeof(temp_field)) {
                // If the fieldname is very long, we stop as soon as it begins to overflow the
                // maximum field length. At this point we have in fact fully read out the original
                // value because cryptfs_setfield would not allow fields with longer names to be
                // written in the first place.
                break;
            }
            if (!persist_get_key(temp_field, temp_value)) {
                if (strlcat(value, temp_value, len) >= (unsigned)len) {
                    // value too small.
                    rc = CRYPTO_GETFIELD_ERROR_BUF_TOO_SMALL;
                    goto out;
                }
            } else {
                // Exhaust all entries.
                break;
            }
        }
    } else {
        /* Sadness, it's not there.  Return the error */
        rc = CRYPTO_GETFIELD_ERROR_NO_FIELD;
    }

out:
    return rc;
}

/* Set the value of the specified field. */
int cryptfs_setfield(const char* fieldname, const char* value) {
    if (fscrypt_is_native()) {
        SLOGE("Cannot set field when file encrypted");
        return -1;
    }

    char encrypted_state[PROPERTY_VALUE_MAX];
    /* 0 is success, negative values are error */
    int rc = CRYPTO_SETFIELD_ERROR_OTHER;
    int encrypted = 0;
    unsigned int field_id;
    char temp_field[PROPERTY_KEY_MAX];
    unsigned int num_entries;
    unsigned int max_keylen;

    if (persist_data == NULL) {
        load_persistent_data();
        if (persist_data == NULL) {
            SLOGE("Setfield error, cannot load persistent data");
            goto out;
        }
    }

    property_get("ro.crypto.state", encrypted_state, "");
    if (!strcmp(encrypted_state, "encrypted")) {
        encrypted = 1;
    }

    // Compute the number of entries required to store value, each entry can store up to
    // (PROPERTY_VALUE_MAX - 1) chars
    if (strlen(value) == 0) {
        // Empty value also needs one entry to store.
        num_entries = 1;
    } else {
        num_entries = (strlen(value) + (PROPERTY_VALUE_MAX - 1) - 1) / (PROPERTY_VALUE_MAX - 1);
    }

    max_keylen = strlen(fieldname);
    if (num_entries > 1) {
        // Need an extra "_%d" suffix.
        max_keylen += 1 + log10(num_entries);
    }
    if (max_keylen > PROPERTY_KEY_MAX - 1) {
        rc = CRYPTO_SETFIELD_ERROR_FIELD_TOO_LONG;
        goto out;
    }

    // Make sure we have enough space to write the new value
    if (persist_data->persist_valid_entries + num_entries - persist_count_keys(fieldname) >
        persist_get_max_entries(encrypted)) {
        rc = CRYPTO_SETFIELD_ERROR_VALUE_TOO_LONG;
        goto out;
    }

    // Now that we know persist_data has enough space for value, let's delete the old field first
    // to make up space.
    persist_del_keys(fieldname, 0);

    if (persist_set_key(fieldname, value, encrypted)) {
        // fail to set key, should not happen as we have already checked the available space
        SLOGE("persist_set_key() error during setfield()");
        goto out;
    }

    for (field_id = 1; field_id < num_entries; field_id++) {
        snprintf(temp_field, sizeof(temp_field), "%s_%u", fieldname, field_id);

        if (persist_set_key(temp_field, value + field_id * (PROPERTY_VALUE_MAX - 1), encrypted)) {
            // fail to set key, should not happen as we have already checked the available space.
            SLOGE("persist_set_key() error during setfield()");
            goto out;
        }
    }

    /* If we are running encrypted, save the persistent data now */
    if (encrypted) {
        if (save_persistent_data()) {
            SLOGE("Setfield error, cannot save persistent data");
            goto out;
        }
    }

    rc = CRYPTO_SETFIELD_OK;

out:
    return rc;
}

/* Checks userdata. Attempt to mount the volume if default-
 * encrypted.
 * On success trigger next init phase and return 0.
 * Currently do not handle failure - see TODO below.
 */
int cryptfs_mount_default_encrypted(void) {
    int crypt_type = cryptfs_get_password_type();
    if (crypt_type < 0 || crypt_type > CRYPT_TYPE_MAX_TYPE) {
        SLOGE("Bad crypt type - error");
    } else if (crypt_type != CRYPT_TYPE_DEFAULT) {
        SLOGD(
            "Password is not default - "
            "starting min framework to prompt");
        property_set("vold.decrypt", "trigger_restart_min_framework");
        return 0;
    } else if (cryptfs_check_passwd(DEFAULT_PASSWORD) == 0) {
        SLOGD("Password is default - restarting filesystem");
        cryptfs_restart_internal(0);
        return 0;
    } else {
        SLOGE("Encrypted, default crypt type but can't decrypt");
    }

    /** Corrupt. Allow us to boot into framework, which will detect bad
        crypto when it calls do_crypto_complete, then do a factory reset
     */
    property_set("vold.decrypt", "trigger_restart_min_framework");
    return 0;
}

/* Returns type of the password, default, pattern, pin or password.
 */
int cryptfs_get_password_type(void) {
    if (fscrypt_is_native()) {
        SLOGE("cryptfs_get_password_type not valid for file encryption");
        return -1;
    }

    struct crypt_mnt_ftr crypt_ftr;

    if (get_crypt_ftr_and_key(&crypt_ftr)) {
        SLOGE("Error getting crypt footer and key\n");
        return -1;
    }

    if (crypt_ftr.flags & CRYPT_INCONSISTENT_STATE) {
        return -1;
    }

    return crypt_ftr.crypt_type;
}

const char* cryptfs_get_password() {
    if (fscrypt_is_native()) {
        SLOGE("cryptfs_get_password not valid for file encryption");
        return 0;
    }

    struct timespec now;
    clock_gettime(CLOCK_BOOTTIME, &now);
    if (now.tv_sec < password_expiry_time) {
        return password;
    } else {
        cryptfs_clear_password();
        return 0;
    }
}

void cryptfs_clear_password() {
    if (password) {
        size_t len = strlen(password);
        memset(password, 0, len);
        free(password);
        password = 0;
        password_expiry_time = 0;
    }
}

int cryptfs_isConvertibleToFBE() {
    auto entry = GetEntryForMountPoint(&fstab_default, DATA_MNT_POINT);
    return entry && entry->fs_mgr_flags.force_fde_or_fbe;
<<<<<<< HEAD
}

int cryptfs_create_default_ftr(struct crypt_mnt_ftr* crypt_ftr, __attribute__((unused))int key_length)
{
    if (cryptfs_init_crypt_mnt_ftr(crypt_ftr)) {
        SLOGE("Failed to initialize crypt_ftr");
        return -1;
    }

    if (create_encrypted_random_key(DEFAULT_PASSWORD, crypt_ftr->master_key,
                                    crypt_ftr->salt, crypt_ftr)) {
        SLOGE("Cannot create encrypted master key\n");
        return -1;
    }

    //crypt_ftr->keysize = key_length / 8;
    return 0;
}

int cryptfs_get_master_key(struct crypt_mnt_ftr* ftr, const char* password,
                           unsigned char* master_key)
{
    int rc;

    unsigned char* intermediate_key = 0;
    size_t intermediate_key_size = 0;

    if (password == 0 || *password == 0) {
        password = DEFAULT_PASSWORD;
    }

    rc = decrypt_master_key(password, master_key, ftr, &intermediate_key,
                            &intermediate_key_size);

    if (rc) {
        SLOGE("Can't calculate intermediate key");
        return rc;
    }

    int N = 1 << ftr->N_factor;
    int r = 1 << ftr->r_factor;
    int p = 1 << ftr->p_factor;

    unsigned char scrypted_intermediate_key[sizeof(ftr->scrypted_intermediate_key)];

    rc = crypto_scrypt(intermediate_key, intermediate_key_size,
                       ftr->salt, sizeof(ftr->salt), N, r, p,
                       scrypted_intermediate_key,
                       sizeof(scrypted_intermediate_key));

    free(intermediate_key);

    if (rc) {
        SLOGE("Can't scrypt intermediate key");
        return rc;
    }

    return memcmp(scrypted_intermediate_key, ftr->scrypted_intermediate_key,
                  intermediate_key_size);
=======
>>>>>>> 8f759a19
}<|MERGE_RESOLUTION|>--- conflicted
+++ resolved
@@ -44,20 +44,13 @@
 #include <f2fs_sparseblock.h>
 #include <fs_mgr.h>
 #include <fscrypt/fscrypt.h>
-<<<<<<< HEAD
-#include <hardware_legacy/power.h>
-=======
->>>>>>> 8f759a19
 #include <libdm/dm.h>
 #include <log/log.h>
 #include <logwrap/logwrap.h>
 #include <openssl/evp.h>
 #include <openssl/sha.h>
 #include <selinux/selinux.h>
-<<<<<<< HEAD
-=======
 #include <wakelock/wakelock.h>
->>>>>>> 8f759a19
 
 #include <ctype.h>
 #include <errno.h>
@@ -77,12 +70,9 @@
 #include <time.h>
 #include <unistd.h>
 
-<<<<<<< HEAD
 #ifdef CONFIG_HW_DISK_ENCRYPTION
 #include <cryptfs_hw.h>
 #endif
-=======
->>>>>>> 8f759a19
 extern "C" {
 #include <crypto_scrypt.h>
 }
@@ -136,7 +126,6 @@
 static int master_key_saved = 0;
 static struct crypt_persist_data* persist_data = NULL;
 
-<<<<<<< HEAD
 static int previous_type;
 
 #ifdef CONFIG_HW_DISK_ENCRYPTION
@@ -282,8 +271,6 @@
 }
 #endif
 
-=======
->>>>>>> 8f759a19
 /* Should we use keymaster? */
 static int keymaster_check_compatibility() {
     return keymaster_compatibility_cryptfs_scrypt();
@@ -1169,7 +1156,6 @@
 
     if (flags & CREATE_CRYPTO_BLK_DEV_FLAGS_ALLOW_ENCRYPT_OVERRIDE) {
         target->AllowEncryptOverride();
-<<<<<<< HEAD
     }
     if (add_sector_size_param(target.get(), crypt_ftr)) {
         SLOGE("Error processing dm-crypt sector size param\n");
@@ -1179,17 +1165,6 @@
     DmTable table;
     table.AddTarget(std::move(target));
 
-=======
-    }
-    if (add_sector_size_param(target.get(), crypt_ftr)) {
-        SLOGE("Error processing dm-crypt sector size param\n");
-        return -1;
-    }
-
-    DmTable table;
-    table.AddTarget(std::move(target));
-
->>>>>>> 8f759a19
     int load_count = 1;
     while (load_count < TABLE_LOAD_RETRIES) {
         if (dm.CreateDevice(name, table)) {
@@ -1295,12 +1270,8 @@
 
 static int encrypt_master_key(const char* passwd, const unsigned char* salt,
                               const unsigned char* decrypted_master_key,
-<<<<<<< HEAD
                               unsigned char* encrypted_master_key, struct crypt_mnt_ftr* crypt_ftr,
                               bool create_keymaster_key) {
-=======
-                              unsigned char* encrypted_master_key, struct crypt_mnt_ftr* crypt_ftr) {
->>>>>>> 8f759a19
     unsigned char ikey[INTERMEDIATE_BUF_SIZE] = {0};
     EVP_CIPHER_CTX e_ctx;
     int encrypted_len, final_len;
@@ -1311,11 +1282,7 @@
 
     switch (crypt_ftr->kdf_type) {
         case KDF_SCRYPT_KEYMASTER:
-<<<<<<< HEAD
             if (create_keymaster_key && keymaster_create_key(crypt_ftr)) {
-=======
-            if (keymaster_create_key(crypt_ftr)) {
->>>>>>> 8f759a19
                 SLOGE("keymaster_create_key failed");
                 return -1;
             }
@@ -1416,19 +1383,11 @@
     if (!EVP_DecryptFinal_ex(&d_ctx, decrypted_master_key + decrypted_len, &final_len)) {
         return -1;
     }
-<<<<<<< HEAD
 
     if (decrypted_len + final_len != static_cast<int>(keysize)) {
         return -1;
     }
 
-=======
-
-    if (decrypted_len + final_len != static_cast<int>(keysize)) {
-        return -1;
-    }
-
->>>>>>> 8f759a19
     /* Copy intermediate key if needed by params */
     if (intermediate_key && intermediate_key_size) {
         *intermediate_key = (unsigned char*)malloc(INTERMEDIATE_KEY_LEN_BYTES);
@@ -1586,14 +1545,10 @@
 
 /* returns < 0 on failure */
 static int cryptfs_restart_internal(int restart_main) {
-<<<<<<< HEAD
     std::string crypto_blkdev;
 #ifdef CONFIG_HW_DISK_ENCRYPTION
     std::string blkdev;
 #endif
-=======
-    char crypto_blkdev[MAXPATHLEN];
->>>>>>> 8f759a19
     int rc = -1;
     static int restart_successful = 0;
 
@@ -1677,10 +1632,7 @@
     }
 
     if (!(rc = wait_and_unmount(DATA_MNT_POINT, true))) {
-<<<<<<< HEAD
 #endif
-=======
->>>>>>> 8f759a19
         /* If ro.crypto.readonly is set to 1, mount the decrypted
          * filesystem readonly.  This is used when /data is mounted by
          * recovery mode.
@@ -1707,7 +1659,6 @@
             return -1;
         }
         bool needs_cp = android::vold::cp_needsCheckpoint();
-<<<<<<< HEAD
 #ifdef CONFIG_HW_DISK_ENCRYPTION
         while ((mount_rc = fs_mgr_do_mount(&fstab_default, DATA_MNT_POINT, blkdev.data(), 0,
                                            needs_cp)) != 0) {
@@ -1715,23 +1666,15 @@
         while ((mount_rc = fs_mgr_do_mount(&fstab_default, DATA_MNT_POINT, crypto_blkdev.data(), 0,
                                            needs_cp)) != 0) {
 #endif
-=======
-        while ((mount_rc = fs_mgr_do_mount(&fstab_default, DATA_MNT_POINT, crypto_blkdev, 0,
-                                           needs_cp)) != 0) {
->>>>>>> 8f759a19
             if (mount_rc == FS_MGR_DOMNT_BUSY) {
                 /* TODO: invoke something similar to
                    Process::killProcessWithOpenFiles(DATA_MNT_POINT,
                                    retries > RETRY_MOUNT_ATTEMPT/2 ? 1 : 2 ) */
-<<<<<<< HEAD
 #ifdef CONFIG_HW_DISK_ENCRYPTION
                 SLOGI("Failed to mount %s because it is busy - waiting", blkdev.c_str());
 #else
                 SLOGI("Failed to mount %s because it is busy - waiting", crypto_blkdev.c_str());
 #endif
-=======
-                SLOGI("Failed to mount %s because it is busy - waiting", crypto_blkdev);
->>>>>>> 8f759a19
                 if (--retries) {
                     sleep(RETRY_MOUNT_DELAY_SECONDS);
                 } else {
@@ -1854,7 +1797,6 @@
     return CRYPTO_COMPLETE_ENCRYPTED;
 }
 
-<<<<<<< HEAD
 #ifdef CONFIG_HW_DISK_ENCRYPTION
 static int test_mount_hw_encrypted_fs(struct crypt_mnt_ftr* crypt_ftr,
              const char *passwd, const char *mount_point, const char *label)
@@ -1897,13 +1839,6 @@
                 }
             }
         }
-=======
-int cryptfs_restart(void) {
-    SLOGI("cryptfs_restart");
-    if (fscrypt_is_native()) {
-        SLOGE("cryptfs_restart not valid for file encryption:");
-        return -1;
->>>>>>> 8f759a19
     }
 
     if (rc == 0) {
@@ -1912,7 +1847,6 @@
             put_crypt_ftr_and_key(crypt_ftr);
         }
 
-<<<<<<< HEAD
         /* Save the name of the crypto block device
          * so we can mount it when restarting the framework. */
 #ifdef CONFIG_HW_DISK_ENCRYPT_PERF
@@ -2049,185 +1983,6 @@
         }
     }
 
-=======
-static int do_crypto_complete(const char* mount_point) {
-    struct crypt_mnt_ftr crypt_ftr;
-    char encrypted_state[PROPERTY_VALUE_MAX];
-
-    property_get("ro.crypto.state", encrypted_state, "");
-    if (strcmp(encrypted_state, "encrypted")) {
-        SLOGE("not running with encryption, aborting");
-        return CRYPTO_COMPLETE_NOT_ENCRYPTED;
-    }
-
-    // crypto_complete is full disk encrypted status
-    if (fscrypt_is_native()) {
-        return CRYPTO_COMPLETE_NOT_ENCRYPTED;
-    }
-
-    if (get_crypt_ftr_and_key(&crypt_ftr)) {
-        std::string key_loc;
-        get_crypt_info(&key_loc, nullptr);
-
-        /*
-         * Only report this error if key_loc is a file and it exists.
-         * If the device was never encrypted, and /data is not mountable for
-         * some reason, returning 1 should prevent the UI from presenting the
-         * a "enter password" screen, or worse, a "press button to wipe the
-         * device" screen.
-         */
-        if (!key_loc.empty() && key_loc[0] == '/' && (access("key_loc", F_OK) == -1)) {
-            SLOGE("master key file does not exist, aborting");
-            return CRYPTO_COMPLETE_NOT_ENCRYPTED;
-        } else {
-            SLOGE("Error getting crypt footer and key\n");
-            return CRYPTO_COMPLETE_BAD_METADATA;
-        }
-    }
-
-    // Test for possible error flags
-    if (crypt_ftr.flags & CRYPT_ENCRYPTION_IN_PROGRESS) {
-        SLOGE("Encryption process is partway completed\n");
-        return CRYPTO_COMPLETE_PARTIAL;
-    }
-
-    if (crypt_ftr.flags & CRYPT_INCONSISTENT_STATE) {
-        SLOGE("Encryption process was interrupted but cannot continue\n");
-        return CRYPTO_COMPLETE_INCONSISTENT;
-    }
-
-    if (crypt_ftr.flags & CRYPT_DATA_CORRUPT) {
-        SLOGE("Encryption is successful but data is corrupt\n");
-        return CRYPTO_COMPLETE_CORRUPT;
-    }
-
-    /* We passed the test! We shall diminish, and return to the west */
-    return CRYPTO_COMPLETE_ENCRYPTED;
-}
-
-static int test_mount_encrypted_fs(struct crypt_mnt_ftr* crypt_ftr, const char* passwd,
-                                   const char* mount_point, const char* label) {
-    unsigned char decrypted_master_key[MAX_KEY_LEN];
-    char crypto_blkdev[MAXPATHLEN];
-    std::string real_blkdev;
-    char tmp_mount_point[64];
-    unsigned int orig_failed_decrypt_count;
-    int rc;
-    int use_keymaster = 0;
-    int upgrade = 0;
-    unsigned char* intermediate_key = 0;
-    size_t intermediate_key_size = 0;
-    int N = 1 << crypt_ftr->N_factor;
-    int r = 1 << crypt_ftr->r_factor;
-    int p = 1 << crypt_ftr->p_factor;
-
-    SLOGD("crypt_ftr->fs_size = %lld\n", crypt_ftr->fs_size);
-    orig_failed_decrypt_count = crypt_ftr->failed_decrypt_count;
-
-    if (!(crypt_ftr->flags & CRYPT_MNT_KEY_UNENCRYPTED)) {
-        if (decrypt_master_key(passwd, decrypted_master_key, crypt_ftr, &intermediate_key,
-                               &intermediate_key_size)) {
-            SLOGE("Failed to decrypt master key\n");
-            rc = -1;
-            goto errout;
-        }
-    }
-
-    get_crypt_info(nullptr, &real_blkdev);
-
-    // Create crypto block device - all (non fatal) code paths
-    // need it
-    if (create_crypto_blk_dev(crypt_ftr, decrypted_master_key, real_blkdev.c_str(), crypto_blkdev,
-                              label, 0)) {
-        SLOGE("Error creating decrypted block device\n");
-        rc = -1;
-        goto errout;
-    }
-
-    /* Work out if the problem is the password or the data */
-    unsigned char scrypted_intermediate_key[sizeof(crypt_ftr->scrypted_intermediate_key)];
-
-    rc = crypto_scrypt(intermediate_key, intermediate_key_size, crypt_ftr->salt,
-                       sizeof(crypt_ftr->salt), N, r, p, scrypted_intermediate_key,
-                       sizeof(scrypted_intermediate_key));
-
-    // Does the key match the crypto footer?
-    if (rc == 0 && memcmp(scrypted_intermediate_key, crypt_ftr->scrypted_intermediate_key,
-                          sizeof(scrypted_intermediate_key)) == 0) {
-        SLOGI("Password matches");
-        rc = 0;
-    } else {
-        /* Try mounting the file system anyway, just in case the problem's with
-         * the footer, not the key. */
-        snprintf(tmp_mount_point, sizeof(tmp_mount_point), "%s/tmp_mnt", mount_point);
-        mkdir(tmp_mount_point, 0755);
-        if (fs_mgr_do_mount(&fstab_default, DATA_MNT_POINT, crypto_blkdev, tmp_mount_point)) {
-            SLOGE("Error temp mounting decrypted block device\n");
-            delete_crypto_blk_dev(label);
-
-            rc = ++crypt_ftr->failed_decrypt_count;
-            put_crypt_ftr_and_key(crypt_ftr);
-        } else {
-            /* Success! */
-            SLOGI("Password did not match but decrypted drive mounted - continue");
-            umount(tmp_mount_point);
-            rc = 0;
-        }
-    }
-
-    if (rc == 0) {
-        crypt_ftr->failed_decrypt_count = 0;
-        if (orig_failed_decrypt_count != 0) {
-            put_crypt_ftr_and_key(crypt_ftr);
-        }
-
-        /* Save the name of the crypto block device
-         * so we can mount it when restarting the framework. */
-        property_set("ro.crypto.fs_crypto_blkdev", crypto_blkdev);
-
-        /* Also save a the master key so we can reencrypted the key
-         * the key when we want to change the password on it. */
-        memcpy(saved_master_key, decrypted_master_key, crypt_ftr->keysize);
-        saved_mount_point = strdup(mount_point);
-        master_key_saved = 1;
-        SLOGD("%s(): Master key saved\n", __FUNCTION__);
-        rc = 0;
-
-        // Upgrade if we're not using the latest KDF.
-        use_keymaster = keymaster_check_compatibility();
-        if (crypt_ftr->kdf_type == KDF_SCRYPT_KEYMASTER) {
-            // Don't allow downgrade
-        } else if (use_keymaster == 1 && crypt_ftr->kdf_type != KDF_SCRYPT_KEYMASTER) {
-            crypt_ftr->kdf_type = KDF_SCRYPT_KEYMASTER;
-            upgrade = 1;
-        } else if (use_keymaster == 0 && crypt_ftr->kdf_type != KDF_SCRYPT) {
-            crypt_ftr->kdf_type = KDF_SCRYPT;
-            upgrade = 1;
-        }
-
-        if (upgrade) {
-            rc = encrypt_master_key(passwd, crypt_ftr->salt, saved_master_key,
-                                    crypt_ftr->master_key, crypt_ftr);
-            if (!rc) {
-                rc = put_crypt_ftr_and_key(crypt_ftr);
-            }
-            SLOGD("Key Derivation Function upgrade: rc=%d\n", rc);
-
-            // Do not fail even if upgrade failed - machine is bootable
-            // Note that if this code is ever hit, there is a *serious* problem
-            // since KDFs should never fail. You *must* fix the kdf before
-            // proceeding!
-            if (rc) {
-                SLOGW(
-                    "Upgrade failed with error %d,"
-                    " but continuing with previous state",
-                    rc);
-                rc = 0;
-            }
-        }
-    }
-
->>>>>>> 8f759a19
 errout:
     if (intermediate_key) {
         memset(intermediate_key, 0, intermediate_key_size);
@@ -2296,7 +2051,6 @@
     return 0;
 }
 
-<<<<<<< HEAD
 #ifdef CONFIG_HW_DISK_ENCRYPTION
 int cryptfs_check_passwd_hw(const char* passwd)
 {
@@ -2357,8 +2111,6 @@
 }
 #endif
 
-=======
->>>>>>> 8f759a19
 int cryptfs_check_passwd(const char* passwd) {
     SLOGI("cryptfs_check_passwd");
     if (fscrypt_is_native()) {
@@ -2375,14 +2127,11 @@
         return rc;
     }
 
-<<<<<<< HEAD
 #ifdef CONFIG_HW_DISK_ENCRYPTION
     if (is_hw_disk_encryption((char*)crypt_ftr.crypto_type_name))
         return cryptfs_check_passwd_hw(passwd);
 #endif
 
-=======
->>>>>>> 8f759a19
     rc = test_mount_encrypted_fs(&crypt_ftr, passwd, DATA_MNT_POINT, CRYPTO_BLOCK_DEVICE);
     if (rc) {
         SLOGE("Password did not match");
@@ -2602,15 +2351,12 @@
     off64_t previously_encrypted_upto = 0;
     bool rebootEncryption = false;
     bool onlyCreateHeader = false;
-<<<<<<< HEAD
 #ifdef CONFIG_HW_DISK_ENCRYPTION
     unsigned char newpw[32];
     int key_index = 0;
 #endif
     int index = 0;
-=======
     std::unique_ptr<android::wakelock::WakeLock> wakeLock = nullptr;
->>>>>>> 8f759a19
 
     if (get_crypt_ftr_and_key(&crypt_ftr) == 0) {
         if (crypt_ftr.flags & CRYPT_ENCRYPTION_IN_PROGRESS) {
@@ -2677,11 +2423,7 @@
      * wants to keep the screen on, it can grab a full wakelock.
      */
     snprintf(lockid, sizeof(lockid), "enablecrypto%d", (int)getpid());
-<<<<<<< HEAD
-    acquire_wake_lock(PARTIAL_WAKE_LOCK, lockid);
-=======
     wakeLock = std::make_unique<android::wakelock::WakeLock>(lockid);
->>>>>>> 8f759a19
 
     /* The init files are setup to stop the class main and late start when
      * vold sets trigger_shutdown_framework.
@@ -2755,7 +2497,6 @@
             crypt_ftr.flags |= CRYPT_INCONSISTENT_STATE;
         }
         crypt_ftr.crypt_type = crypt_type;
-<<<<<<< HEAD
 #ifdef CONFIG_HW_DISK_ENCRYPTION
         strlcpy((char*)crypt_ftr.crypto_type_name, "aes-xts",
                 MAX_CRYPTO_TYPE_NAME_LEN);
@@ -2763,10 +2504,6 @@
         strlcpy((char*)crypt_ftr.crypto_type_name, cryptfs_get_crypto_name(),
                 MAX_CRYPTO_TYPE_NAME_LEN);
 #endif
-=======
-        strlcpy((char*)crypt_ftr.crypto_type_name, cryptfs_get_crypto_name(),
-                MAX_CRYPTO_TYPE_NAME_LEN);
->>>>>>> 8f759a19
 
         /* Make an encrypted master key */
         if (create_encrypted_random_key(onlyCreateHeader ? DEFAULT_PASSWORD : passwd,
@@ -2781,11 +2518,7 @@
             unsigned char encrypted_fake_master_key[MAX_KEY_LEN];
             memset(fake_master_key, 0, sizeof(fake_master_key));
             encrypt_master_key(passwd, crypt_ftr.salt, fake_master_key, encrypted_fake_master_key,
-<<<<<<< HEAD
                                &crypt_ftr, true);
-=======
-                               &crypt_ftr);
->>>>>>> 8f759a19
         }
 
         /* Write the key to the end of the partition */
@@ -2869,16 +2602,12 @@
     }
 
     decrypt_master_key(passwd, decrypted_master_key, &crypt_ftr, 0, 0);
-<<<<<<< HEAD
 #ifdef CONFIG_HW_DISK_ENCRYPTION
     if (is_hw_disk_encryption((char*)crypt_ftr.crypto_type_name) && is_ice_enabled())
 #ifdef CONFIG_HW_DISK_ENCRYPT_PERF
       strlcpy(crypto_blkdev, real_blkdev.c_str(), sizeof(crypto_blkdev));
 #else
       create_crypto_blk_dev(&crypt_ftr, (unsigned char*)&key_index, real_blkdev.c_str(), crypto_blkdev,
-=======
-    create_crypto_blk_dev(&crypt_ftr, decrypted_master_key, real_blkdev.c_str(), crypto_blkdev,
->>>>>>> 8f759a19
                           CRYPTO_BLOCK_DEVICE, 0);
 #endif
     else
@@ -3036,11 +2765,7 @@
     return cryptfs_enable_internal(CRYPT_TYPE_DEFAULT, DEFAULT_PASSWORD, no_ui);
 }
 
-<<<<<<< HEAD
 int cryptfs_changepw(int crypt_type, const char* currentpw, const char* newpw) {
-=======
-int cryptfs_changepw(int crypt_type, const char* newpw) {
->>>>>>> 8f759a19
     if (fscrypt_is_native()) {
         SLOGE("cryptfs_changepw not valid for file encryption");
         return -1;
@@ -3091,12 +2816,8 @@
     crypt_ftr.crypt_type = crypt_type;
 
     rc = encrypt_master_key(crypt_type == CRYPT_TYPE_DEFAULT ? DEFAULT_PASSWORD : newpw,
-<<<<<<< HEAD
                             crypt_ftr.salt, saved_master_key, crypt_ftr.master_key, &crypt_ftr,
                             false);
-=======
-                            crypt_ftr.salt, saved_master_key, crypt_ftr.master_key, &crypt_ftr);
->>>>>>> 8f759a19
     if (rc) {
         SLOGE("Encrypt master key failed: %d", rc);
         return -1;
@@ -3546,7 +3267,6 @@
 int cryptfs_isConvertibleToFBE() {
     auto entry = GetEntryForMountPoint(&fstab_default, DATA_MNT_POINT);
     return entry && entry->fs_mgr_flags.force_fde_or_fbe;
-<<<<<<< HEAD
 }
 
 int cryptfs_create_default_ftr(struct crypt_mnt_ftr* crypt_ftr, __attribute__((unused))int key_length)
@@ -3606,6 +3326,4 @@
 
     return memcmp(scrypted_intermediate_key, ftr->scrypted_intermediate_key,
                   intermediate_key_size);
-=======
->>>>>>> 8f759a19
 }