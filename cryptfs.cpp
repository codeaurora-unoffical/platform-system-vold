/*
 * Copyright (C) 2010 The Android Open Source Project
 *
 * Licensed under the Apache License, Version 2.0 (the "License");
 * you may not use this file except in compliance with the License.
 * You may obtain a copy of the License at
 *
 *      http://www.apache.org/licenses/LICENSE-2.0
 *
 * Unless required by applicable law or agreed to in writing, software
 * distributed under the License is distributed on an "AS IS" BASIS,
 * WITHOUT WARRANTIES OR CONDITIONS OF ANY KIND, either express or implied.
 * See the License for the specific language governing permissions and
 * limitations under the License.
 */

/* TO DO:
 *   1.  Perhaps keep several copies of the encrypted key, in case something
 *       goes horribly wrong?
 *
 */

#include <sys/types.h>
#include <sys/wait.h>
#include <sys/stat.h>
#include <ctype.h>
#include <fcntl.h>
#include <inttypes.h>
#include <unistd.h>
#include <stdio.h>
#include <sys/ioctl.h>
#include <linux/dm-ioctl.h>
#include <libgen.h>
#include <stdlib.h>
#include <sys/param.h>
#include <string.h>
#include <sys/mount.h>
#include <openssl/evp.h>
#include <openssl/sha.h>
#include <errno.h>
#include <ext4_utils/ext4_crypt.h>
#include <ext4_utils/ext4_utils.h>
#include <linux/kdev_t.h>
#include <fs_mgr.h>
#include <time.h>
#include <math.h>
#include <selinux/selinux.h>
#include "cryptfs.h"
#include "secontext.h"
#define LOG_TAG "Cryptfs"
#include "cutils/log.h"
#include "cutils/properties.h"
#include "cutils/android_reboot.h"
#include "hardware_legacy/power.h"
#include <logwrap/logwrap.h>
#include "ScryptParameters.h"
#include "VolumeManager.h"
#include "VoldUtil.h"
#include "Ext4Crypt.h"
#include "f2fs_sparseblock.h"
#include "EncryptInplace.h"
#include "Process.h"
#include "Keymaster.h"
#include "android-base/properties.h"
#include "android-base/stringprintf.h"
#include <bootloader_message/bootloader_message.h>
#ifdef CONFIG_HW_DISK_ENCRYPTION
#include <cryptfs_hw.h>
#endif
extern "C" {
#include <crypto_scrypt.h>
}

using android::base::StringPrintf;

#define UNUSED __attribute__((unused))

#define DM_CRYPT_BUF_SIZE 4096

#define HASH_COUNT 2000

constexpr size_t INTERMEDIATE_KEY_LEN_BYTES = 16;
constexpr size_t INTERMEDIATE_IV_LEN_BYTES = 16;
constexpr size_t INTERMEDIATE_BUF_SIZE =
    (INTERMEDIATE_KEY_LEN_BYTES + INTERMEDIATE_IV_LEN_BYTES);

// SCRYPT_LEN is used by struct crypt_mnt_ftr for its intermediate key.
static_assert(INTERMEDIATE_BUF_SIZE == SCRYPT_LEN,
              "Mismatch of intermediate key sizes");

#define KEY_IN_FOOTER  "footer"

#define DEFAULT_HEX_PASSWORD "64656661756c745f70617373776f7264"
#define DEFAULT_PASSWORD "default_password"

#define CRYPTO_BLOCK_DEVICE "userdata"

#define BREADCRUMB_FILE "/data/misc/vold/convert_fde"

#define EXT4_FS 1
#define F2FS_FS 2

#define TABLE_LOAD_RETRIES 10

#define RSA_KEY_SIZE 2048
#define RSA_KEY_SIZE_BYTES (RSA_KEY_SIZE / 8)
#define RSA_EXPONENT 0x10001
#define KEYMASTER_CRYPTFS_RATE_LIMIT 1  // Maximum one try per second
#define KEY_LEN_BYTES 16

#define RETRY_MOUNT_ATTEMPTS 10
#define RETRY_MOUNT_DELAY_SECONDS 1

#define CREATE_CRYPTO_BLK_DEV_FLAGS_ALLOW_ENCRYPT_OVERRIDE (1)

static int put_crypt_ftr_and_key(struct crypt_mnt_ftr* crypt_ftr);

static unsigned char saved_master_key[MAX_KEY_LEN];
static char *saved_mount_point;
static int  master_key_saved = 0;
static struct crypt_persist_data *persist_data = NULL;

static int previous_type;

#ifdef CONFIG_HW_DISK_ENCRYPTION
static int scrypt_keymaster(const char *passwd, const unsigned char *salt,
                            unsigned char *ikey, void *params);
static void convert_key_to_hex_ascii(const unsigned char *master_key,
                                     unsigned int keysize, char *master_key_ascii);
static int put_crypt_ftr_and_key(struct crypt_mnt_ftr *crypt_ftr);
static int test_mount_hw_encrypted_fs(struct crypt_mnt_ftr* crypt_ftr,
                const char *passwd, const char *mount_point, const char *label);
int cryptfs_changepw_hw_fde(int crypt_type, const char *currentpw,
                                   const char *newpw);
int cryptfs_check_passwd_hw(char *passwd);
int cryptfs_get_master_key(struct crypt_mnt_ftr* ftr, const char* password,
                                   unsigned char* master_key);

static void convert_key_to_hex_ascii_for_upgrade(const unsigned char *master_key,
                                     unsigned int keysize, char *master_key_ascii)
{
    unsigned int i, a;
    unsigned char nibble;

    for (i = 0, a = 0; i < keysize; i++, a += 2) {
        /* For each byte, write out two ascii hex digits */
        nibble = (master_key[i] >> 4) & 0xf;
        master_key_ascii[a] = nibble + (nibble > 9 ? 0x57 : 0x30);

        nibble = master_key[i] & 0xf;
        master_key_ascii[a + 1] = nibble + (nibble > 9 ? 0x57 : 0x30);
    }

    /* Add the null termination */
    master_key_ascii[a] = '\0';
}

static int get_keymaster_hw_fde_passwd(const char* passwd, unsigned char* newpw,
                                  unsigned char* salt,
                                  const struct crypt_mnt_ftr *ftr)
{
    /* if newpw updated, return 0
     * if newpw not updated return -1
     */
    int rc = -1;

    if (should_use_keymaster()) {
        if (scrypt_keymaster(passwd, salt, newpw, (void*)ftr)) {
            SLOGE("scrypt failed");
        } else {
            rc = 0;
        }
    }

    return rc;
}

static int verify_hw_fde_passwd(const char *passwd, struct crypt_mnt_ftr* crypt_ftr)
{
    unsigned char newpw[32] = {0};
    int key_index;
    if (get_keymaster_hw_fde_passwd(passwd, newpw, crypt_ftr->salt, crypt_ftr))
        key_index = set_hw_device_encryption_key(passwd,
                                           (char*) crypt_ftr->crypto_type_name);
    else
        key_index = set_hw_device_encryption_key((const char*)newpw,
                                           (char*) crypt_ftr->crypto_type_name);
    return key_index;
}

static int verify_and_update_hw_fde_passwd(const char *passwd,
                                           struct crypt_mnt_ftr* crypt_ftr)
{
    char* new_passwd = NULL;
    unsigned char newpw[32] = {0};
    int key_index = -1;
    int passwd_updated = -1;
    int ascii_passwd_updated = (crypt_ftr->flags & CRYPT_ASCII_PASSWORD_UPDATED);

    key_index = verify_hw_fde_passwd(passwd, crypt_ftr);
    if (key_index < 0) {
        ++crypt_ftr->failed_decrypt_count;

        if (ascii_passwd_updated) {
            SLOGI("Ascii password was updated");
        } else {
            /* Code in else part would execute only once:
             * When device is upgraded from L->M release.
             * Once upgraded, code flow should never come here.
             * L release passed actual password in hex, so try with hex
             * Each nible of passwd was encoded as a byte, so allocate memory
             * twice of password len plus one more byte for null termination
             */
            if (crypt_ftr->crypt_type == CRYPT_TYPE_DEFAULT) {
                new_passwd = (char*)malloc(strlen(DEFAULT_HEX_PASSWORD) + 1);
                if (new_passwd == NULL) {
                    SLOGE("System out of memory. Password verification  incomplete");
                    goto out;
                }
                strlcpy(new_passwd, DEFAULT_HEX_PASSWORD, strlen(DEFAULT_HEX_PASSWORD) + 1);
            } else {
                new_passwd = (char*)malloc(strlen(passwd) * 2 + 1);
                if (new_passwd == NULL) {
                    SLOGE("System out of memory. Password verification  incomplete");
                    goto out;
                }
                convert_key_to_hex_ascii_for_upgrade((const unsigned char*)passwd,
                                       strlen(passwd), new_passwd);
            }
            key_index = set_hw_device_encryption_key((const char*)new_passwd,
                                       (char*) crypt_ftr->crypto_type_name);
            if (key_index >=0) {
                crypt_ftr->failed_decrypt_count = 0;
                SLOGI("Hex password verified...will try to update with Ascii value");
                /* Before updating password, tie that with keymaster to tie with ROT */

                if (get_keymaster_hw_fde_passwd(passwd, newpw,
                                                crypt_ftr->salt, crypt_ftr)) {
                    passwd_updated = update_hw_device_encryption_key(new_passwd,
                                     passwd, (char*)crypt_ftr->crypto_type_name);
                } else {
                    passwd_updated = update_hw_device_encryption_key(new_passwd,
                                     (const char*)newpw, (char*)crypt_ftr->crypto_type_name);
                }

                if (passwd_updated >= 0) {
                    crypt_ftr->flags |= CRYPT_ASCII_PASSWORD_UPDATED;
                    SLOGI("Ascii password recorded and updated");
                } else {
                    SLOGI("Passwd verified, could not update...Will try next time");
                }
            } else {
                ++crypt_ftr->failed_decrypt_count;
            }
            free(new_passwd);
        }
    } else {
        if (!ascii_passwd_updated)
            crypt_ftr->flags |= CRYPT_ASCII_PASSWORD_UPDATED;
    }
out:
    // update footer before leaving
    put_crypt_ftr_and_key(crypt_ftr);
    return key_index;
}
#endif

/* Should we use keymaster? */
static int keymaster_check_compatibility()
{
    return keymaster_compatibility_cryptfs_scrypt();
}

/* Create a new keymaster key and store it in this footer */
static int keymaster_create_key(struct crypt_mnt_ftr *ftr)
{
    if (ftr->keymaster_blob_size) {
        SLOGI("Already have key");
        return 0;
    }

    int rc = keymaster_create_key_for_cryptfs_scrypt(RSA_KEY_SIZE, RSA_EXPONENT,
            KEYMASTER_CRYPTFS_RATE_LIMIT, ftr->keymaster_blob, KEYMASTER_BLOB_SIZE,
            &ftr->keymaster_blob_size);
    if (rc) {
        if (ftr->keymaster_blob_size > KEYMASTER_BLOB_SIZE) {
            SLOGE("Keymaster key blob too large");
            ftr->keymaster_blob_size = 0;
        }
        SLOGE("Failed to generate keypair");
        return -1;
    }
    return 0;
}

/* This signs the given object using the keymaster key. */
static int keymaster_sign_object(struct crypt_mnt_ftr *ftr,
                                 const unsigned char *object,
                                 const size_t object_size,
                                 unsigned char **signature,
                                 size_t *signature_size)
{
    unsigned char to_sign[RSA_KEY_SIZE_BYTES];
    size_t to_sign_size = sizeof(to_sign);
    memset(to_sign, 0, RSA_KEY_SIZE_BYTES);

    // To sign a message with RSA, the message must satisfy two
    // constraints:
    //
    // 1. The message, when interpreted as a big-endian numeric value, must
    //    be strictly less than the public modulus of the RSA key.  Note
    //    that because the most significant bit of the public modulus is
    //    guaranteed to be 1 (else it's an (n-1)-bit key, not an n-bit
    //    key), an n-bit message with most significant bit 0 always
    //    satisfies this requirement.
    //
    // 2. The message must have the same length in bits as the public
    //    modulus of the RSA key.  This requirement isn't mathematically
    //    necessary, but is necessary to ensure consistency in
    //    implementations.
    switch (ftr->kdf_type) {
        case KDF_SCRYPT_KEYMASTER:
            // This ensures the most significant byte of the signed message
            // is zero.  We could have zero-padded to the left instead, but
            // this approach is slightly more robust against changes in
            // object size.  However, it's still broken (but not unusably
            // so) because we really should be using a proper deterministic
            // RSA padding function, such as PKCS1.
            memcpy(to_sign + 1, object, std::min((size_t)RSA_KEY_SIZE_BYTES - 1, object_size));
            SLOGI("Signing safely-padded object");
            break;
        default:
            SLOGE("Unknown KDF type %d", ftr->kdf_type);
            return -1;
    }
    for (;;) {
        auto result = keymaster_sign_object_for_cryptfs_scrypt(
            ftr->keymaster_blob, ftr->keymaster_blob_size, KEYMASTER_CRYPTFS_RATE_LIMIT, to_sign,
            to_sign_size, signature, signature_size);
        switch (result) {
            case KeymasterSignResult::ok:
                return 0;
            case KeymasterSignResult::upgrade:
                break;
            default:
                return -1;
        }
        SLOGD("Upgrading key");
        if (keymaster_upgrade_key_for_cryptfs_scrypt(
                RSA_KEY_SIZE, RSA_EXPONENT, KEYMASTER_CRYPTFS_RATE_LIMIT, ftr->keymaster_blob,
                ftr->keymaster_blob_size, ftr->keymaster_blob, KEYMASTER_BLOB_SIZE,
                &ftr->keymaster_blob_size) != 0) {
            SLOGE("Failed to upgrade key");
            return -1;
        }
        if (put_crypt_ftr_and_key(ftr) != 0) {
            SLOGE("Failed to write upgraded key to disk");
        }
        SLOGD("Key upgraded successfully");
    }
}

/* Store password when userdata is successfully decrypted and mounted.
 * Cleared by cryptfs_clear_password
 *
 * To avoid a double prompt at boot, we need to store the CryptKeeper
 * password and pass it to KeyGuard, which uses it to unlock KeyStore.
 * Since the entire framework is torn down and rebuilt after encryption,
 * we have to use a daemon or similar to store the password. Since vold
 * is secured against IPC except from system processes, it seems a reasonable
 * place to store this.
 *
 * password should be cleared once it has been used.
 *
 * password is aged out after password_max_age_seconds seconds.
 */
static char* password = 0;
static int password_expiry_time = 0;
static const int password_max_age_seconds = 60;

enum class RebootType {reboot, recovery, shutdown};
static void cryptfs_reboot(RebootType rt)
{
  switch (rt) {
      case RebootType::reboot:
          property_set(ANDROID_RB_PROPERTY, "reboot");
          break;

      case RebootType::recovery:
          property_set(ANDROID_RB_PROPERTY, "reboot,recovery");
          break;

      case RebootType::shutdown:
          property_set(ANDROID_RB_PROPERTY, "shutdown");
          break;
    }

    sleep(20);

    /* Shouldn't get here, reboot should happen before sleep times out */
    return;
}

static void ioctl_init(struct dm_ioctl *io, size_t dataSize, const char *name, unsigned flags)
{
    memset(io, 0, dataSize);
    io->data_size = dataSize;
    io->data_start = sizeof(struct dm_ioctl);
    io->version[0] = 4;
    io->version[1] = 0;
    io->version[2] = 0;
    io->flags = flags;
    if (name) {
        strlcpy(io->name, name, sizeof(io->name));
    }
}

namespace {

struct CryptoType;

// Use to get the CryptoType in use on this device.
const CryptoType &get_crypto_type();

struct CryptoType {
    // We should only be constructing CryptoTypes as part of
    // supported_crypto_types[].  We do it via this pseudo-builder pattern,
    // which isn't pure or fully protected as a concession to being able to
    // do it all at compile time.  Add new CryptoTypes in
    // supported_crypto_types[] below.
    constexpr CryptoType() : CryptoType(nullptr, nullptr, 0xFFFFFFFF) {}
    constexpr CryptoType set_keysize(uint32_t size) const {
        return CryptoType(this->property_name, this->crypto_name, size);
    }
    constexpr CryptoType set_property_name(const char *property) const {
        return CryptoType(property, this->crypto_name, this->keysize);
    }
    constexpr CryptoType set_crypto_name(const char *crypto) const {
        return CryptoType(this->property_name, crypto, this->keysize);
    }

    constexpr const char *get_property_name() const { return property_name; }
    constexpr const char *get_crypto_name() const { return crypto_name; }
    constexpr uint32_t get_keysize() const { return keysize; }

 private:
    const char *property_name;
    const char *crypto_name;
    uint32_t keysize;

    constexpr CryptoType(const char *property, const char *crypto,
                         uint32_t ksize)
        : property_name(property), crypto_name(crypto), keysize(ksize) {}
    friend const CryptoType &get_crypto_type();
    static const CryptoType &get_device_crypto_algorithm();
};

// We only want to parse this read-only property once.  But we need to wait
// until the system is initialized before we can read it.  So we use a static
// scoped within this function to get it only once.
const CryptoType &get_crypto_type() {
    static CryptoType crypto_type = CryptoType::get_device_crypto_algorithm();
    return crypto_type;
}

constexpr CryptoType default_crypto_type = CryptoType()
    .set_property_name("AES-128-CBC")
    .set_crypto_name("aes-cbc-essiv:sha256")
    .set_keysize(16);

constexpr CryptoType supported_crypto_types[] = {
    default_crypto_type,
    CryptoType()
        .set_property_name("adiantum")
        .set_crypto_name("xchacha12,aes-adiantum-plain64")
        .set_keysize(32),
    // Add new CryptoTypes here.  Order is not important.
};


// ---------- START COMPILE-TIME SANITY CHECK BLOCK -------------------------
// We confirm all supported_crypto_types have a small enough keysize and
// had both set_property_name() and set_crypto_name() called.

template <typename T, size_t N>
constexpr size_t array_length(T (&)[N]) { return N; }

constexpr bool indexOutOfBoundsForCryptoTypes(size_t index) {
    return (index >= array_length(supported_crypto_types));
}

constexpr bool isValidCryptoType(const CryptoType &crypto_type) {
    return ((crypto_type.get_property_name() != nullptr) &&
            (crypto_type.get_crypto_name() != nullptr) &&
            (crypto_type.get_keysize() <= MAX_KEY_LEN));
}

// Note in C++11 that constexpr functions can only have a single line.
// So our code is a bit convoluted (using recursion instead of a loop),
// but it's asserting at compile time that all of our key lengths are valid.
constexpr bool validateSupportedCryptoTypes(size_t index) {
    return indexOutOfBoundsForCryptoTypes(index) ||
        (isValidCryptoType(supported_crypto_types[index]) &&
         validateSupportedCryptoTypes(index + 1));
}

static_assert(validateSupportedCryptoTypes(0),
              "We have a CryptoType with keysize > MAX_KEY_LEN or which was "
              "incompletely constructed.");
//  ---------- END COMPILE-TIME SANITY CHECK BLOCK -------------------------


// Don't call this directly, use get_crypto_type(), which caches this result.
const CryptoType &CryptoType::get_device_crypto_algorithm() {
    constexpr char CRYPT_ALGO_PROP[] = "ro.crypto.fde_algorithm";
    char paramstr[PROPERTY_VALUE_MAX];

    property_get(CRYPT_ALGO_PROP, paramstr,
                 default_crypto_type.get_property_name());
    for (auto const &ctype : supported_crypto_types) {
        if (strcmp(paramstr, ctype.get_property_name()) == 0) {
            return ctype;
        }
    }
    ALOGE("Invalid name (%s) for %s.  Defaulting to %s\n", paramstr,
          CRYPT_ALGO_PROP, default_crypto_type.get_property_name());
    return default_crypto_type;
}

}  // namespace



/**
 * Gets the default device scrypt parameters for key derivation time tuning.
 * The parameters should lead to about one second derivation time for the
 * given device.
 */
static void get_device_scrypt_params(struct crypt_mnt_ftr *ftr) {
    char paramstr[PROPERTY_VALUE_MAX];
    int Nf, rf, pf;

    property_get(SCRYPT_PROP, paramstr, SCRYPT_DEFAULTS);
    if (!parse_scrypt_parameters(paramstr, &Nf, &rf, &pf)) {
        SLOGW("bad scrypt parameters '%s' should be like '12:8:1'; using defaults", paramstr);
        parse_scrypt_parameters(SCRYPT_DEFAULTS, &Nf, &rf, &pf);
    }
    ftr->N_factor = Nf;
    ftr->r_factor = rf;
    ftr->p_factor = pf;
}

uint32_t cryptfs_get_keysize() {
    return get_crypto_type().get_keysize();
}

const char *cryptfs_get_crypto_name() {
    return get_crypto_type().get_crypto_name();
}

static unsigned int get_fs_size(char *dev)
{
    int fd, block_size;
    struct ext4_super_block sb;
    off64_t len;

    if ((fd = open(dev, O_RDONLY|O_CLOEXEC)) < 0) {
        SLOGE("Cannot open device to get filesystem size ");
        return 0;
    }

    if (lseek64(fd, 1024, SEEK_SET) < 0) {
        SLOGE("Cannot seek to superblock");
        return 0;
    }

    if (read(fd, &sb, sizeof(sb)) != sizeof(sb)) {
        SLOGE("Cannot read superblock");
        return 0;
    }

    close(fd);

    if (le32_to_cpu(sb.s_magic) != EXT4_SUPER_MAGIC) {
        SLOGE("Not a valid ext4 superblock");
        return 0;
    }
    block_size = 1024 << sb.s_log_block_size;
    /* compute length in bytes */
    len = ( ((off64_t)sb.s_blocks_count_hi << 32) + sb.s_blocks_count_lo) * block_size;

    /* return length in sectors */
    return (unsigned int) (len / 512);
}

static int get_crypt_ftr_info(char **metadata_fname, off64_t *off)
{
  static int cached_data = 0;
  static off64_t cached_off = 0;
  static char cached_metadata_fname[PROPERTY_VALUE_MAX] = "";
  int fd;
  char key_loc[PROPERTY_VALUE_MAX];
  char real_blkdev[PROPERTY_VALUE_MAX];
  int rc = -1;

  if (!cached_data) {
    fs_mgr_get_crypt_info(fstab_default, key_loc, real_blkdev, sizeof(key_loc));

    if (!strcmp(key_loc, KEY_IN_FOOTER)) {
      if ( (fd = open(real_blkdev, O_RDWR|O_CLOEXEC)) < 0) {
        SLOGE("Cannot open real block device %s\n", real_blkdev);
        return -1;
      }

      unsigned long nr_sec = 0;
      get_blkdev_size(fd, &nr_sec);
      if (nr_sec != 0) {
        /* If it's an encrypted Android partition, the last 16 Kbytes contain the
         * encryption info footer and key, and plenty of bytes to spare for future
         * growth.
         */
        strlcpy(cached_metadata_fname, real_blkdev, sizeof(cached_metadata_fname));
        cached_off = ((off64_t)nr_sec * 512) - CRYPT_FOOTER_OFFSET;
        cached_data = 1;
      } else {
        SLOGE("Cannot get size of block device %s\n", real_blkdev);
      }
      close(fd);
    } else {
      strlcpy(cached_metadata_fname, key_loc, sizeof(cached_metadata_fname));
      cached_off = 0;
      cached_data = 1;
    }
  }

  if (cached_data) {
    if (metadata_fname) {
        *metadata_fname = cached_metadata_fname;
    }
    if (off) {
        *off = cached_off;
    }
    rc = 0;
  }

  return rc;
}

/* Set sha256 checksum in structure */
static void set_ftr_sha(struct crypt_mnt_ftr *crypt_ftr)
{
    SHA256_CTX c;
    SHA256_Init(&c);
    memset(crypt_ftr->sha256, 0, sizeof(crypt_ftr->sha256));
    SHA256_Update(&c, crypt_ftr, sizeof(*crypt_ftr));
    SHA256_Final(crypt_ftr->sha256, &c);
}

/* key or salt can be NULL, in which case just skip writing that value.  Useful to
 * update the failed mount count but not change the key.
 */
static int put_crypt_ftr_and_key(struct crypt_mnt_ftr *crypt_ftr)
{
  int fd;
  unsigned int cnt;
  /* starting_off is set to the SEEK_SET offset
   * where the crypto structure starts
   */
  off64_t starting_off;
  int rc = -1;
  char *fname = NULL;
  struct stat statbuf;

  set_ftr_sha(crypt_ftr);

  if (get_crypt_ftr_info(&fname, &starting_off)) {
    SLOGE("Unable to get crypt_ftr_info\n");
    return -1;
  }
  if (fname[0] != '/') {
    SLOGE("Unexpected value for crypto key location\n");
    return -1;
  }
  if ( (fd = open(fname, O_RDWR | O_CREAT|O_CLOEXEC, 0600)) < 0) {
    SLOGE("Cannot open footer file %s for put\n", fname);
    return -1;
  }

  /* Seek to the start of the crypt footer */
  if (lseek64(fd, starting_off, SEEK_SET) == -1) {
    SLOGE("Cannot seek to real block device footer\n");
    goto errout;
  }

  if ((cnt = write(fd, crypt_ftr, sizeof(struct crypt_mnt_ftr))) != sizeof(struct crypt_mnt_ftr)) {
    SLOGE("Cannot write real block device footer\n");
    goto errout;
  }

  fstat(fd, &statbuf);
  /* If the keys are kept on a raw block device, do not try to truncate it. */
  if (S_ISREG(statbuf.st_mode)) {
    if (ftruncate(fd, 0x4000)) {
      SLOGE("Cannot set footer file size\n");
      goto errout;
    }
  }

  /* Success! */
  rc = 0;

errout:
  close(fd);
  return rc;

}

static bool check_ftr_sha(const struct crypt_mnt_ftr *crypt_ftr)
{
    struct crypt_mnt_ftr copy;
    memcpy(&copy, crypt_ftr, sizeof(copy));
    set_ftr_sha(&copy);
    return memcmp(copy.sha256, crypt_ftr->sha256, sizeof(copy.sha256)) == 0;
}

static inline int unix_read(int  fd, void*  buff, int  len)
{
    return TEMP_FAILURE_RETRY(read(fd, buff, len));
}

static inline int unix_write(int  fd, const void*  buff, int  len)
{
    return TEMP_FAILURE_RETRY(write(fd, buff, len));
}

static void init_empty_persist_data(struct crypt_persist_data *pdata, int len)
{
    memset(pdata, 0, len);
    pdata->persist_magic = PERSIST_DATA_MAGIC;
    pdata->persist_valid_entries = 0;
}

/* A routine to update the passed in crypt_ftr to the lastest version.
 * fd is open read/write on the device that holds the crypto footer and persistent
 * data, crypt_ftr is a pointer to the struct to be updated, and offset is the
 * absolute offset to the start of the crypt_mnt_ftr on the passed in fd.
 */
static void upgrade_crypt_ftr(int fd, struct crypt_mnt_ftr *crypt_ftr, off64_t offset)
{
    int orig_major = crypt_ftr->major_version;
    int orig_minor = crypt_ftr->minor_version;

    if ((crypt_ftr->major_version == 1) && (crypt_ftr->minor_version == 0)) {
        struct crypt_persist_data *pdata;
        off64_t pdata_offset = offset + CRYPT_FOOTER_TO_PERSIST_OFFSET;

        SLOGW("upgrading crypto footer to 1.1");

        pdata = (crypt_persist_data *)malloc(CRYPT_PERSIST_DATA_SIZE);
        if (pdata == NULL) {
            SLOGE("Cannot allocate persisent data\n");
            return;
        }
        memset(pdata, 0, CRYPT_PERSIST_DATA_SIZE);

        /* Need to initialize the persistent data area */
        if (lseek64(fd, pdata_offset, SEEK_SET) == -1) {
            SLOGE("Cannot seek to persisent data offset\n");
            free(pdata);
            return;
        }
        /* Write all zeros to the first copy, making it invalid */
        unix_write(fd, pdata, CRYPT_PERSIST_DATA_SIZE);

        /* Write a valid but empty structure to the second copy */
        init_empty_persist_data(pdata, CRYPT_PERSIST_DATA_SIZE);
        unix_write(fd, pdata, CRYPT_PERSIST_DATA_SIZE);

        /* Update the footer */
        crypt_ftr->persist_data_size = CRYPT_PERSIST_DATA_SIZE;
        crypt_ftr->persist_data_offset[0] = pdata_offset;
        crypt_ftr->persist_data_offset[1] = pdata_offset + CRYPT_PERSIST_DATA_SIZE;
        crypt_ftr->minor_version = 1;
        free(pdata);
    }

    if ((crypt_ftr->major_version == 1) && (crypt_ftr->minor_version == 1)) {
        SLOGW("upgrading crypto footer to 1.2");
        /* But keep the old kdf_type.
         * It will get updated later to KDF_SCRYPT after the password has been verified.
         */
        crypt_ftr->kdf_type = KDF_PBKDF2;
        get_device_scrypt_params(crypt_ftr);
        crypt_ftr->minor_version = 2;
    }

    if ((crypt_ftr->major_version == 1) && (crypt_ftr->minor_version == 2)) {
        SLOGW("upgrading crypto footer to 1.3");
        crypt_ftr->crypt_type = CRYPT_TYPE_PASSWORD;
        crypt_ftr->minor_version = 3;
    }

    if ((orig_major != crypt_ftr->major_version) || (orig_minor != crypt_ftr->minor_version)) {
        if (lseek64(fd, offset, SEEK_SET) == -1) {
            SLOGE("Cannot seek to crypt footer\n");
            return;
        }
        unix_write(fd, crypt_ftr, sizeof(struct crypt_mnt_ftr));
    }
}


static int get_crypt_ftr_and_key(struct crypt_mnt_ftr *crypt_ftr)
{
  int fd;
  unsigned int cnt;
  off64_t starting_off;
  int rc = -1;
  char *fname = NULL;
  struct stat statbuf;

  if (get_crypt_ftr_info(&fname, &starting_off)) {
    SLOGE("Unable to get crypt_ftr_info\n");
    return -1;
  }
  if (fname[0] != '/') {
    SLOGE("Unexpected value for crypto key location\n");
    return -1;
  }
  if ( (fd = open(fname, O_RDWR|O_CLOEXEC)) < 0) {
    SLOGE("Cannot open footer file %s for get\n", fname);
    return -1;
  }

  /* Make sure it's 16 Kbytes in length */
  fstat(fd, &statbuf);
  if (S_ISREG(statbuf.st_mode) && (statbuf.st_size != 0x4000)) {
    SLOGE("footer file %s is not the expected size!\n", fname);
    goto errout;
  }

  /* Seek to the start of the crypt footer */
  if (lseek64(fd, starting_off, SEEK_SET) == -1) {
    SLOGE("Cannot seek to real block device footer\n");
    goto errout;
  }

  if ( (cnt = read(fd, crypt_ftr, sizeof(struct crypt_mnt_ftr))) != sizeof(struct crypt_mnt_ftr)) {
    SLOGE("Cannot read real block device footer\n");
    goto errout;
  }

  if (crypt_ftr->magic != CRYPT_MNT_MAGIC) {
    SLOGE("Bad magic for real block device %s\n", fname);
    goto errout;
  }

  if (crypt_ftr->major_version != CURRENT_MAJOR_VERSION) {
    SLOGE("Cannot understand major version %d real block device footer; expected %d\n",
          crypt_ftr->major_version, CURRENT_MAJOR_VERSION);
    goto errout;
  }

  // We risk buffer overflows with oversized keys, so we just reject them.
  // 0-sized keys are problematic (essentially by-passing encryption), and
  // AES-CBC key wrapping only works for multiples of 16 bytes.
  if ((crypt_ftr->keysize == 0) || ((crypt_ftr->keysize % 16) != 0) ||
      (crypt_ftr->keysize > MAX_KEY_LEN)) {
    SLOGE("Invalid keysize (%u) for block device %s; Must be non-zero, "
          "divisible by 16, and <= %d\n", crypt_ftr->keysize, fname,
          MAX_KEY_LEN);
    goto errout;
  }

  if (crypt_ftr->minor_version > CURRENT_MINOR_VERSION) {
    SLOGW("Warning: crypto footer minor version %d, expected <= %d, continuing...\n",
          crypt_ftr->minor_version, CURRENT_MINOR_VERSION);
  }

  /* If this is a verion 1.0 crypt_ftr, make it a 1.1 crypt footer, and update the
   * copy on disk before returning.
   */
  if (crypt_ftr->minor_version < CURRENT_MINOR_VERSION) {
    upgrade_crypt_ftr(fd, crypt_ftr, starting_off);
  }

  /* Success! */
  rc = 0;

errout:
  close(fd);
  return rc;
}

static int validate_persistent_data_storage(struct crypt_mnt_ftr *crypt_ftr)
{
    if (crypt_ftr->persist_data_offset[0] + crypt_ftr->persist_data_size >
        crypt_ftr->persist_data_offset[1]) {
        SLOGE("Crypt_ftr persist data regions overlap");
        return -1;
    }

    if (crypt_ftr->persist_data_offset[0] >= crypt_ftr->persist_data_offset[1]) {
        SLOGE("Crypt_ftr persist data region 0 starts after region 1");
        return -1;
    }

    if (((crypt_ftr->persist_data_offset[1] + crypt_ftr->persist_data_size) -
        (crypt_ftr->persist_data_offset[0] - CRYPT_FOOTER_TO_PERSIST_OFFSET)) >
        CRYPT_FOOTER_OFFSET) {
        SLOGE("Persistent data extends past crypto footer");
        return -1;
    }

    return 0;
}

static int load_persistent_data(void)
{
    struct crypt_mnt_ftr crypt_ftr;
    struct crypt_persist_data *pdata = NULL;
    char encrypted_state[PROPERTY_VALUE_MAX];
    char *fname;
    int found = 0;
    int fd;
    int ret;
    int i;

    if (persist_data) {
        /* Nothing to do, we've already loaded or initialized it */
        return 0;
    }


    /* If not encrypted, just allocate an empty table and initialize it */
    property_get("ro.crypto.state", encrypted_state, "");
    if (strcmp(encrypted_state, "encrypted") ) {
        pdata = (crypt_persist_data*)malloc(CRYPT_PERSIST_DATA_SIZE);
        if (pdata) {
            init_empty_persist_data(pdata, CRYPT_PERSIST_DATA_SIZE);
            persist_data = pdata;
            return 0;
        }
        return -1;
    }

    if(get_crypt_ftr_and_key(&crypt_ftr)) {
        return -1;
    }

    if ((crypt_ftr.major_version < 1)
        || (crypt_ftr.major_version == 1 && crypt_ftr.minor_version < 1)) {
        SLOGE("Crypt_ftr version doesn't support persistent data");
        return -1;
    }

    if (get_crypt_ftr_info(&fname, NULL)) {
        return -1;
    }

    ret = validate_persistent_data_storage(&crypt_ftr);
    if (ret) {
        return -1;
    }

    fd = open(fname, O_RDONLY|O_CLOEXEC);
    if (fd < 0) {
        SLOGE("Cannot open %s metadata file", fname);
        return -1;
    }

    pdata = (crypt_persist_data*)malloc(crypt_ftr.persist_data_size);
    if (pdata == NULL) {
        SLOGE("Cannot allocate memory for persistent data");
        goto err;
    }

    for (i = 0; i < 2; i++) {
        if (lseek64(fd, crypt_ftr.persist_data_offset[i], SEEK_SET) < 0) {
            SLOGE("Cannot seek to read persistent data on %s", fname);
            goto err2;
        }
        if (unix_read(fd, pdata, crypt_ftr.persist_data_size) < 0){
            SLOGE("Error reading persistent data on iteration %d", i);
            goto err2;
        }
        if (pdata->persist_magic == PERSIST_DATA_MAGIC) {
            found = 1;
            break;
        }
    }

    if (!found) {
        SLOGI("Could not find valid persistent data, creating");
        init_empty_persist_data(pdata, crypt_ftr.persist_data_size);
    }

    /* Success */
    persist_data = pdata;
    close(fd);
    return 0;

err2:
    free(pdata);

err:
    close(fd);
    return -1;
}

static int save_persistent_data(void)
{
    struct crypt_mnt_ftr crypt_ftr;
    struct crypt_persist_data *pdata;
    char *fname;
    off64_t write_offset;
    off64_t erase_offset;
    int fd;
    int ret;

    if (persist_data == NULL) {
        SLOGE("No persistent data to save");
        return -1;
    }

    if(get_crypt_ftr_and_key(&crypt_ftr)) {
        return -1;
    }

    if ((crypt_ftr.major_version < 1)
        || (crypt_ftr.major_version == 1 && crypt_ftr.minor_version < 1)) {
        SLOGE("Crypt_ftr version doesn't support persistent data");
        return -1;
    }

    ret = validate_persistent_data_storage(&crypt_ftr);
    if (ret) {
        return -1;
    }

    if (get_crypt_ftr_info(&fname, NULL)) {
        return -1;
    }

    fd = open(fname, O_RDWR|O_CLOEXEC);
    if (fd < 0) {
        SLOGE("Cannot open %s metadata file", fname);
        return -1;
    }

    pdata = (crypt_persist_data*)malloc(crypt_ftr.persist_data_size);
    if (pdata == NULL) {
        SLOGE("Cannot allocate persistant data");
        goto err;
    }

    if (lseek64(fd, crypt_ftr.persist_data_offset[0], SEEK_SET) < 0) {
        SLOGE("Cannot seek to read persistent data on %s", fname);
        goto err2;
    }

    if (unix_read(fd, pdata, crypt_ftr.persist_data_size) < 0) {
            SLOGE("Error reading persistent data before save");
            goto err2;
    }

    if (pdata->persist_magic == PERSIST_DATA_MAGIC) {
        /* The first copy is the curent valid copy, so write to
         * the second copy and erase this one */
       write_offset = crypt_ftr.persist_data_offset[1];
       erase_offset = crypt_ftr.persist_data_offset[0];
    } else {
        /* The second copy must be the valid copy, so write to
         * the first copy, and erase the second */
       write_offset = crypt_ftr.persist_data_offset[0];
       erase_offset = crypt_ftr.persist_data_offset[1];
    }

    /* Write the new copy first, if successful, then erase the old copy */
    if (lseek64(fd, write_offset, SEEK_SET) < 0) {
        SLOGE("Cannot seek to write persistent data");
        goto err2;
    }
    if (unix_write(fd, persist_data, crypt_ftr.persist_data_size) ==
        (int) crypt_ftr.persist_data_size) {
        if (lseek64(fd, erase_offset, SEEK_SET) < 0) {
            SLOGE("Cannot seek to erase previous persistent data");
            goto err2;
        }
        fsync(fd);
        memset(pdata, 0, crypt_ftr.persist_data_size);
        if (unix_write(fd, pdata, crypt_ftr.persist_data_size) !=
            (int) crypt_ftr.persist_data_size) {
            SLOGE("Cannot write to erase previous persistent data");
            goto err2;
        }
        fsync(fd);
    } else {
        SLOGE("Cannot write to save persistent data");
        goto err2;
    }

    /* Success */
    free(pdata);
    close(fd);
    return 0;

err2:
    free(pdata);
err:
    close(fd);
    return -1;
}

/* Convert a binary key of specified length into an ascii hex string equivalent,
 * without the leading 0x and with null termination
 */
static void convert_key_to_hex_ascii(const unsigned char *master_key,
                                     unsigned int keysize, char *master_key_ascii) {
    unsigned int i, a;
    unsigned char nibble;

    for (i=0, a=0; i<keysize; i++, a+=2) {
        /* For each byte, write out two ascii hex digits */
        nibble = (master_key[i] >> 4) & 0xf;
        master_key_ascii[a] = nibble + (nibble > 9 ? 0x37 : 0x30);

        nibble = master_key[i] & 0xf;
        master_key_ascii[a+1] = nibble + (nibble > 9 ? 0x37 : 0x30);
    }

    /* Add the null termination */
    master_key_ascii[a] = '\0';

}

static int load_crypto_mapping_table(struct crypt_mnt_ftr *crypt_ftr,
        const unsigned char *master_key, const char *real_blk_name,
        const char *name, int fd, const char *extra_params) {
  alignas(struct dm_ioctl) char buffer[DM_CRYPT_BUF_SIZE];
  struct dm_ioctl *io;
  struct dm_target_spec *tgt;
  char *crypt_params;
  // We need two ASCII characters to represent each byte, and need space for
  // the '\0' terminator.
  char master_key_ascii[MAX_KEY_LEN * 2 + 1];
  size_t buff_offset;
  int i;

  io = (struct dm_ioctl *) buffer;

  /* Load the mapping table for this device */
  tgt = (struct dm_target_spec *) &buffer[sizeof(struct dm_ioctl)];

  ioctl_init(io, DM_CRYPT_BUF_SIZE, name, 0);
  io->target_count = 1;
  tgt->status = 0;
  tgt->sector_start = 0;
  tgt->length = crypt_ftr->fs_size;
  crypt_params = buffer + sizeof(struct dm_ioctl) + sizeof(struct dm_target_spec);
  buff_offset = crypt_params - buffer;
  SLOGI("Extra parameters for dm_crypt: %s\n", extra_params);

#ifdef CONFIG_HW_DISK_ENCRYPTION
  if(is_hw_disk_encryption((char*)crypt_ftr->crypto_type_name)) {
    strlcpy(tgt->target_type, "req-crypt",DM_MAX_TYPE_NAME);
    if (is_ice_enabled())
      convert_key_to_hex_ascii(master_key, sizeof(int), master_key_ascii);
    else
      convert_key_to_hex_ascii(master_key, crypt_ftr->keysize, master_key_ascii);
  }
  else {
    convert_key_to_hex_ascii(master_key, crypt_ftr->keysize, master_key_ascii);
    strlcpy(tgt->target_type, "crypt", DM_MAX_TYPE_NAME);
  }
  snprintf(crypt_params, sizeof(buffer) - buff_offset, "%s %s 0 %s 0 %s 0",
           crypt_ftr->crypto_type_name, master_key_ascii,
           real_blk_name, extra_params);

  SLOGI("target_type = %s", tgt->target_type);
  SLOGI("real_blk_name = %s, extra_params = %s", real_blk_name, extra_params);
#else
  convert_key_to_hex_ascii(master_key, crypt_ftr->keysize, master_key_ascii);
  strlcpy(tgt->target_type, "crypt", DM_MAX_TYPE_NAME);
  snprintf(crypt_params, sizeof(buffer) - buff_offset, "%s %s 0 %s 0 %s",
           crypt_ftr->crypto_type_name, master_key_ascii, real_blk_name,
           extra_params);
#endif

  crypt_params += strlen(crypt_params) + 1;
  crypt_params = (char *) (((unsigned long)crypt_params + 7) & ~8); /* Align to an 8 byte boundary */
  tgt->next = crypt_params - buffer;

  for (i = 0; i < TABLE_LOAD_RETRIES; i++) {
    if (! ioctl(fd, DM_TABLE_LOAD, io)) {
      break;
    }
    usleep(500000);
  }

  if (i == TABLE_LOAD_RETRIES) {
    /* We failed to load the table, return an error */
    return -1;
  } else {
    return i + 1;
  }
}

static int get_dm_crypt_version(int fd, const char *name,  int *version)
{
    char buffer[DM_CRYPT_BUF_SIZE];
    struct dm_ioctl *io;
    struct dm_target_versions *v;

    io = (struct dm_ioctl *) buffer;

    ioctl_init(io, DM_CRYPT_BUF_SIZE, name, 0);

    if (ioctl(fd, DM_LIST_VERSIONS, io)) {
        return -1;
    }

    /* Iterate over the returned versions, looking for name of "crypt".
     * When found, get and return the version.
     */
    v = (struct dm_target_versions *) &buffer[sizeof(struct dm_ioctl)];
    while (v->next) {
#ifdef CONFIG_HW_DISK_ENCRYPTION
        if (! strcmp(v->name, "crypt") || ! strcmp(v->name, "req-crypt")) {
#else
        if (! strcmp(v->name, "crypt")) {
#endif
            /* We found the crypt driver, return the version, and get out */
            version[0] = v->version[0];
            version[1] = v->version[1];
            version[2] = v->version[2];
            return 0;
        }
        v = (struct dm_target_versions *)(((char *)v) + v->next);
    }

    return -1;
}

#ifndef CONFIG_HW_DISK_ENCRYPTION
static std::string extra_params_as_string(const std::vector<std::string>& extra_params_vec) {
    if (extra_params_vec.empty()) return "";
    std::string extra_params = std::to_string(extra_params_vec.size());
    for (const auto& p : extra_params_vec) {
        extra_params.append(" ");
        extra_params.append(p);
    }
    return extra_params;
}
#endif

// Only adds parameters if the property is set.
#ifndef CONFIG_HW_DISK_ENCRYPTION
static void add_sector_size_param(std::vector<std::string>* extra_params_vec) {
    constexpr char DM_CRYPT_SECTOR_SIZE[] = "ro.crypto.fde_sector_size";
    char sector_size[PROPERTY_VALUE_MAX];

    if (property_get(DM_CRYPT_SECTOR_SIZE, sector_size, "") > 0) {
        std::string param = StringPrintf("sector_size:%s", sector_size);
        extra_params_vec->push_back(std::move(param));

        // With this option, IVs will match the sector numbering, instead
        // of being hard-coded to being based on 512-byte sectors.
        extra_params_vec->emplace_back("iv_large_sectors");
    }
}
#endif

static int create_crypto_blk_dev(struct crypt_mnt_ftr* crypt_ftr, const unsigned char* master_key,
                                 const char* real_blk_name, char* crypto_blk_name, const char* name,
                                 uint32_t flags) {
    char buffer[DM_CRYPT_BUF_SIZE];
    struct dm_ioctl* io;
    unsigned int minor;
    int fd = 0;
    int err;
    int retval = -1;
    int version[3];
    int load_count;
#ifdef CONFIG_HW_DISK_ENCRYPTION
    char encrypted_state[PROPERTY_VALUE_MAX] = {0};
    char progress[PROPERTY_VALUE_MAX] = {0};
    const char *extra_params;
#else
    std::vector<std::string> extra_params_vec;
#endif

    if ((fd = open("/dev/device-mapper", O_RDWR | O_CLOEXEC)) < 0) {
        SLOGE("Cannot open device-mapper\n");
        goto errout;
    }

    io = (struct dm_ioctl*)buffer;

    ioctl_init(io, DM_CRYPT_BUF_SIZE, name, 0);
    err = ioctl(fd, DM_DEV_CREATE, io);
    if (err) {
        SLOGE("Cannot create dm-crypt device %s: %s\n", name, strerror(errno));
        goto errout;
    }

    /* Get the device status, in particular, the name of it's device file */
    ioctl_init(io, DM_CRYPT_BUF_SIZE, name, 0);
    if (ioctl(fd, DM_DEV_STATUS, io)) {
        SLOGE("Cannot retrieve dm-crypt device status\n");
        goto errout;
    }
    minor = (io->dev & 0xff) | ((io->dev >> 12) & 0xfff00);
    snprintf(crypto_blk_name, MAXPATHLEN, "/dev/block/dm-%u", minor);

#ifdef CONFIG_HW_DISK_ENCRYPTION
    if(is_hw_disk_encryption((char*)crypt_ftr->crypto_type_name)) {
      /* Set fde_enabled if either FDE completed or in-progress */
      property_get("ro.crypto.state", encrypted_state, ""); /* FDE completed */
      property_get("vold.encrypt_progress", progress, ""); /* FDE in progress */
      if (!strcmp(encrypted_state, "encrypted") || strcmp(progress, "")) {
        if (is_ice_enabled()) {
          if (flags & CREATE_CRYPTO_BLK_DEV_FLAGS_ALLOW_ENCRYPT_OVERRIDE)
            extra_params = "fde_enabled ice allow_encrypt_override";
          else
            extra_params = "fde_enabled ice";
        } else {
          if (flags & CREATE_CRYPTO_BLK_DEV_FLAGS_ALLOW_ENCRYPT_OVERRIDE)
            extra_params = "fde_enabled allow_encrypt_override";
          else
            extra_params = "fde_enabled";
        }
      } else {
          if (flags & CREATE_CRYPTO_BLK_DEV_FLAGS_ALLOW_ENCRYPT_OVERRIDE)
            extra_params = "fde_enabled allow_encrypt_override";
          else
            extra_params = "fde_enabled";
      }
      extra_params_vec.emplace_back(extra_params);
    } else {
      if (! get_dm_crypt_version(fd, name, version)) {
        /* Support for allow_discards was added in version 1.11.0 */
        if ((version[0] >= 2) || ((version[0] == 1) && (version[1] >= 11))) {
          extra_params_vec.emplace_back("allow_discards");
          if (flags & CREATE_CRYPTO_BLK_DEV_FLAGS_ALLOW_ENCRYPT_OVERRIDE)
            extra_params_vec.emplace_back("allow_encrypt_override");
          SLOGI("Enabling support for allow_discards in dmcrypt.\n");
        }
      }
    }
<<<<<<< HEAD
    load_count = load_crypto_mapping_table(crypt_ftr, master_key, real_blk_name, name, fd,
                                           extra_params);
=======
>>>>>>> ec15959f
#else
    if (!get_dm_crypt_version(fd, name, version)) {
        /* Support for allow_discards was added in version 1.11.0 */
        if ((version[0] >= 2) || ((version[0] == 1) && (version[1] >= 11))) {
            extra_params_vec.emplace_back("allow_discards");
            SLOGI("Enabling support for allow_discards in dmcrypt.\n");
        }
    }
    if (flags & CREATE_CRYPTO_BLK_DEV_FLAGS_ALLOW_ENCRYPT_OVERRIDE) {
        extra_params_vec.emplace_back("allow_encrypt_override");
    }
    add_sector_size_param(&extra_params_vec);
    load_count = load_crypto_mapping_table(crypt_ftr, master_key, real_blk_name, name, fd,
                                           extra_params_as_string(extra_params_vec).c_str());
#endif
    if (load_count < 0) {
        SLOGE("Cannot load dm-crypt mapping table.\n");
        goto errout;
    } else if (load_count > 1) {
        SLOGI("Took %d tries to load dmcrypt table.\n", load_count);
    }

    /* Resume this device to activate it */
    ioctl_init(io, DM_CRYPT_BUF_SIZE, name, 0);

    if (ioctl(fd, DM_DEV_SUSPEND, io)) {
        SLOGE("Cannot resume the dm-crypt device\n");
        goto errout;
    }

    /* We made it here with no errors.  Woot! */
    retval = 0;

errout:
  close(fd);   /* If fd is <0 from a failed open call, it's safe to just ignore the close error */

  return retval;
}

static int delete_crypto_blk_dev(const char *name)
{
  int fd;
  char buffer[DM_CRYPT_BUF_SIZE];
  struct dm_ioctl *io;
  int retval = -1;

  if ((fd = open("/dev/device-mapper", O_RDWR|O_CLOEXEC)) < 0 ) {
    SLOGE("Cannot open device-mapper\n");
    goto errout;
  }

  io = (struct dm_ioctl *) buffer;

  ioctl_init(io, DM_CRYPT_BUF_SIZE, name, 0);
  if (ioctl(fd, DM_DEV_REMOVE, io)) {
    SLOGE("Cannot remove dm-crypt device\n");
    goto errout;
  }

  /* We made it here with no errors.  Woot! */
  retval = 0;

errout:
  close(fd);    /* If fd is <0 from a failed open call, it's safe to just ignore the close error */

  return retval;

}

static int pbkdf2(const char *passwd, const unsigned char *salt,
                  unsigned char *ikey, void *params UNUSED)
{
    SLOGI("Using pbkdf2 for cryptfs KDF");

    /* Turn the password into a key and IV that can decrypt the master key */
    return PKCS5_PBKDF2_HMAC_SHA1(passwd, strlen(passwd), salt, SALT_LEN,
                                  HASH_COUNT, INTERMEDIATE_BUF_SIZE,
                                  ikey) != 1;
}

static int scrypt(const char *passwd, const unsigned char *salt,
                  unsigned char *ikey, void *params)
{
    SLOGI("Using scrypt for cryptfs KDF");

    struct crypt_mnt_ftr *ftr = (struct crypt_mnt_ftr *) params;

    int N = 1 << ftr->N_factor;
    int r = 1 << ftr->r_factor;
    int p = 1 << ftr->p_factor;

    /* Turn the password into a key and IV that can decrypt the master key */
    crypto_scrypt((const uint8_t*)passwd, strlen(passwd),
                  salt, SALT_LEN, N, r, p, ikey,
                  INTERMEDIATE_BUF_SIZE);

   return 0;
}

static int scrypt_keymaster(const char *passwd, const unsigned char *salt,
                            unsigned char *ikey, void *params)
{
    SLOGI("Using scrypt with keymaster for cryptfs KDF");

    int rc;
    size_t signature_size;
    unsigned char* signature;
    struct crypt_mnt_ftr *ftr = (struct crypt_mnt_ftr *) params;

    int N = 1 << ftr->N_factor;
    int r = 1 << ftr->r_factor;
    int p = 1 << ftr->p_factor;

    rc = crypto_scrypt((const uint8_t*)passwd, strlen(passwd),
                       salt, SALT_LEN, N, r, p, ikey,
                       INTERMEDIATE_BUF_SIZE);

    if (rc) {
        SLOGE("scrypt failed");
        return -1;
    }

    if (keymaster_sign_object(ftr, ikey, INTERMEDIATE_BUF_SIZE,
                              &signature, &signature_size)) {
        SLOGE("Signing failed");
        return -1;
    }

    rc = crypto_scrypt(signature, signature_size, salt, SALT_LEN,
                       N, r, p, ikey, INTERMEDIATE_BUF_SIZE);
    free(signature);

    if (rc) {
        SLOGE("scrypt failed");
        return -1;
    }

    return 0;
}

static int encrypt_master_key(const char *passwd, const unsigned char *salt,
                              const unsigned char *decrypted_master_key,
                              unsigned char *encrypted_master_key,
                              struct crypt_mnt_ftr *crypt_ftr,
                              bool create_keymaster_key)
{
    unsigned char ikey[INTERMEDIATE_BUF_SIZE] = { 0 };
    EVP_CIPHER_CTX e_ctx;
    int encrypted_len, final_len;
    int rc = 0;

    /* Turn the password into an intermediate key and IV that can decrypt the master key */
    get_device_scrypt_params(crypt_ftr);

    switch (crypt_ftr->kdf_type) {
    case KDF_SCRYPT_KEYMASTER:
        if (create_keymaster_key && keymaster_create_key(crypt_ftr)) {
            SLOGE("keymaster_create_key failed");
            return -1;
        }

        if (scrypt_keymaster(passwd, salt, ikey, crypt_ftr)) {
            SLOGE("scrypt failed");
            return -1;
        }
        break;

    case KDF_SCRYPT:
        if (scrypt(passwd, salt, ikey, crypt_ftr)) {
            SLOGE("scrypt failed");
            return -1;
        }
        break;

    default:
        SLOGE("Invalid kdf_type");
        return -1;
    }

    /* Initialize the decryption engine */
    EVP_CIPHER_CTX_init(&e_ctx);
    if (! EVP_EncryptInit_ex(&e_ctx, EVP_aes_128_cbc(), NULL, ikey,
                             ikey+INTERMEDIATE_KEY_LEN_BYTES)) {
        SLOGE("EVP_EncryptInit failed\n");
        return -1;
    }
    EVP_CIPHER_CTX_set_padding(&e_ctx, 0); /* Turn off padding as our data is block aligned */

    /* Encrypt the master key */
    if (! EVP_EncryptUpdate(&e_ctx, encrypted_master_key, &encrypted_len,
                            decrypted_master_key, crypt_ftr->keysize)) {
        SLOGE("EVP_EncryptUpdate failed\n");
        return -1;
    }
    if (! EVP_EncryptFinal_ex(&e_ctx, encrypted_master_key + encrypted_len, &final_len)) {
        SLOGE("EVP_EncryptFinal failed\n");
        return -1;
    }

    if (encrypted_len + final_len != static_cast<int>(crypt_ftr->keysize)) {
        SLOGE("EVP_Encryption length check failed with %d, %d bytes\n", encrypted_len, final_len);
        return -1;
    }

    /* Store the scrypt of the intermediate key, so we can validate if it's a
       password error or mount error when things go wrong.
       Note there's no need to check for errors, since if this is incorrect, we
       simply won't wipe userdata, which is the correct default behavior
    */
    int N = 1 << crypt_ftr->N_factor;
    int r = 1 << crypt_ftr->r_factor;
    int p = 1 << crypt_ftr->p_factor;

    rc = crypto_scrypt(ikey, INTERMEDIATE_KEY_LEN_BYTES,
                       crypt_ftr->salt, sizeof(crypt_ftr->salt), N, r, p,
                       crypt_ftr->scrypted_intermediate_key,
                       sizeof(crypt_ftr->scrypted_intermediate_key));

    if (rc) {
      SLOGE("encrypt_master_key: crypto_scrypt failed");
    }

    EVP_CIPHER_CTX_cleanup(&e_ctx);

    return 0;
}

static int decrypt_master_key_aux(const char *passwd, unsigned char *salt,
                                  const unsigned char *encrypted_master_key,
                                  size_t keysize,
                                  unsigned char *decrypted_master_key,
                                  kdf_func kdf, void *kdf_params,
                                  unsigned char** intermediate_key,
                                  size_t* intermediate_key_size)
{
  unsigned char ikey[INTERMEDIATE_BUF_SIZE] = { 0 };
  EVP_CIPHER_CTX d_ctx;
  int decrypted_len, final_len;

  /* Turn the password into an intermediate key and IV that can decrypt the
     master key */
  if (kdf(passwd, salt, ikey, kdf_params)) {
    SLOGE("kdf failed");
    return -1;
  }

  /* Initialize the decryption engine */
  EVP_CIPHER_CTX_init(&d_ctx);
  if (! EVP_DecryptInit_ex(&d_ctx, EVP_aes_128_cbc(), NULL, ikey, ikey+INTERMEDIATE_KEY_LEN_BYTES)) {
    return -1;
  }
  EVP_CIPHER_CTX_set_padding(&d_ctx, 0); /* Turn off padding as our data is block aligned */
  /* Decrypt the master key */
  if (! EVP_DecryptUpdate(&d_ctx, decrypted_master_key, &decrypted_len,
                            encrypted_master_key, keysize)) {
    return -1;
  }
  if (! EVP_DecryptFinal_ex(&d_ctx, decrypted_master_key + decrypted_len, &final_len)) {
    return -1;
  }

  if (decrypted_len + final_len != static_cast<int>(keysize)) {
    return -1;
  }

  /* Copy intermediate key if needed by params */
  if (intermediate_key && intermediate_key_size) {
    *intermediate_key = (unsigned char*) malloc(INTERMEDIATE_KEY_LEN_BYTES);
    if (*intermediate_key) {
      memcpy(*intermediate_key, ikey, INTERMEDIATE_KEY_LEN_BYTES);
      *intermediate_key_size = INTERMEDIATE_KEY_LEN_BYTES;
    }
  }

  EVP_CIPHER_CTX_cleanup(&d_ctx);

  return 0;
}

static void get_kdf_func(struct crypt_mnt_ftr *ftr, kdf_func *kdf, void** kdf_params)
{
    if (ftr->kdf_type == KDF_SCRYPT_KEYMASTER) {
        *kdf = scrypt_keymaster;
        *kdf_params = ftr;
    } else if (ftr->kdf_type == KDF_SCRYPT) {
        *kdf = scrypt;
        *kdf_params = ftr;
    } else {
        *kdf = pbkdf2;
        *kdf_params = NULL;
    }
}

static int decrypt_master_key(const char *passwd, unsigned char *decrypted_master_key,
                              struct crypt_mnt_ftr *crypt_ftr,
                              unsigned char** intermediate_key,
                              size_t* intermediate_key_size)
{
    kdf_func kdf;
    void *kdf_params;
    int ret;

    get_kdf_func(crypt_ftr, &kdf, &kdf_params);
    ret = decrypt_master_key_aux(passwd, crypt_ftr->salt, crypt_ftr->master_key,
                                 crypt_ftr->keysize,
                                 decrypted_master_key, kdf, kdf_params,
                                 intermediate_key, intermediate_key_size);
    if (ret != 0) {
        SLOGW("failure decrypting master key");
    }

    return ret;
}

static int create_encrypted_random_key(const char *passwd, unsigned char *master_key, unsigned char *salt,
        struct crypt_mnt_ftr *crypt_ftr) {
    int fd;
    unsigned char key_buf[MAX_KEY_LEN];

    /* Get some random bits for a key */
    fd = open("/dev/urandom", O_RDONLY|O_CLOEXEC);
    read(fd, key_buf, sizeof(key_buf));
    read(fd, salt, SALT_LEN);
    close(fd);

    /* Now encrypt it with the password */
    return encrypt_master_key(passwd, salt, key_buf, master_key, crypt_ftr, true);
}

int wait_and_unmount(const char *mountpoint, bool kill)
{
    int i, err, rc;
#define WAIT_UNMOUNT_COUNT 200

    /*  Now umount the tmpfs filesystem */
    for (i=0; i<WAIT_UNMOUNT_COUNT; i++) {
        if (umount(mountpoint) == 0) {
            break;
        }

        if (errno == EINVAL) {
            /* EINVAL is returned if the directory is not a mountpoint,
             * i.e. there is no filesystem mounted there.  So just get out.
             */
            break;
        }

        err = errno;

        /* If allowed, be increasingly aggressive before the last 2 seconds */
        if (kill) {
            if (i == (WAIT_UNMOUNT_COUNT - 30)) {
                SLOGW("sending SIGHUP to processes with open files\n");
                android::vold::KillProcessesWithOpenFiles(mountpoint, SIGTERM);
            } else if (i == (WAIT_UNMOUNT_COUNT - 20)) {
                SLOGW("sending SIGKILL to processes with open files\n");
                android::vold::KillProcessesWithOpenFiles(mountpoint, SIGKILL);
            }
        }

        usleep(100000);
    }

    if (i < WAIT_UNMOUNT_COUNT) {
      SLOGD("unmounting %s succeeded\n", mountpoint);
      rc = 0;
    } else {
      android::vold::KillProcessesWithOpenFiles(mountpoint, 0);
      SLOGE("unmounting %s failed: %s\n", mountpoint, strerror(err));
      rc = -1;
    }

    return rc;
}

static void prep_data_fs(void)
{
    // NOTE: post_fs_data results in init calling back around to vold, so all
    // callers to this method must be async

    /* Do the prep of the /data filesystem */
    property_set("vold.post_fs_data_done", "0");
    property_set("vold.decrypt", "trigger_post_fs_data");
    SLOGD("Just triggered post_fs_data");

    /* Wait a max of 50 seconds, hopefully it takes much less */
    while (!android::base::WaitForProperty("vold.post_fs_data_done",
                                        "1",
                                        std::chrono::seconds(15))) {
        /* We timed out to prep /data in time.  Continue wait. */
        SLOGE("waited 15s for vold.post_fs_data_done, still waiting...");
    }
    SLOGD("post_fs_data done");
}

static void cryptfs_set_corrupt()
{
    // Mark the footer as bad
    struct crypt_mnt_ftr crypt_ftr;
    if (get_crypt_ftr_and_key(&crypt_ftr)) {
        SLOGE("Failed to get crypto footer - panic");
        return;
    }

    crypt_ftr.flags |= CRYPT_DATA_CORRUPT;
    if (put_crypt_ftr_and_key(&crypt_ftr)) {
        SLOGE("Failed to set crypto footer - panic");
        return;
    }
}

static void cryptfs_trigger_restart_min_framework()
{
    if (fs_mgr_do_tmpfs_mount(DATA_MNT_POINT)) {
      SLOGE("Failed to mount tmpfs on data - panic");
      return;
    }

    if (property_set("vold.decrypt", "trigger_post_fs_data")) {
        SLOGE("Failed to trigger post fs data - panic");
        return;
    }

    if (property_set("vold.decrypt", "trigger_restart_min_framework")) {
        SLOGE("Failed to trigger restart min framework - panic");
        return;
    }
}

/* returns < 0 on failure */
static int cryptfs_restart_internal(int restart_main)
{
    char crypto_blkdev[MAXPATHLEN];
#ifdef CONFIG_HW_DISK_ENCRYPTION
    char blkdev[MAXPATHLEN];
#endif
    int rc = -1;
    static int restart_successful = 0;

    /* Validate that it's OK to call this routine */
    if (! master_key_saved) {
        SLOGE("Encrypted filesystem not validated, aborting");
        return -1;
    }

    if (restart_successful) {
        SLOGE("System already restarted with encrypted disk, aborting");
        return -1;
    }

    if (restart_main) {
        /* Here is where we shut down the framework.  The init scripts
         * start all services in one of three classes: core, main or late_start.
         * On boot, we start core and main.  Now, we stop main, but not core,
         * as core includes vold and a few other really important things that
         * we need to keep running.  Once main has stopped, we should be able
         * to umount the tmpfs /data, then mount the encrypted /data.
         * We then restart the class main, and also the class late_start.
         * At the moment, I've only put a few things in late_start that I know
         * are not needed to bring up the framework, and that also cause problems
         * with unmounting the tmpfs /data, but I hope to add add more services
         * to the late_start class as we optimize this to decrease the delay
         * till the user is asked for the password to the filesystem.
         */

        /* The init files are setup to stop the class main when vold.decrypt is
         * set to trigger_reset_main.
         */
        property_set("vold.decrypt", "trigger_reset_main");
        SLOGD("Just asked init to shut down class main\n");

        /* Ugh, shutting down the framework is not synchronous, so until it
         * can be fixed, this horrible hack will wait a moment for it all to
         * shut down before proceeding.  Without it, some devices cannot
         * restart the graphics services.
         */
        sleep(2);
    }

    /* Now that the framework is shutdown, we should be able to umount()
     * the tmpfs filesystem, and mount the real one.
     */

#if defined(CONFIG_HW_DISK_ENCRYPTION)
#if defined(CONFIG_HW_DISK_ENCRYPT_PERF)
    if (is_ice_enabled()) {
        fs_mgr_get_crypt_info(fstab_default, 0, blkdev, sizeof(blkdev));
        if (set_ice_param(START_ENCDEC)) {
             SLOGE("Failed to set ICE data");
             return -1;
        }
    }
#else
    property_get("ro.crypto.fs_crypto_blkdev", blkdev, "");
    if (strlen(blkdev) == 0) {
         SLOGE("fs_crypto_blkdev not set\n");
         return -1;
    }
    if (!(rc = wait_and_unmount(DATA_MNT_POINT, true))) {
#endif
#else
    property_get("ro.crypto.fs_crypto_blkdev", crypto_blkdev, "");
    if (strlen(crypto_blkdev) == 0) {
        SLOGE("fs_crypto_blkdev not set\n");
        return -1;
    }

    if (! (rc = wait_and_unmount(DATA_MNT_POINT, true)) ) {
#endif
        /* If ro.crypto.readonly is set to 1, mount the decrypted
         * filesystem readonly.  This is used when /data is mounted by
         * recovery mode.
         */
        char ro_prop[PROPERTY_VALUE_MAX];
        property_get("ro.crypto.readonly", ro_prop, "");
        if (strlen(ro_prop) > 0 && std::stoi(ro_prop)) {
            struct fstab_rec* rec = fs_mgr_get_entry_for_mount_point(fstab_default, DATA_MNT_POINT);
            rec->flags |= MS_RDONLY;
        }

        /* If that succeeded, then mount the decrypted filesystem */
        int retries = RETRY_MOUNT_ATTEMPTS;
        int mount_rc;

        /*
         * fs_mgr_do_mount runs fsck. Use setexeccon to run trusted
         * partitions in the fsck domain.
         */
        if (setexeccon(secontextFsck())){
            SLOGE("Failed to setexeccon");
            return -1;
        }
#ifdef CONFIG_HW_DISK_ENCRYPTION
        while ((mount_rc = fs_mgr_do_mount(fstab_default, DATA_MNT_POINT,
                                           blkdev, 0))
               != 0) {
#else
        while ((mount_rc = fs_mgr_do_mount(fstab_default, DATA_MNT_POINT,
                                           crypto_blkdev, 0))
               != 0) {
#endif
            if (mount_rc == FS_MGR_DOMNT_BUSY) {
                /* TODO: invoke something similar to
                   Process::killProcessWithOpenFiles(DATA_MNT_POINT,
                                   retries > RETRY_MOUNT_ATTEMPT/2 ? 1 : 2 ) */
#ifdef CONFIG_HW_DISK_ENCRYPTION
                SLOGI("Failed to mount %s because it is busy - waiting",
                      blkdev);
#else
                SLOGI("Failed to mount %s because it is busy - waiting",
                      crypto_blkdev);
#endif
                if (--retries) {
                    sleep(RETRY_MOUNT_DELAY_SECONDS);
                } else {
                    /* Let's hope that a reboot clears away whatever is keeping
                       the mount busy */
                    cryptfs_reboot(RebootType::reboot);
                }
            } else {
#ifdef CONFIG_HW_DISK_ENCRYPTION
                if (--retries) {
                    sleep(RETRY_MOUNT_DELAY_SECONDS);
                } else {
                    SLOGE("Failed to mount decrypted data");
                    cryptfs_set_corrupt();
                    cryptfs_trigger_restart_min_framework();
                    SLOGI("Started framework to offer wipe");
                    return -1;
                }
#else
                SLOGE("Failed to mount decrypted data");
                cryptfs_set_corrupt();
                cryptfs_trigger_restart_min_framework();
                SLOGI("Started framework to offer wipe");
                if (setexeccon(NULL)) {
                    SLOGE("Failed to setexeccon");
                }
                return -1;
#endif
            }
        }
        if (setexeccon(NULL)) {
            SLOGE("Failed to setexeccon");
            return -1;
        }

        /* Create necessary paths on /data */
        prep_data_fs();
        property_set("vold.decrypt", "trigger_load_persist_props");

        /* startup service classes main and late_start */
        property_set("vold.decrypt", "trigger_restart_framework");
        SLOGD("Just triggered restart_framework\n");

        /* Give it a few moments to get started */
        sleep(1);
#ifndef CONFIG_HW_DISK_ENCRYPT_PERF
    }
#endif

    if (rc == 0) {
        restart_successful = 1;
    }

    return rc;
}

int cryptfs_restart(void)
{
    SLOGI("cryptfs_restart");
    if (e4crypt_is_native()) {
        SLOGE("cryptfs_restart not valid for file encryption:");
        return -1;
    }

    /* Call internal implementation forcing a restart of main service group */
    return cryptfs_restart_internal(1);
}

static int do_crypto_complete(const char *mount_point)
{
  struct crypt_mnt_ftr crypt_ftr;
  char encrypted_state[PROPERTY_VALUE_MAX];
  char key_loc[PROPERTY_VALUE_MAX];

  property_get("ro.crypto.state", encrypted_state, "");
  if (strcmp(encrypted_state, "encrypted") ) {
    SLOGE("not running with encryption, aborting");
    return CRYPTO_COMPLETE_NOT_ENCRYPTED;
  }

  // crypto_complete is full disk encrypted status
  if (e4crypt_is_native()) {
    return CRYPTO_COMPLETE_NOT_ENCRYPTED;
  }

  if (get_crypt_ftr_and_key(&crypt_ftr)) {
    fs_mgr_get_crypt_info(fstab_default, key_loc, 0, sizeof(key_loc));

    /*
     * Only report this error if key_loc is a file and it exists.
     * If the device was never encrypted, and /data is not mountable for
     * some reason, returning 1 should prevent the UI from presenting the
     * a "enter password" screen, or worse, a "press button to wipe the
     * device" screen.
     */
    if ((key_loc[0] == '/') && (access("key_loc", F_OK) == -1)) {
      SLOGE("master key file does not exist, aborting");
      return CRYPTO_COMPLETE_NOT_ENCRYPTED;
    } else {
      SLOGE("Error getting crypt footer and key\n");
      return CRYPTO_COMPLETE_BAD_METADATA;
    }
  }

  // Test for possible error flags
  if (crypt_ftr.flags & CRYPT_ENCRYPTION_IN_PROGRESS){
    SLOGE("Encryption process is partway completed\n");
    return CRYPTO_COMPLETE_PARTIAL;
  }

  if (crypt_ftr.flags & CRYPT_INCONSISTENT_STATE){
    SLOGE("Encryption process was interrupted but cannot continue\n");
    return CRYPTO_COMPLETE_INCONSISTENT;
  }

  if (crypt_ftr.flags & CRYPT_DATA_CORRUPT){
    SLOGE("Encryption is successful but data is corrupt\n");
    return CRYPTO_COMPLETE_CORRUPT;
  }

  /* We passed the test! We shall diminish, and return to the west */
  return CRYPTO_COMPLETE_ENCRYPTED;
}

#ifdef CONFIG_HW_DISK_ENCRYPTION
static int test_mount_hw_encrypted_fs(struct crypt_mnt_ftr* crypt_ftr,
             const char *passwd, const char *mount_point, const char *label)
{
  /* Allocate enough space for a 256 bit key, but we may use less */
  unsigned char decrypted_master_key[32];
  char crypto_blkdev[MAXPATHLEN];
  char real_blkdev[MAXPATHLEN];
  unsigned int orig_failed_decrypt_count;
  int rc = 0;

  SLOGD("crypt_ftr->fs_size = %lld\n", crypt_ftr->fs_size);
  orig_failed_decrypt_count = crypt_ftr->failed_decrypt_count;

  fs_mgr_get_crypt_info(fstab_default, 0, real_blkdev, sizeof(real_blkdev));

  int key_index = 0;
  if(is_hw_disk_encryption((char*)crypt_ftr->crypto_type_name)) {
    key_index = verify_and_update_hw_fde_passwd(passwd, crypt_ftr);
    if (key_index < 0) {
      rc = crypt_ftr->failed_decrypt_count;
      goto errout;
    }
    else {
      if (is_ice_enabled()) {
#ifndef CONFIG_HW_DISK_ENCRYPT_PERF
        if (create_crypto_blk_dev(crypt_ftr, (unsigned char*)&key_index,
                            real_blkdev, crypto_blkdev, label, 0)) {
          SLOGE("Error creating decrypted block device");
          rc = -1;
          goto errout;
        }
#endif
      } else {
        if (create_crypto_blk_dev(crypt_ftr, decrypted_master_key,
                            real_blkdev, crypto_blkdev, label, 0)) {
          SLOGE("Error creating decrypted block device");
          rc = -1;
          goto errout;
        }
      }
    }
  }

  if (rc == 0) {
    crypt_ftr->failed_decrypt_count = 0;
    if (orig_failed_decrypt_count != 0) {
      put_crypt_ftr_and_key(crypt_ftr);
    }

    /* Save the name of the crypto block device
     * so we can mount it when restarting the framework. */
#ifdef CONFIG_HW_DISK_ENCRYPT_PERF
    if (!is_ice_enabled())
#endif
    property_set("ro.crypto.fs_crypto_blkdev", crypto_blkdev);
    master_key_saved = 1;
  }

 errout:
  return rc;
}
#endif


static int test_mount_encrypted_fs(struct crypt_mnt_ftr* crypt_ftr,
                                   const char *passwd, const char *mount_point, const char *label)
{
  unsigned char decrypted_master_key[MAX_KEY_LEN];
  char crypto_blkdev[MAXPATHLEN];
  char real_blkdev[MAXPATHLEN];
  char tmp_mount_point[64];
  unsigned int orig_failed_decrypt_count;
  int rc;
  int use_keymaster = 0;
  int upgrade = 0;
  unsigned char* intermediate_key = 0;
  size_t intermediate_key_size = 0;
  int N = 1 << crypt_ftr->N_factor;
  int r = 1 << crypt_ftr->r_factor;
  int p = 1 << crypt_ftr->p_factor;

  SLOGD("crypt_ftr->fs_size = %lld\n", crypt_ftr->fs_size);
  orig_failed_decrypt_count = crypt_ftr->failed_decrypt_count;

  if (! (crypt_ftr->flags & CRYPT_MNT_KEY_UNENCRYPTED) ) {
    if (decrypt_master_key(passwd, decrypted_master_key, crypt_ftr,
                           &intermediate_key, &intermediate_key_size)) {
      SLOGE("Failed to decrypt master key\n");
      rc = -1;
      goto errout;
    }
  }

  fs_mgr_get_crypt_info(fstab_default, 0, real_blkdev, sizeof(real_blkdev));

  // Create crypto block device - all (non fatal) code paths
  // need it
  if (create_crypto_blk_dev(crypt_ftr, decrypted_master_key, real_blkdev, crypto_blkdev, label, 0)) {
      SLOGE("Error creating decrypted block device\n");
      rc = -1;
      goto errout;
  }

  /* Work out if the problem is the password or the data */
  unsigned char scrypted_intermediate_key[sizeof(crypt_ftr->
                                                 scrypted_intermediate_key)];

  rc = crypto_scrypt(intermediate_key, intermediate_key_size,
                     crypt_ftr->salt, sizeof(crypt_ftr->salt),
                     N, r, p, scrypted_intermediate_key,
                     sizeof(scrypted_intermediate_key));

  // Does the key match the crypto footer?
  if (rc == 0 && memcmp(scrypted_intermediate_key,
                        crypt_ftr->scrypted_intermediate_key,
                        sizeof(scrypted_intermediate_key)) == 0) {
    SLOGI("Password matches");
    rc = 0;
  } else {
    /* Try mounting the file system anyway, just in case the problem's with
     * the footer, not the key. */
    snprintf(tmp_mount_point, sizeof(tmp_mount_point), "%s/tmp_mnt",
             mount_point);
    mkdir(tmp_mount_point, 0755);
    if (fs_mgr_do_mount(fstab_default, DATA_MNT_POINT, crypto_blkdev, tmp_mount_point)) {
      SLOGE("Error temp mounting decrypted block device\n");
      delete_crypto_blk_dev(label);

      rc = ++crypt_ftr->failed_decrypt_count;
      put_crypt_ftr_and_key(crypt_ftr);
    } else {
      /* Success! */
      SLOGI("Password did not match but decrypted drive mounted - continue");
      umount(tmp_mount_point);
      rc = 0;
    }
  }

  if (rc == 0) {
    crypt_ftr->failed_decrypt_count = 0;
    if (orig_failed_decrypt_count != 0) {
      put_crypt_ftr_and_key(crypt_ftr);
    }

    /* Save the name of the crypto block device
     * so we can mount it when restarting the framework. */
    property_set("ro.crypto.fs_crypto_blkdev", crypto_blkdev);

    /* Also save a the master key so we can reencrypted the key
     * the key when we want to change the password on it. */
    memcpy(saved_master_key, decrypted_master_key, crypt_ftr->keysize);
    saved_mount_point = strdup(mount_point);
    master_key_saved = 1;
    SLOGD("%s(): Master key saved\n", __FUNCTION__);
    rc = 0;

    // Upgrade if we're not using the latest KDF.
    use_keymaster = keymaster_check_compatibility();
    if (crypt_ftr->kdf_type == KDF_SCRYPT_KEYMASTER) {
        // Don't allow downgrade
    } else if (use_keymaster == 1 && crypt_ftr->kdf_type != KDF_SCRYPT_KEYMASTER) {
        crypt_ftr->kdf_type = KDF_SCRYPT_KEYMASTER;
        upgrade = 1;
    } else if (use_keymaster == 0 && crypt_ftr->kdf_type != KDF_SCRYPT) {
        crypt_ftr->kdf_type = KDF_SCRYPT;
        upgrade = 1;
    }

    if (upgrade) {
        rc = encrypt_master_key(passwd, crypt_ftr->salt, saved_master_key,
                                crypt_ftr->master_key, crypt_ftr, true);
        if (!rc) {
            rc = put_crypt_ftr_and_key(crypt_ftr);
        }
        SLOGD("Key Derivation Function upgrade: rc=%d\n", rc);

        // Do not fail even if upgrade failed - machine is bootable
        // Note that if this code is ever hit, there is a *serious* problem
        // since KDFs should never fail. You *must* fix the kdf before
        // proceeding!
        if (rc) {
          SLOGW("Upgrade failed with error %d,"
                " but continuing with previous state",
                rc);
          rc = 0;
        }
    }
  }

 errout:
  if (intermediate_key) {
    memset(intermediate_key, 0, intermediate_key_size);
    free(intermediate_key);
  }
  return rc;
}

/*
 * Called by vold when it's asked to mount an encrypted external
 * storage volume. The incoming partition has no crypto header/footer,
 * as any metadata is been stored in a separate, small partition.  We
 * assume it must be using our same crypt type and keysize.
 *
 * out_crypto_blkdev must be MAXPATHLEN.
 */
int cryptfs_setup_ext_volume(const char* label, const char* real_blkdev,
        const unsigned char* key, char* out_crypto_blkdev) {
    int fd = open(real_blkdev, O_RDONLY|O_CLOEXEC);
    if (fd == -1) {
        SLOGE("Failed to open %s: %s", real_blkdev, strerror(errno));
        return -1;
    }

    unsigned long nr_sec = 0;
    get_blkdev_size(fd, &nr_sec);
    close(fd);

    if (nr_sec == 0) {
        SLOGE("Failed to get size of %s: %s", real_blkdev, strerror(errno));
        return -1;
    }

    struct crypt_mnt_ftr ext_crypt_ftr;
    memset(&ext_crypt_ftr, 0, sizeof(ext_crypt_ftr));
    ext_crypt_ftr.fs_size = nr_sec;
    ext_crypt_ftr.keysize = cryptfs_get_keysize();
    strlcpy((char*) ext_crypt_ftr.crypto_type_name, cryptfs_get_crypto_name(),
            MAX_CRYPTO_TYPE_NAME_LEN);
    uint32_t flags = 0;
    if (e4crypt_is_native() &&
        android::base::GetBoolProperty("ro.crypto.allow_encrypt_override", false))
        flags |= CREATE_CRYPTO_BLK_DEV_FLAGS_ALLOW_ENCRYPT_OVERRIDE;

    return create_crypto_blk_dev(&ext_crypt_ftr, key, real_blkdev, out_crypto_blkdev, label, flags);
}

/*
 * Called by vold when it's asked to unmount an encrypted external
 * storage volume.
 */
int cryptfs_revert_ext_volume(const char* label) {
    return delete_crypto_blk_dev((char*) label);
}

int cryptfs_crypto_complete(void)
{
  return do_crypto_complete("/data");
}

int check_unmounted_and_get_ftr(struct crypt_mnt_ftr* crypt_ftr)
{
    char encrypted_state[PROPERTY_VALUE_MAX];
    property_get("ro.crypto.state", encrypted_state, "");
    if ( master_key_saved || strcmp(encrypted_state, "encrypted") ) {
        SLOGE("encrypted fs already validated or not running with encryption,"
              " aborting");
        return -1;
    }

    if (get_crypt_ftr_and_key(crypt_ftr)) {
        SLOGE("Error getting crypt footer and key");
        return -1;
    }

    return 0;
}

#ifdef CONFIG_HW_DISK_ENCRYPTION
int cryptfs_check_passwd_hw(const char* passwd)
{
    struct crypt_mnt_ftr crypt_ftr;
    int rc;
    unsigned char master_key[KEY_LEN_BYTES];

    /* get key */
    if (get_crypt_ftr_and_key(&crypt_ftr)) {
        SLOGE("Error getting crypt footer and key");
        return -1;
    }

    /*
     * in case of manual encryption (from GUI), the encryption is done with
     * default password
     */
    if (crypt_ftr.flags & CRYPT_FORCE_COMPLETE) {
        /* compare scrypted_intermediate_key with stored scrypted_intermediate_key
         * which was created with actual password before reboot.
         */
        rc = cryptfs_get_master_key(&crypt_ftr, passwd, master_key);
        if (rc) {
            SLOGE("password doesn't match");
            rc = ++crypt_ftr.failed_decrypt_count;
            put_crypt_ftr_and_key(&crypt_ftr);
            return rc;
        }

        rc = test_mount_hw_encrypted_fs(&crypt_ftr, DEFAULT_PASSWORD,
            DATA_MNT_POINT, CRYPTO_BLOCK_DEVICE);

        if (rc) {
            SLOGE("Default password did not match on reboot encryption");
            return rc;
        }

        crypt_ftr.flags &= ~CRYPT_FORCE_COMPLETE;
        put_crypt_ftr_and_key(&crypt_ftr);
        rc = cryptfs_changepw(crypt_ftr.crypt_type, DEFAULT_PASSWORD, passwd);
        if (rc) {
            SLOGE("Could not change password on reboot encryption");
            return rc;
        }
    } else
        rc = test_mount_hw_encrypted_fs(&crypt_ftr, passwd,
            DATA_MNT_POINT, CRYPTO_BLOCK_DEVICE);

    if (crypt_ftr.crypt_type != CRYPT_TYPE_DEFAULT) {
        cryptfs_clear_password();
        password = strdup(passwd);
        struct timespec now;
        clock_gettime(CLOCK_BOOTTIME, &now);
        password_expiry_time = now.tv_sec + password_max_age_seconds;
    }

    return rc;
}
#endif

int cryptfs_check_passwd(const char *passwd)
{
    SLOGI("cryptfs_check_passwd");
    if (e4crypt_is_native()) {
        SLOGE("cryptfs_check_passwd not valid for file encryption");
        return -1;
    }

    struct crypt_mnt_ftr crypt_ftr;
    int rc;

    rc = check_unmounted_and_get_ftr(&crypt_ftr);
    if (rc) {
        SLOGE("Could not get footer");
        return rc;
    }

#ifdef CONFIG_HW_DISK_ENCRYPTION
    if (is_hw_disk_encryption((char*)crypt_ftr.crypto_type_name))
        return cryptfs_check_passwd_hw(passwd);
#endif

    rc = test_mount_encrypted_fs(&crypt_ftr, passwd,
                                 DATA_MNT_POINT, CRYPTO_BLOCK_DEVICE);

    if (rc) {
        SLOGE("Password did not match");
        return rc;
    }

    if (crypt_ftr.flags & CRYPT_FORCE_COMPLETE) {
        // Here we have a default actual password but a real password
        // we must test against the scrypted value
        // First, we must delete the crypto block device that
        // test_mount_encrypted_fs leaves behind as a side effect
        delete_crypto_blk_dev(CRYPTO_BLOCK_DEVICE);
        rc = test_mount_encrypted_fs(&crypt_ftr, DEFAULT_PASSWORD,
                                     DATA_MNT_POINT, CRYPTO_BLOCK_DEVICE);
        if (rc) {
            SLOGE("Default password did not match on reboot encryption");
            return rc;
        }

        crypt_ftr.flags &= ~CRYPT_FORCE_COMPLETE;
        put_crypt_ftr_and_key(&crypt_ftr);
        rc = cryptfs_changepw(crypt_ftr.crypt_type, DEFAULT_PASSWORD, passwd);
        if (rc) {
            SLOGE("Could not change password on reboot encryption");
            return rc;
        }
    }

    if (crypt_ftr.crypt_type != CRYPT_TYPE_DEFAULT) {
        cryptfs_clear_password();
        password = strdup(passwd);
        struct timespec now;
        clock_gettime(CLOCK_BOOTTIME, &now);
        password_expiry_time = now.tv_sec + password_max_age_seconds;
    }

    return rc;
}

int cryptfs_verify_passwd(const char *passwd)
{
    struct crypt_mnt_ftr crypt_ftr;
    unsigned char decrypted_master_key[MAX_KEY_LEN];
    char encrypted_state[PROPERTY_VALUE_MAX];
    int rc;

    property_get("ro.crypto.state", encrypted_state, "");
    if (strcmp(encrypted_state, "encrypted") ) {
        SLOGE("device not encrypted, aborting");
        return -2;
    }

    if (!master_key_saved) {
        SLOGE("encrypted fs not yet mounted, aborting");
        return -1;
    }

    if (!saved_mount_point) {
        SLOGE("encrypted fs failed to save mount point, aborting");
        return -1;
    }

    if (get_crypt_ftr_and_key(&crypt_ftr)) {
        SLOGE("Error getting crypt footer and key\n");
        return -1;
    }

    if (crypt_ftr.flags & CRYPT_MNT_KEY_UNENCRYPTED) {
        /* If the device has no password, then just say the password is valid */
        rc = 0;
    } else {
#ifdef CONFIG_HW_DISK_ENCRYPTION
        if(is_hw_disk_encryption((char*)crypt_ftr.crypto_type_name)) {
            if (verify_hw_fde_passwd(passwd, &crypt_ftr) >= 0)
              rc = 0;
            else
              rc = -1;
        } else {
            decrypt_master_key(passwd, decrypted_master_key, &crypt_ftr, 0, 0);
            if (!memcmp(decrypted_master_key, saved_master_key, crypt_ftr.keysize)) {
                /* They match, the password is correct */
                rc = 0;
            } else {
              /* If incorrect, sleep for a bit to prevent dictionary attacks */
                sleep(1);
                rc = 1;
            }
        }
#else
        decrypt_master_key(passwd, decrypted_master_key, &crypt_ftr, 0, 0);
        if (!memcmp(decrypted_master_key, saved_master_key, crypt_ftr.keysize)) {
            /* They match, the password is correct */
            rc = 0;
        } else {
            /* If incorrect, sleep for a bit to prevent dictionary attacks */
            sleep(1);
            rc = 1;
        }
#endif
    }

    return rc;
}

/* Initialize a crypt_mnt_ftr structure.  The keysize is
 * defaulted to cryptfs_get_keysize() bytes, and the filesystem size to 0.
 * Presumably, at a minimum, the caller will update the
 * filesystem size and crypto_type_name after calling this function.
 */
static int cryptfs_init_crypt_mnt_ftr(struct crypt_mnt_ftr *ftr)
{
    off64_t off;

    memset(ftr, 0, sizeof(struct crypt_mnt_ftr));
    ftr->magic = CRYPT_MNT_MAGIC;
    ftr->major_version = CURRENT_MAJOR_VERSION;
    ftr->minor_version = CURRENT_MINOR_VERSION;
    ftr->ftr_size = sizeof(struct crypt_mnt_ftr);
    ftr->keysize = cryptfs_get_keysize();

    switch (keymaster_check_compatibility()) {
    case 1:
        ftr->kdf_type = KDF_SCRYPT_KEYMASTER;
        break;

    case 0:
        ftr->kdf_type = KDF_SCRYPT;
        break;

    default:
        SLOGE("keymaster_check_compatibility failed");
        return -1;
    }

    get_device_scrypt_params(ftr);

    ftr->persist_data_size = CRYPT_PERSIST_DATA_SIZE;
    if (get_crypt_ftr_info(NULL, &off) == 0) {
        ftr->persist_data_offset[0] = off + CRYPT_FOOTER_TO_PERSIST_OFFSET;
        ftr->persist_data_offset[1] = off + CRYPT_FOOTER_TO_PERSIST_OFFSET +
                                    ftr->persist_data_size;
    }

    return 0;
}

#define FRAMEWORK_BOOT_WAIT 60

static int cryptfs_SHA256_fileblock(const char* filename, __le8* buf)
{
    int fd = open(filename, O_RDONLY|O_CLOEXEC);
    if (fd == -1) {
        SLOGE("Error opening file %s", filename);
        return -1;
    }

    char block[CRYPT_INPLACE_BUFSIZE];
    memset(block, 0, sizeof(block));
    if (unix_read(fd, block, sizeof(block)) < 0) {
        SLOGE("Error reading file %s", filename);
        close(fd);
        return -1;
    }

    close(fd);

    SHA256_CTX c;
    SHA256_Init(&c);
    SHA256_Update(&c, block, sizeof(block));
    SHA256_Final(buf, &c);

    return 0;
}

static int cryptfs_enable_all_volumes(struct crypt_mnt_ftr* crypt_ftr, char* crypto_blkdev,
                                      char* real_blkdev, int previously_encrypted_upto) {
    off64_t cur_encryption_done=0, tot_encryption_size=0;
    int rc = -1;

    /* The size of the userdata partition, and add in the vold volumes below */
    tot_encryption_size = crypt_ftr->fs_size;

    rc = cryptfs_enable_inplace(crypto_blkdev, real_blkdev, crypt_ftr->fs_size, &cur_encryption_done,
                                tot_encryption_size, previously_encrypted_upto, true);

    if (rc == ENABLE_INPLACE_ERR_DEV) {
        /* Hack for b/17898962 */
        SLOGE("cryptfs_enable: crypto block dev failure. Must reboot...\n");
        cryptfs_reboot(RebootType::reboot);
    }

    if (!rc) {
        crypt_ftr->encrypted_upto = cur_encryption_done;
    }

    if (!rc && crypt_ftr->encrypted_upto == crypt_ftr->fs_size) {
        /* The inplace routine never actually sets the progress to 100% due
         * to the round down nature of integer division, so set it here */
        property_set("vold.encrypt_progress", "100");
    }

    return rc;
}

static int vold_unmountAll(void) {
    VolumeManager* vm = VolumeManager::Instance();
    return vm->unmountAll();
}

int cryptfs_enable_internal(int crypt_type, const char* passwd, int no_ui) {
    char crypto_blkdev[MAXPATHLEN], real_blkdev[MAXPATHLEN];
    unsigned char decrypted_master_key[MAX_KEY_LEN];
    int rc=-1, i;
    struct crypt_mnt_ftr crypt_ftr;
    struct crypt_persist_data *pdata;
    char encrypted_state[PROPERTY_VALUE_MAX];
    char lockid[32] = { 0 };
    char key_loc[PROPERTY_VALUE_MAX];
    int num_vols;
    off64_t previously_encrypted_upto = 0;
    bool rebootEncryption = false;
    bool onlyCreateHeader = false;
#ifdef CONFIG_HW_DISK_ENCRYPTION
    unsigned char newpw[32];
    int key_index = 0;
#endif
    int index = 0;

    int fd = -1;

    if (get_crypt_ftr_and_key(&crypt_ftr) == 0) {
        if (crypt_ftr.flags & CRYPT_ENCRYPTION_IN_PROGRESS) {
            /* An encryption was underway and was interrupted */
            previously_encrypted_upto = crypt_ftr.encrypted_upto;
            crypt_ftr.encrypted_upto = 0;
            crypt_ftr.flags &= ~CRYPT_ENCRYPTION_IN_PROGRESS;

            /* At this point, we are in an inconsistent state. Until we successfully
               complete encryption, a reboot will leave us broken. So mark the
               encryption failed in case that happens.
               On successfully completing encryption, remove this flag */
            crypt_ftr.flags |= CRYPT_INCONSISTENT_STATE;

            put_crypt_ftr_and_key(&crypt_ftr);
        } else if (crypt_ftr.flags & CRYPT_FORCE_ENCRYPTION) {
            if (!check_ftr_sha(&crypt_ftr)) {
                memset(&crypt_ftr, 0, sizeof(crypt_ftr));
                put_crypt_ftr_and_key(&crypt_ftr);
                goto error_unencrypted;
            }

            /* Doing a reboot-encryption*/
            crypt_ftr.flags &= ~CRYPT_FORCE_ENCRYPTION;
            crypt_ftr.flags |= CRYPT_FORCE_COMPLETE;
            rebootEncryption = true;
        }
    } else {
        // We don't want to accidentally reference invalid data.
        memset(&crypt_ftr, 0, sizeof(crypt_ftr));
    }

    property_get("ro.crypto.state", encrypted_state, "");
    if (!strcmp(encrypted_state, "encrypted") && !previously_encrypted_upto) {
        SLOGE("Device is already running encrypted, aborting");
        goto error_unencrypted;
    }

    // TODO refactor fs_mgr_get_crypt_info to get both in one call
    fs_mgr_get_crypt_info(fstab_default, key_loc, 0, sizeof(key_loc));
    fs_mgr_get_crypt_info(fstab_default, 0, real_blkdev, sizeof(real_blkdev));

    /* Get the size of the real block device */
    fd = open(real_blkdev, O_RDONLY|O_CLOEXEC);
    if (fd == -1) {
        SLOGE("Cannot open block device %s\n", real_blkdev);
        goto error_unencrypted;
    }
    unsigned long nr_sec;
    get_blkdev_size(fd, &nr_sec);
    if (nr_sec == 0) {
        SLOGE("Cannot get size of block device %s\n", real_blkdev);
        goto error_unencrypted;
    }
    close(fd);

    /* If doing inplace encryption, make sure the orig fs doesn't include the crypto footer */
    if (!strcmp(key_loc, KEY_IN_FOOTER)) {
        unsigned int fs_size_sec, max_fs_size_sec;
        fs_size_sec = get_fs_size(real_blkdev);
        if (fs_size_sec == 0)
            fs_size_sec = get_f2fs_filesystem_size_sec(real_blkdev);

        max_fs_size_sec = nr_sec - (CRYPT_FOOTER_OFFSET / CRYPT_SECTOR_SIZE);

        if (fs_size_sec > max_fs_size_sec) {
            SLOGE("Orig filesystem overlaps crypto footer region.  Cannot encrypt in place.");
            goto error_unencrypted;
        }
    }

    /* Get a wakelock as this may take a while, and we don't want the
     * device to sleep on us.  We'll grab a partial wakelock, and if the UI
     * wants to keep the screen on, it can grab a full wakelock.
     */
    snprintf(lockid, sizeof(lockid), "enablecrypto%d", (int) getpid());
    acquire_wake_lock(PARTIAL_WAKE_LOCK, lockid);

    /* The init files are setup to stop the class main and late start when
     * vold sets trigger_shutdown_framework.
     */
    property_set("vold.decrypt", "trigger_shutdown_framework");
    SLOGD("Just asked init to shut down class main\n");

    /* Ask vold to unmount all devices that it manages */
    if (vold_unmountAll()) {
        SLOGE("Failed to unmount all vold managed devices");
    }

    /* no_ui means we are being called from init, not settings.
       Now we always reboot from settings, so !no_ui means reboot
     */
    if (!no_ui) {
        /* Try fallback, which is to reboot and try there */
        onlyCreateHeader = true;
        FILE* breadcrumb = fopen(BREADCRUMB_FILE, "we");
        if (breadcrumb == 0) {
            SLOGE("Failed to create breadcrumb file");
            goto error_shutting_down;
        }
        fclose(breadcrumb);
    }

    /* Start the actual work of making an encrypted filesystem */
    /* Initialize a crypt_mnt_ftr for the partition */
    if (previously_encrypted_upto == 0 && !rebootEncryption) {
        if (cryptfs_init_crypt_mnt_ftr(&crypt_ftr)) {
            goto error_shutting_down;
        }

        if (!strcmp(key_loc, KEY_IN_FOOTER)) {
            crypt_ftr.fs_size = nr_sec
              - (CRYPT_FOOTER_OFFSET / CRYPT_SECTOR_SIZE);
        } else {
            crypt_ftr.fs_size = nr_sec;
        }
        /* At this point, we are in an inconsistent state. Until we successfully
           complete encryption, a reboot will leave us broken. So mark the
           encryption failed in case that happens.
           On successfully completing encryption, remove this flag */
        if (onlyCreateHeader) {
            crypt_ftr.flags |= CRYPT_FORCE_ENCRYPTION;
        } else {
            crypt_ftr.flags |= CRYPT_INCONSISTENT_STATE;
        }
        crypt_ftr.crypt_type = crypt_type;
#ifdef CONFIG_HW_DISK_ENCRYPTION
        strlcpy((char *)crypt_ftr.crypto_type_name, "aes-xts", MAX_CRYPTO_TYPE_NAME_LEN);
#else
        strlcpy((char *)crypt_ftr.crypto_type_name, cryptfs_get_crypto_name(), MAX_CRYPTO_TYPE_NAME_LEN);
#endif

        /* Make an encrypted master key */
        if (create_encrypted_random_key(onlyCreateHeader ? DEFAULT_PASSWORD : passwd,
                                        crypt_ftr.master_key, crypt_ftr.salt, &crypt_ftr)) {
            SLOGE("Cannot create encrypted master key\n");
            goto error_shutting_down;
        }

        /* Replace scrypted intermediate key if we are preparing for a reboot */
        if (onlyCreateHeader) {
            unsigned char fake_master_key[MAX_KEY_LEN];
            unsigned char encrypted_fake_master_key[MAX_KEY_LEN];
            memset(fake_master_key, 0, sizeof(fake_master_key));
            encrypt_master_key(passwd, crypt_ftr.salt, fake_master_key,
                               encrypted_fake_master_key, &crypt_ftr, true);
        }

        /* Write the key to the end of the partition */
        put_crypt_ftr_and_key(&crypt_ftr);

        /* If any persistent data has been remembered, save it.
         * If none, create a valid empty table and save that.
         */
        if (!persist_data) {
            pdata = (crypt_persist_data *)malloc(CRYPT_PERSIST_DATA_SIZE);
           if (pdata) {
               init_empty_persist_data(pdata, CRYPT_PERSIST_DATA_SIZE);
               persist_data = pdata;
           }
        }
        if (persist_data) {
            save_persistent_data();
        }
    }

    /* When encryption triggered from settings, encryption starts after reboot.
       So set the encryption key when the actual encryption starts.
     */
#ifdef CONFIG_HW_DISK_ENCRYPTION
    if (previously_encrypted_upto == 0) {
        if (!rebootEncryption)
            clear_hw_device_encryption_key();

        if (get_keymaster_hw_fde_passwd(
                         onlyCreateHeader ? DEFAULT_PASSWORD : passwd,
                         newpw, crypt_ftr.salt, &crypt_ftr))
            key_index = set_hw_device_encryption_key(
                         onlyCreateHeader ? DEFAULT_PASSWORD : passwd,
                         (char*)crypt_ftr.crypto_type_name);
        else
            key_index = set_hw_device_encryption_key((const char*)newpw,
                                (char*) crypt_ftr.crypto_type_name);
        if (key_index < 0)
            goto error_shutting_down;

        crypt_ftr.flags |= CRYPT_ASCII_PASSWORD_UPDATED;
        put_crypt_ftr_and_key(&crypt_ftr);
    }
#endif

    if (onlyCreateHeader) {
        sleep(2);
        cryptfs_reboot(RebootType::reboot);
    } else {
        /* Do extra work for a better UX when doing the long inplace encryption */
        /* Now that /data is unmounted, we need to mount a tmpfs
         * /data, set a property saying we're doing inplace encryption,
         * and restart the framework.
         */
        if (fs_mgr_do_tmpfs_mount(DATA_MNT_POINT)) {
            goto error_shutting_down;
        }
        /* Tells the framework that inplace encryption is starting */
        property_set("vold.encrypt_progress", "0");

        /* restart the framework. */
        /* Create necessary paths on /data */
        prep_data_fs();

        /* Ugh, shutting down the framework is not synchronous, so until it
         * can be fixed, this horrible hack will wait a moment for it all to
         * shut down before proceeding.  Without it, some devices cannot
         * restart the graphics services.
         */
        sleep(2);

        /* startup service classes main and late_start */
        property_set("vold.decrypt", "trigger_restart_min_framework");
        SLOGD("Just triggered restart_min_framework\n");

        /* OK, the framework is restarted and will soon be showing a
         * progress bar.  Time to setup an encrypted mapping, and
         * either write a new filesystem, or encrypt in place updating
         * the progress bar as we work.
         */
    }

    decrypt_master_key(passwd, decrypted_master_key, &crypt_ftr, 0, 0);
#ifdef CONFIG_HW_DISK_ENCRYPTION
    if (is_hw_disk_encryption((char*)crypt_ftr.crypto_type_name) && is_ice_enabled())
#ifdef CONFIG_HW_DISK_ENCRYPT_PERF
      strlcpy(crypto_blkdev, real_blkdev, sizeof(crypto_blkdev));
#else
      create_crypto_blk_dev(&crypt_ftr, (unsigned char*)&key_index, real_blkdev, crypto_blkdev,
                          CRYPTO_BLOCK_DEVICE, 0);
#endif
    else
      create_crypto_blk_dev(&crypt_ftr, decrypted_master_key, real_blkdev, crypto_blkdev,
                          CRYPTO_BLOCK_DEVICE, 0);
#else
    create_crypto_blk_dev(&crypt_ftr, decrypted_master_key, real_blkdev, crypto_blkdev,
                          CRYPTO_BLOCK_DEVICE, 0);
#endif

    /* If we are continuing, check checksums match */
    rc = 0;
    if (previously_encrypted_upto) {
        __le8 hash_first_block[SHA256_DIGEST_LENGTH];
#if defined(CONFIG_HW_DISK_ENCRYPTION) && defined(CONFIG_HW_DISK_ENCRYPT_PERF)
        if (set_ice_param(START_ENCDEC)) {
	   SLOGE("Failed to set ICE data");
           goto error_shutting_down;
	}
#endif
        rc = cryptfs_SHA256_fileblock(crypto_blkdev, hash_first_block);

        if (!rc && memcmp(hash_first_block, crypt_ftr.hash_first_block,
                          sizeof(hash_first_block)) != 0) {
            SLOGE("Checksums do not match - trigger wipe");
            rc = -1;
        }
    }

#if defined(CONFIG_HW_DISK_ENCRYPTION) && defined(CONFIG_HW_DISK_ENCRYPT_PERF)
    if (set_ice_param(START_ENC)) {
        SLOGE("Failed to set ICE data");
        goto error_shutting_down;
    }
#endif
    if (!rc) {
        rc = cryptfs_enable_all_volumes(&crypt_ftr, crypto_blkdev, real_blkdev,
                                        previously_encrypted_upto);
    }

#if defined(CONFIG_HW_DISK_ENCRYPTION) && defined(CONFIG_HW_DISK_ENCRYPT_PERF)
    if (set_ice_param(START_ENCDEC)) {
        SLOGE("Failed to set ICE data");
        goto error_shutting_down;
    }
#endif
    /* Calculate checksum if we are not finished */
    if (!rc && crypt_ftr.encrypted_upto != crypt_ftr.fs_size) {
        rc = cryptfs_SHA256_fileblock(crypto_blkdev,
                                      crypt_ftr.hash_first_block);
        if (rc) {
            SLOGE("Error calculating checksum for continuing encryption");
            rc = -1;
        }
    }

    /* Undo the dm-crypt mapping whether we succeed or not */
#if defined(CONFIG_HW_DISK_ENCRYPTION) && defined(CONFIG_HW_DISK_ENCRYPT_PERF)
    if (!is_ice_enabled())
       delete_crypto_blk_dev(CRYPTO_BLOCK_DEVICE);
#else
    delete_crypto_blk_dev(CRYPTO_BLOCK_DEVICE);
#endif

    if (! rc) {
        /* Success */
        crypt_ftr.flags &= ~CRYPT_INCONSISTENT_STATE;

        if (crypt_ftr.encrypted_upto != crypt_ftr.fs_size) {
            SLOGD("Encrypted up to sector %lld - will continue after reboot",
                  crypt_ftr.encrypted_upto);
            crypt_ftr.flags |= CRYPT_ENCRYPTION_IN_PROGRESS;
        }

        put_crypt_ftr_and_key(&crypt_ftr);

        if (crypt_ftr.encrypted_upto == crypt_ftr.fs_size) {
            char value[PROPERTY_VALUE_MAX];
            property_get("ro.crypto.state", value, "");
            if (!strcmp(value, "")) {
                /* default encryption - continue first boot sequence */
                property_set("ro.crypto.state", "encrypted");
                property_set("ro.crypto.type", "block");
                release_wake_lock(lockid);
                if (rebootEncryption && crypt_ftr.crypt_type != CRYPT_TYPE_DEFAULT) {
                    // Bring up cryptkeeper that will check the password and set it
                    property_set("vold.decrypt", "trigger_shutdown_framework");
                    sleep(2);
                    property_set("vold.encrypt_progress", "");
                    cryptfs_trigger_restart_min_framework();
                } else {
                    cryptfs_check_passwd(DEFAULT_PASSWORD);
                    cryptfs_restart_internal(1);
                }
                return 0;
            } else {
                sleep(2); /* Give the UI a chance to show 100% progress */
                cryptfs_reboot(RebootType::reboot);
            }
        } else {
            sleep(2); /* Partially encrypted, ensure writes flushed to ssd */
            cryptfs_reboot(RebootType::shutdown);
        }
    } else {
        char value[PROPERTY_VALUE_MAX];

        property_get("ro.vold.wipe_on_crypt_fail", value, "0");
        if (!strcmp(value, "1")) {
            /* wipe data if encryption failed */
            SLOGE("encryption failed - rebooting into recovery to wipe data\n");
            std::string err;
            const std::vector<std::string> options = {
                "--wipe_data\n--reason=cryptfs_enable_internal\n"
            };
            if (!write_bootloader_message(options, &err)) {
                SLOGE("could not write bootloader message: %s", err.c_str());
            }
            cryptfs_reboot(RebootType::recovery);
        } else {
            /* set property to trigger dialog */
            property_set("vold.encrypt_progress", "error_partially_encrypted");
            release_wake_lock(lockid);
        }
        return -1;
    }

    /* hrm, the encrypt step claims success, but the reboot failed.
     * This should not happen.
     * Set the property and return.  Hope the framework can deal with it.
     */
    property_set("vold.encrypt_progress", "error_reboot_failed");
    release_wake_lock(lockid);
    return rc;

error_unencrypted:
    property_set("vold.encrypt_progress", "error_not_encrypted");
    if (lockid[0]) {
        release_wake_lock(lockid);
    }
    return -1;

error_shutting_down:
    /* we failed, and have not encrypted anthing, so the users's data is still intact,
     * but the framework is stopped and not restarted to show the error, so it's up to
     * vold to restart the system.
     */
    SLOGE("Error enabling encryption after framework is shutdown, no data changed, restarting system");
    cryptfs_reboot(RebootType::reboot);

    /* shouldn't get here */
    property_set("vold.encrypt_progress", "error_shutting_down");
    if (lockid[0]) {
        release_wake_lock(lockid);
    }
    return -1;
}

int cryptfs_enable(int type, const char* passwd, int no_ui) {
    return cryptfs_enable_internal(type, passwd, no_ui);
}

int cryptfs_enable_default(int no_ui) {
    return cryptfs_enable_internal(CRYPT_TYPE_DEFAULT, DEFAULT_PASSWORD, no_ui);
}

int cryptfs_changepw(int crypt_type, const char *currentpw, const char *newpw)
{
    if (e4crypt_is_native()) {
        SLOGE("cryptfs_changepw not valid for file encryption");
        return -1;
    }

    struct crypt_mnt_ftr crypt_ftr;
    int rc;

    /* This is only allowed after we've successfully decrypted the master key */
    if (!master_key_saved) {
        SLOGE("Key not saved, aborting");
        return -1;
    }

    if (crypt_type < 0 || crypt_type > CRYPT_TYPE_MAX_TYPE) {
        SLOGE("Invalid crypt_type %d", crypt_type);
        return -1;
    }

    /* get key */
    if (get_crypt_ftr_and_key(&crypt_ftr)) {
        SLOGE("Error getting crypt footer and key");
        return -1;
    }

#ifdef CONFIG_HW_DISK_ENCRYPTION
    if(is_hw_disk_encryption((char*)crypt_ftr.crypto_type_name))
        return  cryptfs_changepw_hw_fde(crypt_type, currentpw, newpw);
    else {
        crypt_ftr.crypt_type = crypt_type;

        rc = encrypt_master_key(crypt_type == CRYPT_TYPE_DEFAULT ?
                                     DEFAULT_PASSWORD : newpw,
                                     crypt_ftr.salt,
                                     saved_master_key,
                                     crypt_ftr.master_key,
                                     &crypt_ftr, false);
        if (rc) {
            SLOGE("Encrypt master key failed: %d", rc);
            return -1;
        }
        /* save the key */
        put_crypt_ftr_and_key(&crypt_ftr);

        return 0;
    }
#else
    crypt_ftr.crypt_type = crypt_type;

    rc = encrypt_master_key(crypt_type == CRYPT_TYPE_DEFAULT ? DEFAULT_PASSWORD
                                                        : newpw,
                       crypt_ftr.salt,
                       saved_master_key,
                       crypt_ftr.master_key,
                       &crypt_ftr, false);
    if (rc) {
        SLOGE("Encrypt master key failed: %d", rc);
        return -1;
    }
    /* save the key */
    put_crypt_ftr_and_key(&crypt_ftr);

    return 0;
#endif
}

#ifdef CONFIG_HW_DISK_ENCRYPTION
int cryptfs_changepw_hw_fde(int crypt_type, const char *currentpw, const char *newpw)
{
    struct crypt_mnt_ftr crypt_ftr;
    int rc;
    int previous_type;

    /* get key */
    if (get_crypt_ftr_and_key(&crypt_ftr)) {
        SLOGE("Error getting crypt footer and key");
        return -1;
    }

    previous_type = crypt_ftr.crypt_type;
    int rc1;
    unsigned char tmp_curpw[32] = {0};
    rc1 = get_keymaster_hw_fde_passwd(crypt_ftr.crypt_type == CRYPT_TYPE_DEFAULT ?
                                      DEFAULT_PASSWORD : currentpw, tmp_curpw,
                                      crypt_ftr.salt, &crypt_ftr);

    crypt_ftr.crypt_type = crypt_type;

    int ret, rc2;
    unsigned char tmp_newpw[32] = {0};

    rc2 = get_keymaster_hw_fde_passwd(crypt_type == CRYPT_TYPE_DEFAULT ?
                                DEFAULT_PASSWORD : newpw , tmp_newpw,
                                crypt_ftr.salt, &crypt_ftr);

    if (is_hw_disk_encryption((char*)crypt_ftr.crypto_type_name)) {
        ret = update_hw_device_encryption_key(
                rc1 ? (previous_type == CRYPT_TYPE_DEFAULT ? DEFAULT_PASSWORD : currentpw) : (const char*)tmp_curpw,
                rc2 ? (crypt_type == CRYPT_TYPE_DEFAULT ? DEFAULT_PASSWORD : newpw): (const char*)tmp_newpw,
                                    (char*)crypt_ftr.crypto_type_name);
        if (ret) {
            SLOGE("Error updating device encryption hardware key ret %d", ret);
            return -1;
        } else {
            SLOGI("Encryption hardware key updated");
        }
    }

    /* save the key */
    put_crypt_ftr_and_key(&crypt_ftr);
    return 0;
}
#endif

static unsigned int persist_get_max_entries(int encrypted) {
    struct crypt_mnt_ftr crypt_ftr;
    unsigned int dsize;
    unsigned int max_persistent_entries;

    /* If encrypted, use the values from the crypt_ftr, otherwise
     * use the values for the current spec.
     */
    if (encrypted) {
        if (get_crypt_ftr_and_key(&crypt_ftr)) {
            return -1;
        }
        dsize = crypt_ftr.persist_data_size;
    } else {
        dsize = CRYPT_PERSIST_DATA_SIZE;
    }

    max_persistent_entries = (dsize - sizeof(struct crypt_persist_data)) /
        sizeof(struct crypt_persist_entry);

    return max_persistent_entries;
}

static int persist_get_key(const char *fieldname, char *value)
{
    unsigned int i;

    if (persist_data == NULL) {
        return -1;
    }
    for (i = 0; i < persist_data->persist_valid_entries; i++) {
        if (!strncmp(persist_data->persist_entry[i].key, fieldname, PROPERTY_KEY_MAX)) {
            /* We found it! */
            strlcpy(value, persist_data->persist_entry[i].val, PROPERTY_VALUE_MAX);
            return 0;
        }
    }

    return -1;
}

static int persist_set_key(const char *fieldname, const char *value, int encrypted)
{
    unsigned int i;
    unsigned int num;
    unsigned int max_persistent_entries;

    if (persist_data == NULL) {
        return -1;
    }

    max_persistent_entries = persist_get_max_entries(encrypted);

    num = persist_data->persist_valid_entries;

    for (i = 0; i < num; i++) {
        if (!strncmp(persist_data->persist_entry[i].key, fieldname, PROPERTY_KEY_MAX)) {
            /* We found an existing entry, update it! */
            memset(persist_data->persist_entry[i].val, 0, PROPERTY_VALUE_MAX);
            strlcpy(persist_data->persist_entry[i].val, value, PROPERTY_VALUE_MAX);
            return 0;
        }
    }

    /* We didn't find it, add it to the end, if there is room */
    if (persist_data->persist_valid_entries < max_persistent_entries) {
        memset(&persist_data->persist_entry[num], 0, sizeof(struct crypt_persist_entry));
        strlcpy(persist_data->persist_entry[num].key, fieldname, PROPERTY_KEY_MAX);
        strlcpy(persist_data->persist_entry[num].val, value, PROPERTY_VALUE_MAX);
        persist_data->persist_valid_entries++;
        return 0;
    }

    return -1;
}

/**
 * Test if key is part of the multi-entry (field, index) sequence. Return non-zero if key is in the
 * sequence and its index is greater than or equal to index. Return 0 otherwise.
 */
int match_multi_entry(const char *key, const char *field, unsigned index) {
    std::string key_ = key;
    std::string field_ = field;

    std::string parsed_field;
    unsigned parsed_index;

    std::string::size_type split = key_.find_last_of('_');
    if (split == std::string::npos) {
        parsed_field = key_;
        parsed_index = 0;
    } else {
        parsed_field = key_.substr(0, split);
        parsed_index = std::stoi(key_.substr(split + 1));
    }

    return parsed_field == field_ && parsed_index >= index;
}

/*
 * Delete entry/entries from persist_data. If the entries are part of a multi-segment field, all
 * remaining entries starting from index will be deleted.
 * returns PERSIST_DEL_KEY_OK if deletion succeeds,
 * PERSIST_DEL_KEY_ERROR_NO_FIELD if the field does not exist,
 * and PERSIST_DEL_KEY_ERROR_OTHER if error occurs.
 *
 */
static int persist_del_keys(const char *fieldname, unsigned index)
{
    unsigned int i;
    unsigned int j;
    unsigned int num;

    if (persist_data == NULL) {
        return PERSIST_DEL_KEY_ERROR_OTHER;
    }

    num = persist_data->persist_valid_entries;

    j = 0; // points to the end of non-deleted entries.
    // Filter out to-be-deleted entries in place.
    for (i = 0; i < num; i++) {
        if (!match_multi_entry(persist_data->persist_entry[i].key, fieldname, index)) {
            persist_data->persist_entry[j] = persist_data->persist_entry[i];
            j++;
        }
    }

    if (j < num) {
        persist_data->persist_valid_entries = j;
        // Zeroise the remaining entries
        memset(&persist_data->persist_entry[j], 0, (num - j) * sizeof(struct crypt_persist_entry));
        return PERSIST_DEL_KEY_OK;
    } else {
        // Did not find an entry matching the given fieldname
        return PERSIST_DEL_KEY_ERROR_NO_FIELD;
    }
}

static int persist_count_keys(const char *fieldname)
{
    unsigned int i;
    unsigned int count;

    if (persist_data == NULL) {
        return -1;
    }

    count = 0;
    for (i = 0; i < persist_data->persist_valid_entries; i++) {
        if (match_multi_entry(persist_data->persist_entry[i].key, fieldname, 0)) {
            count++;
        }
    }

    return count;
}

/* Return the value of the specified field. */
int cryptfs_getfield(const char *fieldname, char *value, int len)
{
    if (e4crypt_is_native()) {
        SLOGE("Cannot get field when file encrypted");
        return -1;
    }

    char temp_value[PROPERTY_VALUE_MAX];
    /* CRYPTO_GETFIELD_OK is success,
     * CRYPTO_GETFIELD_ERROR_NO_FIELD is value not set,
     * CRYPTO_GETFIELD_ERROR_BUF_TOO_SMALL is buffer (as given by len) too small,
     * CRYPTO_GETFIELD_ERROR_OTHER is any other error
     */
    int rc = CRYPTO_GETFIELD_ERROR_OTHER;
    int i;
    char temp_field[PROPERTY_KEY_MAX];

    if (persist_data == NULL) {
        load_persistent_data();
        if (persist_data == NULL) {
            SLOGE("Getfield error, cannot load persistent data");
            goto out;
        }
    }

    // Read value from persistent entries. If the original value is split into multiple entries,
    // stitch them back together.
    if (!persist_get_key(fieldname, temp_value)) {
        // We found it, copy it to the caller's buffer and keep going until all entries are read.
        if (strlcpy(value, temp_value, len) >= (unsigned) len) {
            // value too small
            rc = CRYPTO_GETFIELD_ERROR_BUF_TOO_SMALL;
            goto out;
        }
        rc = CRYPTO_GETFIELD_OK;

        for (i = 1; /* break explicitly */; i++) {
            if (snprintf(temp_field, sizeof(temp_field), "%s_%d", fieldname, i) >=
                    (int) sizeof(temp_field)) {
                // If the fieldname is very long, we stop as soon as it begins to overflow the
                // maximum field length. At this point we have in fact fully read out the original
                // value because cryptfs_setfield would not allow fields with longer names to be
                // written in the first place.
                break;
            }
            if (!persist_get_key(temp_field, temp_value)) {
                  if (strlcat(value, temp_value, len) >= (unsigned)len) {
                      // value too small.
                      rc = CRYPTO_GETFIELD_ERROR_BUF_TOO_SMALL;
                      goto out;
                  }
            } else {
                // Exhaust all entries.
                break;
            }
        }
    } else {
        /* Sadness, it's not there.  Return the error */
        rc = CRYPTO_GETFIELD_ERROR_NO_FIELD;
    }

out:
    return rc;
}

/* Set the value of the specified field. */
int cryptfs_setfield(const char *fieldname, const char *value)
{
    if (e4crypt_is_native()) {
        SLOGE("Cannot set field when file encrypted");
        return -1;
    }

    char encrypted_state[PROPERTY_VALUE_MAX];
    /* 0 is success, negative values are error */
    int rc = CRYPTO_SETFIELD_ERROR_OTHER;
    int encrypted = 0;
    unsigned int field_id;
    char temp_field[PROPERTY_KEY_MAX];
    unsigned int num_entries;
    unsigned int max_keylen;

    if (persist_data == NULL) {
        load_persistent_data();
        if (persist_data == NULL) {
            SLOGE("Setfield error, cannot load persistent data");
            goto out;
        }
    }

    property_get("ro.crypto.state", encrypted_state, "");
    if (!strcmp(encrypted_state, "encrypted") ) {
        encrypted = 1;
    }

    // Compute the number of entries required to store value, each entry can store up to
    // (PROPERTY_VALUE_MAX - 1) chars
    if (strlen(value) == 0) {
        // Empty value also needs one entry to store.
        num_entries = 1;
    } else {
        num_entries = (strlen(value) + (PROPERTY_VALUE_MAX - 1) - 1) / (PROPERTY_VALUE_MAX - 1);
    }

    max_keylen = strlen(fieldname);
    if (num_entries > 1) {
        // Need an extra "_%d" suffix.
        max_keylen += 1 + log10(num_entries);
    }
    if (max_keylen > PROPERTY_KEY_MAX - 1) {
        rc = CRYPTO_SETFIELD_ERROR_FIELD_TOO_LONG;
        goto out;
    }

    // Make sure we have enough space to write the new value
    if (persist_data->persist_valid_entries + num_entries - persist_count_keys(fieldname) >
        persist_get_max_entries(encrypted)) {
        rc = CRYPTO_SETFIELD_ERROR_VALUE_TOO_LONG;
        goto out;
    }

    // Now that we know persist_data has enough space for value, let's delete the old field first
    // to make up space.
    persist_del_keys(fieldname, 0);

    if (persist_set_key(fieldname, value, encrypted)) {
        // fail to set key, should not happen as we have already checked the available space
        SLOGE("persist_set_key() error during setfield()");
        goto out;
    }

    for (field_id = 1; field_id < num_entries; field_id++) {
        snprintf(temp_field, sizeof(temp_field), "%s_%u", fieldname, field_id);

        if (persist_set_key(temp_field, value + field_id * (PROPERTY_VALUE_MAX - 1), encrypted)) {
            // fail to set key, should not happen as we have already checked the available space.
            SLOGE("persist_set_key() error during setfield()");
            goto out;
        }
    }

    /* If we are running encrypted, save the persistent data now */
    if (encrypted) {
        if (save_persistent_data()) {
            SLOGE("Setfield error, cannot save persistent data");
            goto out;
        }
    }

    rc = CRYPTO_SETFIELD_OK;

out:
    return rc;
}

/* Checks userdata. Attempt to mount the volume if default-
 * encrypted.
 * On success trigger next init phase and return 0.
 * Currently do not handle failure - see TODO below.
 */
int cryptfs_mount_default_encrypted(void)
{
    int crypt_type = cryptfs_get_password_type();
    if (crypt_type < 0 || crypt_type > CRYPT_TYPE_MAX_TYPE) {
        SLOGE("Bad crypt type - error");
    } else if (crypt_type != CRYPT_TYPE_DEFAULT) {
        SLOGD("Password is not default - "
              "starting min framework to prompt");
        property_set("vold.decrypt", "trigger_restart_min_framework");
        return 0;
    } else if (cryptfs_check_passwd(DEFAULT_PASSWORD) == 0) {
        SLOGD("Password is default - restarting filesystem");
        cryptfs_restart_internal(0);
        return 0;
    } else {
        SLOGE("Encrypted, default crypt type but can't decrypt");
    }

    /** Corrupt. Allow us to boot into framework, which will detect bad
        crypto when it calls do_crypto_complete, then do a factory reset
     */
    property_set("vold.decrypt", "trigger_restart_min_framework");
    return 0;
}

/* Returns type of the password, default, pattern, pin or password.
 */
int cryptfs_get_password_type(void)
{
    if (e4crypt_is_native()) {
        SLOGE("cryptfs_get_password_type not valid for file encryption");
        return -1;
    }

    struct crypt_mnt_ftr crypt_ftr;

    if (get_crypt_ftr_and_key(&crypt_ftr)) {
        SLOGE("Error getting crypt footer and key\n");
        return -1;
    }

    if (crypt_ftr.flags & CRYPT_INCONSISTENT_STATE) {
        return -1;
    }

    return crypt_ftr.crypt_type;
}

const char* cryptfs_get_password()
{
    if (e4crypt_is_native()) {
        SLOGE("cryptfs_get_password not valid for file encryption");
        return 0;
    }

    struct timespec now;
    clock_gettime(CLOCK_BOOTTIME, &now);
    if (now.tv_sec < password_expiry_time) {
        return password;
    } else {
        cryptfs_clear_password();
        return 0;
    }
}

void cryptfs_clear_password()
{
    if (password) {
        size_t len = strlen(password);
        memset(password, 0, len);
        free(password);
        password = 0;
        password_expiry_time = 0;
    }
}

int cryptfs_isConvertibleToFBE()
{
    struct fstab_rec* rec = fs_mgr_get_entry_for_mount_point(fstab_default, DATA_MNT_POINT);
    return fs_mgr_is_convertible_to_fbe(rec) ? 1 : 0;
}

int cryptfs_create_default_ftr(struct crypt_mnt_ftr* crypt_ftr, __attribute__((unused))int key_length)
{
    if (cryptfs_init_crypt_mnt_ftr(crypt_ftr)) {
        SLOGE("Failed to initialize crypt_ftr");
        return -1;
    }

    if (create_encrypted_random_key(DEFAULT_PASSWORD, crypt_ftr->master_key,
                                    crypt_ftr->salt, crypt_ftr)) {
        SLOGE("Cannot create encrypted master key\n");
        return -1;
    }

    //crypt_ftr->keysize = key_length / 8;
    return 0;
}

int cryptfs_get_master_key(struct crypt_mnt_ftr* ftr, const char* password,
                           unsigned char* master_key)
{
    int rc;

    unsigned char* intermediate_key = 0;
    size_t intermediate_key_size = 0;

    if (password == 0 || *password == 0) {
        password = DEFAULT_PASSWORD;
    }

    rc = decrypt_master_key(password, master_key, ftr, &intermediate_key,
                            &intermediate_key_size);

    if (rc) {
        SLOGE("Can't calculate intermediate key");
        return rc;
    }

    int N = 1 << ftr->N_factor;
    int r = 1 << ftr->r_factor;
    int p = 1 << ftr->p_factor;

    unsigned char scrypted_intermediate_key[sizeof(ftr->scrypted_intermediate_key)];

    rc = crypto_scrypt(intermediate_key, intermediate_key_size,
                       ftr->salt, sizeof(ftr->salt), N, r, p,
                       scrypted_intermediate_key,
                       sizeof(scrypted_intermediate_key));

    free(intermediate_key);

    if (rc) {
        SLOGE("Can't scrypt intermediate key");
        return rc;
    }

    return memcmp(scrypted_intermediate_key, ftr->scrypted_intermediate_key,
                  intermediate_key_size);
}<|MERGE_RESOLUTION|>--- conflicted
+++ resolved
@@ -1286,9 +1286,8 @@
     char encrypted_state[PROPERTY_VALUE_MAX] = {0};
     char progress[PROPERTY_VALUE_MAX] = {0};
     const char *extra_params;
-#else
+#endif
     std::vector<std::string> extra_params_vec;
-#endif
 
     if ((fd = open("/dev/device-mapper", O_RDWR | O_CLOEXEC)) < 0) {
         SLOGE("Cannot open device-mapper\n");
@@ -1348,11 +1347,8 @@
         }
       }
     }
-<<<<<<< HEAD
     load_count = load_crypto_mapping_table(crypt_ftr, master_key, real_blk_name, name, fd,
                                            extra_params);
-=======
->>>>>>> ec15959f
 #else
     if (!get_dm_crypt_version(fd, name, version)) {
         /* Support for allow_discards was added in version 1.11.0 */
