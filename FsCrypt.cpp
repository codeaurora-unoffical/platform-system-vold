/*
 * Copyright (C) 2015 The Android Open Source Project
 *
 * Licensed under the Apache License, Version 2.0 (the "License");
 * you may not use this file except in compliance with the License.
 * You may obtain a copy of the License at
 *
 *      http://www.apache.org/licenses/LICENSE-2.0
 *
 * Unless required by applicable law or agreed to in writing, software
 * distributed under the License is distributed on an "AS IS" BASIS,
 * WITHOUT WARRANTIES OR CONDITIONS OF ANY KIND, either express or implied.
 * See the License for the specific language governing permissions and
 * limitations under the License.
 */

#include "FsCrypt.h"

#include "Keymaster.h"
#include "KeyStorage.h"
#include "KeyUtil.h"
#include "Utils.h"
#include "VoldUtil.h"

#include <algorithm>
#include <map>
#include <optional>
#include <set>
#include <sstream>
#include <string>
#include <vector>

#include <dirent.h>
#include <errno.h>
#include <fcntl.h>
#include <limits.h>
#include <selinux/android.h>
#include <sys/mount.h>
#include <sys/stat.h>
#include <sys/types.h>
#include <unistd.h>

#include <private/android_filesystem_config.h>
#include <private/android_projectid_config.h>

#include "android/os/IVold.h"

#define EMULATED_USES_SELINUX 0
#define MANAGE_MISC_DIRS 0

#include <cutils/fs.h>
#include <cutils/properties.h>

#include <fscrypt/fscrypt.h>
#include <keyutils.h>
#include <libdm/dm.h>

#include <android-base/file.h>
#include <android-base/logging.h>
#include <android-base/properties.h>
#include <android-base/stringprintf.h>
#include <android-base/strings.h>
#include <android-base/unique_fd.h>

using android::base::Basename;
using android::base::Realpath;
using android::base::StartsWith;
using android::base::StringPrintf;
using android::fs_mgr::GetEntryForMountPoint;
using android::vold::BuildDataPath;
using android::vold::IsFilesystemSupported;
using android::vold::kEmptyAuthentication;
using android::vold::KeyBuffer;
using android::vold::KeyGeneration;
using android::vold::retrieveKey;
using android::vold::retrieveOrGenerateKey;
using android::vold::SetQuotaInherit;
using android::vold::SetQuotaProjectId;
using android::vold::writeStringToFile;
using namespace android::fscrypt;
using namespace android::dm;

namespace {

const std::string device_key_dir = std::string() + DATA_MNT_POINT + fscrypt_unencrypted_folder;
const std::string device_key_path = device_key_dir + "/key";
const std::string device_key_temp = device_key_dir + "/temp";

const std::string user_key_dir = std::string() + DATA_MNT_POINT + "/misc/vold/user_keys";
const std::string user_key_temp = user_key_dir + "/temp";
const std::string prepare_subdirs_path = "/system/bin/vold_prepare_subdirs";

const std::string systemwide_volume_key_dir =
    std::string() + DATA_MNT_POINT + "/misc/vold/volume_keys";

// Some users are ephemeral, don't try to wipe their keys from disk
std::set<userid_t> s_ephemeral_users;

// Map user ids to encryption policies
std::map<userid_t, EncryptionPolicy> s_de_policies;
std::map<userid_t, EncryptionPolicy> s_ce_policies;

}  // namespace

// Returns KeyGeneration suitable for key as described in EncryptionOptions
static KeyGeneration makeGen(const EncryptionOptions& options) {
    return KeyGeneration{FSCRYPT_MAX_KEY_SIZE, true, options.use_hw_wrapped_key};
}

static bool fscrypt_is_emulated() {
    return property_get_bool("persist.sys.emulate_fbe", false);
}

static const char* escape_empty(const std::string& value) {
    return value.empty() ? "null" : value.c_str();
}

static std::string get_de_key_path(userid_t user_id) {
    return StringPrintf("%s/de/%d", user_key_dir.c_str(), user_id);
}

static std::string get_ce_key_directory_path(userid_t user_id) {
    return StringPrintf("%s/ce/%d", user_key_dir.c_str(), user_id);
}

// Returns the keys newest first
static std::vector<std::string> get_ce_key_paths(const std::string& directory_path) {
    auto dirp = std::unique_ptr<DIR, int (*)(DIR*)>(opendir(directory_path.c_str()), closedir);
    if (!dirp) {
        PLOG(ERROR) << "Unable to open ce key directory: " + directory_path;
        return std::vector<std::string>();
    }
    std::vector<std::string> result;
    for (;;) {
        errno = 0;
        auto const entry = readdir(dirp.get());
        if (!entry) {
            if (errno) {
                PLOG(ERROR) << "Unable to read ce key directory: " + directory_path;
                return std::vector<std::string>();
            }
            break;
        }
        if (entry->d_type != DT_DIR || entry->d_name[0] != 'c') {
            LOG(DEBUG) << "Skipping non-key " << entry->d_name;
            continue;
        }
        result.emplace_back(directory_path + "/" + entry->d_name);
    }
    std::sort(result.begin(), result.end());
    std::reverse(result.begin(), result.end());
    return result;
}

static std::string get_ce_key_current_path(const std::string& directory_path) {
    return directory_path + "/current";
}

static bool get_ce_key_new_path(const std::string& directory_path,
                                const std::vector<std::string>& paths, std::string* ce_key_path) {
    if (paths.empty()) {
        *ce_key_path = get_ce_key_current_path(directory_path);
        return true;
    }
    for (unsigned int i = 0; i < UINT_MAX; i++) {
        auto const candidate = StringPrintf("%s/cx%010u", directory_path.c_str(), i);
        if (paths[0] < candidate) {
            *ce_key_path = candidate;
            return true;
        }
    }
    return false;
}

// Discard all keys but the named one; rename it to canonical name.
// No point in acting on errors in this; ignore them.
static void fixate_user_ce_key(const std::string& directory_path, const std::string& to_fix,
                               const std::vector<std::string>& paths) {
    for (auto const other_path : paths) {
        if (other_path != to_fix) {
            android::vold::destroyKey(other_path);
        }
    }
    auto const current_path = get_ce_key_current_path(directory_path);
    if (to_fix != current_path) {
        LOG(DEBUG) << "Renaming " << to_fix << " to " << current_path;
        if (rename(to_fix.c_str(), current_path.c_str()) != 0) {
            PLOG(WARNING) << "Unable to rename " << to_fix << " to " << current_path;
            return;
        }
    }
    android::vold::FsyncDirectory(directory_path);
}

static bool read_and_fixate_user_ce_key(userid_t user_id,
                                        const android::vold::KeyAuthentication& auth,
                                        KeyBuffer* ce_key) {
    auto const directory_path = get_ce_key_directory_path(user_id);
    auto const paths = get_ce_key_paths(directory_path);
    for (auto const ce_key_path : paths) {
        LOG(DEBUG) << "Trying user CE key " << ce_key_path;
        if (retrieveKey(ce_key_path, auth, ce_key)) {
            LOG(DEBUG) << "Successfully retrieved key";
            fixate_user_ce_key(directory_path, ce_key_path, paths);
            return true;
        }
    }
    LOG(ERROR) << "Failed to find working ce key for user " << user_id;
    return false;
}

static bool IsEmmcStorage(const std::string& blk_device) {
    // Handle symlinks.
    std::string real_path;
    if (!Realpath(blk_device, &real_path)) {
        real_path = blk_device;
    }

    // Handle logical volumes.
    auto& dm = DeviceMapper::Instance();
    for (;;) {
        auto parent = dm.GetParentBlockDeviceByPath(real_path);
        if (!parent.has_value()) break;
        real_path = *parent;
    }

    // Now we should have the "real" block device.
    LOG(DEBUG) << "IsEmmcStorage(): blk_device = " << blk_device << ", real_path=" << real_path;
    return StartsWith(Basename(real_path), "mmcblk");
}

// Retrieve the options to use for encryption policies on the /data filesystem.
static bool get_data_file_encryption_options(EncryptionOptions* options) {
    auto entry = GetEntryForMountPoint(&fstab_default, DATA_MNT_POINT);
    if (entry == nullptr) {
        LOG(ERROR) << "No mount point entry for " << DATA_MNT_POINT;
        return false;
    }
    if (!ParseOptions(entry->encryption_options, options)) {
        LOG(ERROR) << "Unable to parse encryption options for " << DATA_MNT_POINT ": "
                   << entry->encryption_options;
        return false;
    }
<<<<<<< HEAD
    if (options->version == 1) {
        options->use_hw_wrapped_key =
            GetEntryForMountPoint(&fstab_default, DATA_MNT_POINT)->fs_mgr_flags.wrapped_key;
=======
    if ((options->flags & FSCRYPT_POLICY_FLAG_IV_INO_LBLK_32) &&
        !IsEmmcStorage(entry->blk_device)) {
        LOG(ERROR) << "The emmc_optimized encryption flag is only allowed on eMMC storage.  Remove "
                      "this flag from the device's fstab";
        return false;
>>>>>>> 547be2bd
    }
    return true;
}

static bool install_storage_key(const std::string& mountpoint, const EncryptionOptions& options,
                                const KeyBuffer& key, EncryptionPolicy* policy) {
    KeyBuffer ephemeral_wrapped_key;
    if (options.use_hw_wrapped_key) {
        if (!exportWrappedStorageKey(key, &ephemeral_wrapped_key)) {
            LOG(ERROR) << "Failed to get ephemeral wrapped key";
            return false;
        }
    }
    return installKey(mountpoint, options, options.use_hw_wrapped_key ? ephemeral_wrapped_key : key,
                      policy);
}

// Retrieve the options to use for encryption policies on adoptable storage.
static bool get_volume_file_encryption_options(EncryptionOptions* options) {
    // If we give the empty string, libfscrypt will use the default (currently XTS)
    auto contents_mode = android::base::GetProperty("ro.crypto.volume.contents_mode", "");
    // HEH as default was always a mistake. Use the libfscrypt default (CTS)
    // for devices launching on versions above Android 10.
    auto first_api_level = GetFirstApiLevel();
    constexpr uint64_t pre_gki_level = 29;
    auto filenames_mode =
            android::base::GetProperty("ro.crypto.volume.filenames_mode",
                                       first_api_level > pre_gki_level ? "" : "aes-256-heh");
    auto options_string = android::base::GetProperty("ro.crypto.volume.options",
                                                     contents_mode + ":" + filenames_mode);
    if (!ParseOptionsForApiLevel(first_api_level, options_string, options)) {
        LOG(ERROR) << "Unable to parse volume encryption options: " << options_string;
        return false;
    }
    if (options->flags & FSCRYPT_POLICY_FLAG_IV_INO_LBLK_32) {
        LOG(ERROR) << "The emmc_optimized encryption flag is only allowed on eMMC storage.  Remove "
                      "this flag from ro.crypto.volume.options";
        return false;
    }
    return true;
}

bool is_metadata_wrapped_key_supported() {
    return GetEntryForMountPoint(&fstab_default, METADATA_MNT_POINT)->fs_mgr_flags.wrapped_key;
}

static bool read_and_install_user_ce_key(userid_t user_id,
                                         const android::vold::KeyAuthentication& auth) {
    if (s_ce_policies.count(user_id) != 0) return true;
    EncryptionOptions options;
    if (!get_data_file_encryption_options(&options)) return false;
    KeyBuffer ce_key;
    if (!read_and_fixate_user_ce_key(user_id, auth, &ce_key)) return false;
    EncryptionPolicy ce_policy;
    if (!install_storage_key(DATA_MNT_POINT, options, ce_key, &ce_policy)) return false;
    s_ce_policies[user_id] = ce_policy;
    LOG(DEBUG) << "Installed ce key for user " << user_id;
    return true;
}

static bool prepare_dir(const std::string& dir, mode_t mode, uid_t uid, gid_t gid) {
    LOG(DEBUG) << "Preparing: " << dir;
    if (fs_prepare_dir(dir.c_str(), mode, uid, gid) != 0) {
        PLOG(ERROR) << "Failed to prepare " << dir;
        return false;
    }
    return true;
}

static bool destroy_dir(const std::string& dir) {
    LOG(DEBUG) << "Destroying: " << dir;
    if (rmdir(dir.c_str()) != 0 && errno != ENOENT) {
        PLOG(ERROR) << "Failed to destroy " << dir;
        return false;
    }
    return true;
}

// NB this assumes that there is only one thread listening for crypt commands, because
// it creates keys in a fixed location.
static bool create_and_install_user_keys(userid_t user_id, bool create_ephemeral) {
    EncryptionOptions options;
    if (!get_data_file_encryption_options(&options)) return false;
    KeyBuffer de_key, ce_key;
    if (!generateStorageKey(makeGen(options), &de_key)) return false;
    if (!generateStorageKey(makeGen(options), &ce_key)) return false;
    if (create_ephemeral) {
        // If the key should be created as ephemeral, don't store it.
        s_ephemeral_users.insert(user_id);
    } else {
        auto const directory_path = get_ce_key_directory_path(user_id);
        if (!prepare_dir(directory_path, 0700, AID_ROOT, AID_ROOT)) return false;
        auto const paths = get_ce_key_paths(directory_path);
        std::string ce_key_path;
        if (!get_ce_key_new_path(directory_path, paths, &ce_key_path)) return false;
        if (!android::vold::storeKeyAtomically(ce_key_path, user_key_temp, kEmptyAuthentication,
                                               ce_key))
            return false;
        fixate_user_ce_key(directory_path, ce_key_path, paths);
        // Write DE key second; once this is written, all is good.
        if (!android::vold::storeKeyAtomically(get_de_key_path(user_id), user_key_temp,
                                               kEmptyAuthentication, de_key))
            return false;
    }
    EncryptionPolicy de_policy;
    if (!install_storage_key(DATA_MNT_POINT, options, de_key, &de_policy)) return false;
    s_de_policies[user_id] = de_policy;
    EncryptionPolicy ce_policy;
    if (!install_storage_key(DATA_MNT_POINT, options, ce_key, &ce_policy)) return false;
    s_ce_policies[user_id] = ce_policy;
    LOG(DEBUG) << "Created keys for user " << user_id;
    return true;
}

static bool lookup_policy(const std::map<userid_t, EncryptionPolicy>& key_map, userid_t user_id,
                          EncryptionPolicy* policy) {
    auto refi = key_map.find(user_id);
    if (refi == key_map.end()) {
        LOG(DEBUG) << "Cannot find key for " << user_id;
        return false;
    }
    *policy = refi->second;
    return true;
}

static bool is_numeric(const char* name) {
    for (const char* p = name; *p != '\0'; p++) {
        if (!isdigit(*p)) return false;
    }
    return true;
}

static bool load_all_de_keys() {
    EncryptionOptions options;
    if (!get_data_file_encryption_options(&options)) return false;
    auto de_dir = user_key_dir + "/de";
    auto dirp = std::unique_ptr<DIR, int (*)(DIR*)>(opendir(de_dir.c_str()), closedir);
    if (!dirp) {
        PLOG(ERROR) << "Unable to read de key directory";
        return false;
    }
    for (;;) {
        errno = 0;
        auto entry = readdir(dirp.get());
        if (!entry) {
            if (errno) {
                PLOG(ERROR) << "Unable to read de key directory";
                return false;
            }
            break;
        }
        if (entry->d_type != DT_DIR || !is_numeric(entry->d_name)) {
            LOG(DEBUG) << "Skipping non-de-key " << entry->d_name;
            continue;
        }
        userid_t user_id = std::stoi(entry->d_name);
        auto key_path = de_dir + "/" + entry->d_name;
        KeyBuffer de_key;
        if (!retrieveKey(key_path, kEmptyAuthentication, &de_key)) return false;
        EncryptionPolicy de_policy;
        if (!install_storage_key(DATA_MNT_POINT, options, de_key, &de_policy)) return false;
        auto ret = s_de_policies.insert({user_id, de_policy});
        if (!ret.second && ret.first->second != de_policy) {
            LOG(ERROR) << "DE policy for user" << user_id << " changed";
            return false;
        }
        LOG(DEBUG) << "Installed de key for user " << user_id;
    }
    // fscrypt:TODO: go through all DE directories, ensure that all user dirs have the
    // correct policy set on them, and that no rogue ones exist.
    return true;
}

// Attempt to reinstall CE keys for users that we think are unlocked.
static bool try_reload_ce_keys() {
    for (const auto& it : s_ce_policies) {
        if (!android::vold::reloadKeyFromSessionKeyring(DATA_MNT_POINT, it.second)) {
            LOG(ERROR) << "Failed to load CE key from session keyring for user " << it.first;
            return false;
        }
    }
    return true;
}

bool fscrypt_initialize_systemwide_keys() {
    LOG(INFO) << "fscrypt_initialize_systemwide_keys";

    EncryptionOptions options;
    if (!get_data_file_encryption_options(&options)) return false;

    KeyBuffer device_key;
    if (!retrieveOrGenerateKey(device_key_path, device_key_temp, kEmptyAuthentication,
                               makeGen(options), &device_key))
        return false;

    EncryptionPolicy device_policy;
    if (!install_storage_key(DATA_MNT_POINT, options, device_key, &device_policy)) return false;

    std::string options_string;
    if (!OptionsToString(device_policy.options, &options_string)) {
        LOG(ERROR) << "Unable to serialize options";
        return false;
    }
    std::string options_filename = std::string(DATA_MNT_POINT) + fscrypt_key_mode;
    if (!android::vold::writeStringToFile(options_string, options_filename)) return false;

    std::string ref_filename = std::string(DATA_MNT_POINT) + fscrypt_key_ref;
    if (!android::vold::writeStringToFile(device_policy.key_raw_ref, ref_filename)) return false;
    LOG(INFO) << "Wrote system DE key reference to:" << ref_filename;

    KeyBuffer per_boot_key;
    if (!generateStorageKey(makeGen(options), &per_boot_key)) return false;
    EncryptionPolicy per_boot_policy;
    if (!install_storage_key(DATA_MNT_POINT, options, per_boot_key, &per_boot_policy)) return false;
    std::string per_boot_ref_filename = std::string("/data") + fscrypt_key_per_boot_ref;
    if (!android::vold::writeStringToFile(per_boot_policy.key_raw_ref, per_boot_ref_filename))
        return false;
    LOG(INFO) << "Wrote per boot key reference to:" << per_boot_ref_filename;

    if (!android::vold::FsyncDirectory(device_key_dir)) return false;
    return true;
}

bool fscrypt_init_user0() {
    LOG(DEBUG) << "fscrypt_init_user0";
    if (fscrypt_is_native()) {
        if (!prepare_dir(user_key_dir, 0700, AID_ROOT, AID_ROOT)) return false;
        if (!prepare_dir(user_key_dir + "/ce", 0700, AID_ROOT, AID_ROOT)) return false;
        if (!prepare_dir(user_key_dir + "/de", 0700, AID_ROOT, AID_ROOT)) return false;
        if (!android::vold::pathExists(get_de_key_path(0))) {
            if (!create_and_install_user_keys(0, false)) return false;
        }
        // TODO: switch to loading only DE_0 here once framework makes
        // explicit calls to install DE keys for secondary users
        if (!load_all_de_keys()) return false;
    }
    // We can only safely prepare DE storage here, since CE keys are probably
    // entangled with user credentials.  The framework will always prepare CE
    // storage once CE keys are installed.
    if (!fscrypt_prepare_user_storage("", 0, 0, android::os::IVold::STORAGE_FLAG_DE)) {
        LOG(ERROR) << "Failed to prepare user 0 storage";
        return false;
    }

    // If this is a non-FBE device that recently left an emulated mode,
    // restore user data directories to known-good state.
    if (!fscrypt_is_native() && !fscrypt_is_emulated()) {
        fscrypt_unlock_user_key(0, 0, "!", "!");
    }

    // In some scenarios (e.g. userspace reboot) we might unmount userdata
    // without doing a hard reboot. If CE keys were stored in fs keyring then
    // they will be lost after unmount. Attempt to re-install them.
    if (fscrypt_is_native() && android::vold::isFsKeyringSupported()) {
        if (!try_reload_ce_keys()) return false;
    }

    return true;
}

bool fscrypt_vold_create_user_key(userid_t user_id, int serial, bool ephemeral) {
    LOG(DEBUG) << "fscrypt_vold_create_user_key for " << user_id << " serial " << serial;
    if (!fscrypt_is_native()) {
        return true;
    }
    // FIXME test for existence of key that is not loaded yet
    if (s_ce_policies.count(user_id) != 0) {
        LOG(ERROR) << "Already exists, can't fscrypt_vold_create_user_key for " << user_id
                   << " serial " << serial;
        // FIXME should we fail the command?
        return true;
    }
    if (!create_and_install_user_keys(user_id, ephemeral)) {
        return false;
    }
    return true;
}

// "Lock" all encrypted directories whose key has been removed.  This is needed
// in the case where the keys are being put in the session keyring (rather in
// the newer filesystem-level keyrings), because removing a key from the session
// keyring doesn't affect inodes in the kernel's inode cache whose per-file key
// was already set up.  So to remove the per-file keys and make the files
// "appear encrypted", these inodes must be evicted.
//
// To do this, sync() to clean all dirty inodes, then drop all reclaimable slab
// objects systemwide.  This is overkill, but it's the best available method
// currently.  Don't use drop_caches mode "3" because that also evicts pagecache
// for in-use files; all files relevant here are already closed and sync'ed.
static void drop_caches_if_needed() {
    if (android::vold::isFsKeyringSupported()) {
        return;
    }
    sync();
    if (!writeStringToFile("2", "/proc/sys/vm/drop_caches")) {
        PLOG(ERROR) << "Failed to drop caches during key eviction";
    }
}

static bool evict_ce_key(userid_t user_id) {
    bool success = true;
    EncryptionPolicy policy;
    // If we haven't loaded the CE key, no need to evict it.
    if (lookup_policy(s_ce_policies, user_id, &policy)) {
        success &= android::vold::evictKey(DATA_MNT_POINT, policy);
        drop_caches_if_needed();
    }
    s_ce_policies.erase(user_id);
    return success;
}

bool fscrypt_destroy_user_key(userid_t user_id) {
    LOG(DEBUG) << "fscrypt_destroy_user_key(" << user_id << ")";
    if (!fscrypt_is_native()) {
        return true;
    }
    bool success = true;
    success &= evict_ce_key(user_id);
    EncryptionPolicy de_policy;
    success &= lookup_policy(s_de_policies, user_id, &de_policy) &&
               android::vold::evictKey(DATA_MNT_POINT, de_policy);
    s_de_policies.erase(user_id);
    auto it = s_ephemeral_users.find(user_id);
    if (it != s_ephemeral_users.end()) {
        s_ephemeral_users.erase(it);
    } else {
        for (auto const path : get_ce_key_paths(get_ce_key_directory_path(user_id))) {
            success &= android::vold::destroyKey(path);
        }
        auto de_key_path = get_de_key_path(user_id);
        if (android::vold::pathExists(de_key_path)) {
            success &= android::vold::destroyKey(de_key_path);
        } else {
            LOG(INFO) << "Not present so not erasing: " << de_key_path;
        }
    }
    return success;
}

static bool emulated_lock(const std::string& path) {
    if (chmod(path.c_str(), 0000) != 0) {
        PLOG(ERROR) << "Failed to chmod " << path;
        return false;
    }
#if EMULATED_USES_SELINUX
    if (setfilecon(path.c_str(), "u:object_r:storage_stub_file:s0") != 0) {
        PLOG(WARNING) << "Failed to setfilecon " << path;
        return false;
    }
#endif
    return true;
}

static bool emulated_unlock(const std::string& path, mode_t mode) {
    if (chmod(path.c_str(), mode) != 0) {
        PLOG(ERROR) << "Failed to chmod " << path;
        // FIXME temporary workaround for b/26713622
        if (fscrypt_is_emulated()) return false;
    }
#if EMULATED_USES_SELINUX
    if (selinux_android_restorecon(path.c_str(), SELINUX_ANDROID_RESTORECON_FORCE) != 0) {
        PLOG(WARNING) << "Failed to restorecon " << path;
        // FIXME temporary workaround for b/26713622
        if (fscrypt_is_emulated()) return false;
    }
#endif
    return true;
}

static bool parse_hex(const std::string& hex, std::string* result) {
    if (hex == "!") {
        *result = "";
        return true;
    }
    if (android::vold::HexToStr(hex, *result) != 0) {
        LOG(ERROR) << "Invalid FBE hex string";  // Don't log the string for security reasons
        return false;
    }
    return true;
}

static std::optional<android::vold::KeyAuthentication> authentication_from_hex(
        const std::string& token_hex, const std::string& secret_hex) {
    std::string token, secret;
    if (!parse_hex(token_hex, &token)) return std::optional<android::vold::KeyAuthentication>();
    if (!parse_hex(secret_hex, &secret)) return std::optional<android::vold::KeyAuthentication>();
    if (secret.empty()) {
        return kEmptyAuthentication;
    } else {
        return android::vold::KeyAuthentication(token, secret);
    }
}

static std::string volkey_path(const std::string& misc_path, const std::string& volume_uuid) {
    return misc_path + "/vold/volume_keys/" + volume_uuid + "/default";
}

static std::string volume_secdiscardable_path(const std::string& volume_uuid) {
    return systemwide_volume_key_dir + "/" + volume_uuid + "/secdiscardable";
}

static bool read_or_create_volkey(const std::string& misc_path, const std::string& volume_uuid,
                                  EncryptionPolicy* policy, int flags) {
    auto secdiscardable_path = volume_secdiscardable_path(volume_uuid);
    std::string secdiscardable_hash;
    if (android::vold::pathExists(secdiscardable_path)) {
        if (!android::vold::readSecdiscardable(secdiscardable_path, &secdiscardable_hash))
            return false;
    } else {
        if (fs_mkdirs(secdiscardable_path.c_str(), 0700) != 0) {
            PLOG(ERROR) << "Creating directories for: " << secdiscardable_path;
            return false;
        }
        if (!android::vold::createSecdiscardable(secdiscardable_path, &secdiscardable_hash))
            return false;
    }
    auto key_path = volkey_path(misc_path, volume_uuid);
    if (fs_mkdirs(key_path.c_str(), 0700) != 0) {
        PLOG(ERROR) << "Creating directories for: " << key_path;
        return false;
    }
    android::vold::KeyAuthentication auth("", secdiscardable_hash);

    EncryptionOptions options;
    if (!get_volume_file_encryption_options(&options)) return false;
    KeyBuffer key;
    if (!retrieveOrGenerateKey(key_path, key_path + "_tmp", auth, makeGen(options), &key))
        return false;
    if (!install_storage_key(BuildDataPath(volume_uuid), options, key, policy)) return false;
    return true;
}

static bool destroy_volkey(const std::string& misc_path, const std::string& volume_uuid) {
    auto path = volkey_path(misc_path, volume_uuid);
    if (!android::vold::pathExists(path)) return true;
    return android::vold::destroyKey(path);
}

static bool fscrypt_rewrap_user_key(userid_t user_id, int serial,
                                    const android::vold::KeyAuthentication& retrieve_auth,
                                    const android::vold::KeyAuthentication& store_auth) {
    if (s_ephemeral_users.count(user_id) != 0) return true;
    auto const directory_path = get_ce_key_directory_path(user_id);
    KeyBuffer ce_key;
    std::string ce_key_current_path = get_ce_key_current_path(directory_path);
    if (retrieveKey(ce_key_current_path, retrieve_auth, &ce_key)) {
        LOG(DEBUG) << "Successfully retrieved key";
        // TODO(147732812): Remove this once Locksettingservice is fixed.
        // Currently it calls fscrypt_clear_user_key_auth with a secret when lockscreen is
        // changed from swipe to none or vice-versa
    } else if (retrieveKey(ce_key_current_path, kEmptyAuthentication, &ce_key)) {
        LOG(DEBUG) << "Successfully retrieved key with empty auth";
    } else {
        LOG(ERROR) << "Failed to retrieve key for user " << user_id;
        return false;
    }
    auto const paths = get_ce_key_paths(directory_path);

    std::string ce_key_path;
    if (!get_ce_key_new_path(directory_path, paths, &ce_key_path)) return false;
    if (!android::vold::storeKeyAtomically(ce_key_path, user_key_temp, store_auth, ce_key))
        return false;
    if (!android::vold::FsyncDirectory(directory_path)) return false;
    return true;
}

bool fscrypt_add_user_key_auth(userid_t user_id, int serial, const std::string& token_hex,
                               const std::string& secret_hex) {
    LOG(DEBUG) << "fscrypt_add_user_key_auth " << user_id << " serial=" << serial
               << " token_present=" << (token_hex != "!");
    if (!fscrypt_is_native()) return true;
    auto auth = authentication_from_hex(token_hex, secret_hex);
    if (!auth) return false;
    return fscrypt_rewrap_user_key(user_id, serial, kEmptyAuthentication, *auth);
}

bool fscrypt_clear_user_key_auth(userid_t user_id, int serial, const std::string& token_hex,
                                 const std::string& secret_hex) {
    LOG(DEBUG) << "fscrypt_clear_user_key_auth " << user_id << " serial=" << serial
               << " token_present=" << (token_hex != "!");
    if (!fscrypt_is_native()) return true;
    auto auth = authentication_from_hex(token_hex, secret_hex);
    if (!auth) return false;
    return fscrypt_rewrap_user_key(user_id, serial, *auth, kEmptyAuthentication);
}

bool fscrypt_fixate_newest_user_key_auth(userid_t user_id) {
    LOG(DEBUG) << "fscrypt_fixate_newest_user_key_auth " << user_id;
    if (!fscrypt_is_native()) return true;
    if (s_ephemeral_users.count(user_id) != 0) return true;
    auto const directory_path = get_ce_key_directory_path(user_id);
    auto const paths = get_ce_key_paths(directory_path);
    if (paths.empty()) {
        LOG(ERROR) << "No ce keys present, cannot fixate for user " << user_id;
        return false;
    }
    fixate_user_ce_key(directory_path, paths[0], paths);
    return true;
}

// TODO: rename to 'install' for consistency, and take flags to know which keys to install
bool fscrypt_unlock_user_key(userid_t user_id, int serial, const std::string& token_hex,
                             const std::string& secret_hex) {
    LOG(DEBUG) << "fscrypt_unlock_user_key " << user_id << " serial=" << serial
               << " token_present=" << (token_hex != "!");
    if (fscrypt_is_native()) {
        if (s_ce_policies.count(user_id) != 0) {
            LOG(WARNING) << "Tried to unlock already-unlocked key for user " << user_id;
            return true;
        }
        auto auth = authentication_from_hex(token_hex, secret_hex);
        if (!auth) return false;
        if (!read_and_install_user_ce_key(user_id, *auth)) {
            LOG(ERROR) << "Couldn't read key for " << user_id;
            return false;
        }
    } else {
        // When in emulation mode, we just use chmod. However, we also
        // unlock directories when not in emulation mode, to bring devices
        // back into a known-good state.
        if (!emulated_unlock(android::vold::BuildDataSystemCePath(user_id), 0771) ||
            !emulated_unlock(android::vold::BuildDataMiscCePath(user_id), 01771) ||
            !emulated_unlock(android::vold::BuildDataMediaCePath("", user_id), 0770) ||
            !emulated_unlock(android::vold::BuildDataUserCePath("", user_id), 0771)) {
            LOG(ERROR) << "Failed to unlock user " << user_id;
            return false;
        }
    }
    return true;
}

// TODO: rename to 'evict' for consistency
bool fscrypt_lock_user_key(userid_t user_id) {
    LOG(DEBUG) << "fscrypt_lock_user_key " << user_id;
    if (fscrypt_is_native()) {
        return evict_ce_key(user_id);
    } else if (fscrypt_is_emulated()) {
        // When in emulation mode, we just use chmod
        if (!emulated_lock(android::vold::BuildDataSystemCePath(user_id)) ||
            !emulated_lock(android::vold::BuildDataMiscCePath(user_id)) ||
            !emulated_lock(android::vold::BuildDataMediaCePath("", user_id)) ||
            !emulated_lock(android::vold::BuildDataUserCePath("", user_id))) {
            LOG(ERROR) << "Failed to lock user " << user_id;
            return false;
        }
    }

    return true;
}

static bool prepare_subdirs(const std::string& action, const std::string& volume_uuid,
                            userid_t user_id, int flags) {
    if (0 != android::vold::ForkExecvp(
                 std::vector<std::string>{prepare_subdirs_path, action, volume_uuid,
                                          std::to_string(user_id), std::to_string(flags)})) {
        LOG(ERROR) << "vold_prepare_subdirs failed";
        return false;
    }
    return true;
}

bool fscrypt_prepare_user_storage(const std::string& volume_uuid, userid_t user_id, int serial,
                                  int flags) {
    LOG(DEBUG) << "fscrypt_prepare_user_storage for volume " << escape_empty(volume_uuid)
               << ", user " << user_id << ", serial " << serial << ", flags " << flags;

    if (flags & android::os::IVold::STORAGE_FLAG_DE) {
        // DE_sys key
        auto system_legacy_path = android::vold::BuildDataSystemLegacyPath(user_id);
        auto misc_legacy_path = android::vold::BuildDataMiscLegacyPath(user_id);
        auto profiles_de_path = android::vold::BuildDataProfilesDePath(user_id);

        // DE_n key
        auto system_de_path = android::vold::BuildDataSystemDePath(user_id);
        auto misc_de_path = android::vold::BuildDataMiscDePath(user_id);
        auto vendor_de_path = android::vold::BuildDataVendorDePath(user_id);
        auto user_de_path = android::vold::BuildDataUserDePath(volume_uuid, user_id);

        if (volume_uuid.empty()) {
            if (!prepare_dir(system_legacy_path, 0700, AID_SYSTEM, AID_SYSTEM)) return false;
#if MANAGE_MISC_DIRS
            if (!prepare_dir(misc_legacy_path, 0750, multiuser_get_uid(user_id, AID_SYSTEM),
                             multiuser_get_uid(user_id, AID_EVERYBODY)))
                return false;
#endif
            if (!prepare_dir(profiles_de_path, 0771, AID_SYSTEM, AID_SYSTEM)) return false;

            if (!prepare_dir(system_de_path, 0770, AID_SYSTEM, AID_SYSTEM)) return false;
            if (!prepare_dir(misc_de_path, 01771, AID_SYSTEM, AID_MISC)) return false;
            if (!prepare_dir(vendor_de_path, 0771, AID_ROOT, AID_ROOT)) return false;
        }
        if (!prepare_dir(user_de_path, 0771, AID_SYSTEM, AID_SYSTEM)) return false;

        if (fscrypt_is_native()) {
            EncryptionPolicy de_policy;
            if (volume_uuid.empty()) {
                if (!lookup_policy(s_de_policies, user_id, &de_policy)) return false;
                if (!EnsurePolicy(de_policy, system_de_path)) return false;
                if (!EnsurePolicy(de_policy, misc_de_path)) return false;
                if (!EnsurePolicy(de_policy, vendor_de_path)) return false;
            } else {
                if (!read_or_create_volkey(misc_de_path, volume_uuid, &de_policy, flags)) return false;
            }
            if (!EnsurePolicy(de_policy, user_de_path)) return false;
        }
    }

    if (flags & android::os::IVold::STORAGE_FLAG_CE) {
        // CE_n key
        auto system_ce_path = android::vold::BuildDataSystemCePath(user_id);
        auto misc_ce_path = android::vold::BuildDataMiscCePath(user_id);
        auto vendor_ce_path = android::vold::BuildDataVendorCePath(user_id);
        auto media_ce_path = android::vold::BuildDataMediaCePath(volume_uuid, user_id);
        auto user_ce_path = android::vold::BuildDataUserCePath(volume_uuid, user_id);

        if (volume_uuid.empty()) {
            if (!prepare_dir(system_ce_path, 0770, AID_SYSTEM, AID_SYSTEM)) return false;
            if (!prepare_dir(misc_ce_path, 01771, AID_SYSTEM, AID_MISC)) return false;
            if (!prepare_dir(vendor_ce_path, 0771, AID_ROOT, AID_ROOT)) return false;
        }
        if (!prepare_dir(media_ce_path, 0770, AID_MEDIA_RW, AID_MEDIA_RW)) return false;

        if (!prepare_dir(user_ce_path, 0771, AID_SYSTEM, AID_SYSTEM)) return false;

        if (fscrypt_is_native()) {
            EncryptionPolicy ce_policy;
            if (volume_uuid.empty()) {
                if (!lookup_policy(s_ce_policies, user_id, &ce_policy)) return false;
                if (!EnsurePolicy(ce_policy, system_ce_path)) return false;
                if (!EnsurePolicy(ce_policy, misc_ce_path)) return false;
                if (!EnsurePolicy(ce_policy, vendor_ce_path)) return false;
            } else {
                if (!read_or_create_volkey(misc_ce_path, volume_uuid, &ce_policy, flags)) return false;
            }
            if (!EnsurePolicy(ce_policy, media_ce_path)) return false;
            if (!EnsurePolicy(ce_policy, user_ce_path)) return false;
        }

        if (volume_uuid.empty()) {
            // Now that credentials have been installed, we can run restorecon
            // over these paths
            // NOTE: these paths need to be kept in sync with libselinux
            android::vold::RestoreconRecursive(system_ce_path);
            android::vold::RestoreconRecursive(vendor_ce_path);
            android::vold::RestoreconRecursive(misc_ce_path);
        }
    }
    if (!prepare_subdirs("prepare", volume_uuid, user_id, flags)) return false;

    return true;
}

bool fscrypt_destroy_user_storage(const std::string& volume_uuid, userid_t user_id, int flags) {
    LOG(DEBUG) << "fscrypt_destroy_user_storage for volume " << escape_empty(volume_uuid)
               << ", user " << user_id << ", flags " << flags;
    bool res = true;

    res &= prepare_subdirs("destroy", volume_uuid, user_id, flags);

    if (flags & android::os::IVold::STORAGE_FLAG_CE) {
        // CE_n key
        auto system_ce_path = android::vold::BuildDataSystemCePath(user_id);
        auto misc_ce_path = android::vold::BuildDataMiscCePath(user_id);
        auto vendor_ce_path = android::vold::BuildDataVendorCePath(user_id);
        auto media_ce_path = android::vold::BuildDataMediaCePath(volume_uuid, user_id);
        auto user_ce_path = android::vold::BuildDataUserCePath(volume_uuid, user_id);

        res &= destroy_dir(media_ce_path);
        res &= destroy_dir(user_ce_path);
        if (volume_uuid.empty()) {
            res &= destroy_dir(system_ce_path);
            res &= destroy_dir(misc_ce_path);
            res &= destroy_dir(vendor_ce_path);
        } else {
            if (fscrypt_is_native()) {
                res &= destroy_volkey(misc_ce_path, volume_uuid);
            }
        }
    }

    if (flags & android::os::IVold::STORAGE_FLAG_DE) {
        // DE_sys key
        auto system_legacy_path = android::vold::BuildDataSystemLegacyPath(user_id);
        auto misc_legacy_path = android::vold::BuildDataMiscLegacyPath(user_id);
        auto profiles_de_path = android::vold::BuildDataProfilesDePath(user_id);

        // DE_n key
        auto system_de_path = android::vold::BuildDataSystemDePath(user_id);
        auto misc_de_path = android::vold::BuildDataMiscDePath(user_id);
        auto vendor_de_path = android::vold::BuildDataVendorDePath(user_id);
        auto user_de_path = android::vold::BuildDataUserDePath(volume_uuid, user_id);

        res &= destroy_dir(user_de_path);
        if (volume_uuid.empty()) {
            res &= destroy_dir(system_legacy_path);
#if MANAGE_MISC_DIRS
            res &= destroy_dir(misc_legacy_path);
#endif
            res &= destroy_dir(profiles_de_path);
            res &= destroy_dir(system_de_path);
            res &= destroy_dir(misc_de_path);
            res &= destroy_dir(vendor_de_path);
        } else {
            if (fscrypt_is_native()) {
                res &= destroy_volkey(misc_de_path, volume_uuid);
            }
        }
    }

    return res;
}

static bool destroy_volume_keys(const std::string& directory_path, const std::string& volume_uuid) {
    auto dirp = std::unique_ptr<DIR, int (*)(DIR*)>(opendir(directory_path.c_str()), closedir);
    if (!dirp) {
        PLOG(ERROR) << "Unable to open directory: " + directory_path;
        return false;
    }
    bool res = true;
    for (;;) {
        errno = 0;
        auto const entry = readdir(dirp.get());
        if (!entry) {
            if (errno) {
                PLOG(ERROR) << "Unable to read directory: " + directory_path;
                return false;
            }
            break;
        }
        if (entry->d_type != DT_DIR || entry->d_name[0] == '.') {
            LOG(DEBUG) << "Skipping non-user " << entry->d_name;
            continue;
        }
        res &= destroy_volkey(directory_path + "/" + entry->d_name, volume_uuid);
    }
    return res;
}

bool fscrypt_destroy_volume_keys(const std::string& volume_uuid) {
    bool res = true;
    LOG(DEBUG) << "fscrypt_destroy_volume_keys for volume " << escape_empty(volume_uuid);
    auto secdiscardable_path = volume_secdiscardable_path(volume_uuid);
    res &= android::vold::runSecdiscardSingle(secdiscardable_path);
    res &= destroy_volume_keys("/data/misc_ce", volume_uuid);
    res &= destroy_volume_keys("/data/misc_de", volume_uuid);
    return res;
}<|MERGE_RESOLUTION|>--- conflicted
+++ resolved
@@ -241,17 +241,15 @@
                    << entry->encryption_options;
         return false;
     }
-<<<<<<< HEAD
-    if (options->version == 1) {
-        options->use_hw_wrapped_key =
-            GetEntryForMountPoint(&fstab_default, DATA_MNT_POINT)->fs_mgr_flags.wrapped_key;
-=======
     if ((options->flags & FSCRYPT_POLICY_FLAG_IV_INO_LBLK_32) &&
         !IsEmmcStorage(entry->blk_device)) {
         LOG(ERROR) << "The emmc_optimized encryption flag is only allowed on eMMC storage.  Remove "
                       "this flag from the device's fstab";
         return false;
->>>>>>> 547be2bd
+    }
+    if (options->version == 1) {
+        options->use_hw_wrapped_key =
+            GetEntryForMountPoint(&fstab_default, DATA_MNT_POINT)->fs_mgr_flags.wrapped_key;
     }
     return true;
 }
