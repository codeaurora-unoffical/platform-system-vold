/*
 * Copyright (C) 2015 The Android Open Source Project
 *
 * Licensed under the Apache License, Version 2.0 (the "License");
 * you may not use this file except in compliance with the License.
 * You may obtain a copy of the License at
 *
 *      http://www.apache.org/licenses/LICENSE-2.0
 *
 * Unless required by applicable law or agreed to in writing, software
 * distributed under the License is distributed on an "AS IS" BASIS,
 * WITHOUT WARRANTIES OR CONDITIONS OF ANY KIND, either express or implied.
 * See the License for the specific language governing permissions and
 * limitations under the License.
 */

#include "FsCrypt.h"

#include "Keymaster.h"
#include "KeyStorage.h"
#include "KeyUtil.h"
#include "Utils.h"
#include "VoldUtil.h"
#include "model/Disk.h"

#include <algorithm>
#include <map>
#include <set>
#include <sstream>
#include <string>
#include <vector>

#include <dirent.h>
#include <errno.h>
#include <fcntl.h>
#include <limits.h>
#include <selinux/android.h>
#include <sys/mount.h>
#include <sys/stat.h>
#include <sys/types.h>
#include <unistd.h>

#include <private/android_filesystem_config.h>

#include "android/os/IVold.h"

#include "cryptfs.h"

#define EMULATED_USES_SELINUX 0
#define MANAGE_MISC_DIRS 0

#include <cutils/fs.h>
#include <cutils/properties.h>

#include <fscrypt/fscrypt.h>
#include <keyutils.h>

#include <android-base/file.h>
#include <android-base/logging.h>
#include <android-base/properties.h>
#include <android-base/stringprintf.h>
#include <android-base/strings.h>
#include <android-base/unique_fd.h>

using android::base::StringPrintf;
using android::fs_mgr::GetEntryForMountPoint;
using android::vold::kEmptyAuthentication;
using android::vold::KeyBuffer;
using android::vold::Keymaster;
using android::hardware::keymaster::V4_0::KeyFormat;
using android::vold::writeStringToFile;

namespace {

struct PolicyKeyRef {
    std::string contents_mode;
    std::string filenames_mode;
    int policy_version;
    std::string key_raw_ref;

    PolicyKeyRef() : policy_version(0) {}
};

const std::string device_key_dir = std::string() + DATA_MNT_POINT + fscrypt_unencrypted_folder;
const std::string device_key_path = device_key_dir + "/key";
const std::string device_key_temp = device_key_dir + "/temp";

const std::string user_key_dir = std::string() + DATA_MNT_POINT + "/misc/vold/user_keys";
const std::string user_key_temp = user_key_dir + "/temp";
const std::string prepare_subdirs_path = "/system/bin/vold_prepare_subdirs";

const std::string systemwide_volume_key_dir =
    std::string() + DATA_MNT_POINT + "/misc/vold/volume_keys";

bool s_systemwide_keys_initialized = false;

// Some users are ephemeral, don't try to wipe their keys from disk
std::set<userid_t> s_ephemeral_users;

// Map user ids to key references
std::map<userid_t, std::string> s_de_key_raw_refs;
std::map<userid_t, std::string> s_ce_key_raw_refs;
// TODO abolish this map, per b/26948053
std::map<userid_t, KeyBuffer> s_ce_keys;

}  // namespace

static bool fscrypt_is_emulated() {
    return property_get_bool("persist.sys.emulate_fbe", false);
}

static const char* escape_empty(const std::string& value) {
    return value.empty() ? "null" : value.c_str();
}

static std::string get_de_key_path(userid_t user_id) {
    return StringPrintf("%s/de/%d", user_key_dir.c_str(), user_id);
}

static std::string get_ce_key_directory_path(userid_t user_id) {
    return StringPrintf("%s/ce/%d", user_key_dir.c_str(), user_id);
}

// Returns the keys newest first
static std::vector<std::string> get_ce_key_paths(const std::string& directory_path) {
    auto dirp = std::unique_ptr<DIR, int (*)(DIR*)>(opendir(directory_path.c_str()), closedir);
    if (!dirp) {
        PLOG(ERROR) << "Unable to open ce key directory: " + directory_path;
        return std::vector<std::string>();
    }
    std::vector<std::string> result;
    for (;;) {
        errno = 0;
        auto const entry = readdir(dirp.get());
        if (!entry) {
            if (errno) {
                PLOG(ERROR) << "Unable to read ce key directory: " + directory_path;
                return std::vector<std::string>();
            }
            break;
        }
        if (entry->d_type != DT_DIR || entry->d_name[0] != 'c') {
            LOG(DEBUG) << "Skipping non-key " << entry->d_name;
            continue;
        }
        result.emplace_back(directory_path + "/" + entry->d_name);
    }
    std::sort(result.begin(), result.end());
    std::reverse(result.begin(), result.end());
    return result;
}

static std::string get_ce_key_current_path(const std::string& directory_path) {
    return directory_path + "/current";
}

static bool get_ce_key_new_path(const std::string& directory_path,
                                const std::vector<std::string>& paths, std::string* ce_key_path) {
    if (paths.empty()) {
        *ce_key_path = get_ce_key_current_path(directory_path);
        return true;
    }
    for (unsigned int i = 0; i < UINT_MAX; i++) {
        auto const candidate = StringPrintf("%s/cx%010u", directory_path.c_str(), i);
        if (paths[0] < candidate) {
            *ce_key_path = candidate;
            return true;
        }
    }
    return false;
}

// Discard all keys but the named one; rename it to canonical name.
// No point in acting on errors in this; ignore them.
static void fixate_user_ce_key(const std::string& directory_path, const std::string& to_fix,
                               const std::vector<std::string>& paths) {
    for (auto const other_path : paths) {
        if (other_path != to_fix) {
            android::vold::destroyKey(other_path);
        }
    }
    auto const current_path = get_ce_key_current_path(directory_path);
    if (to_fix != current_path) {
        LOG(DEBUG) << "Renaming " << to_fix << " to " << current_path;
        if (rename(to_fix.c_str(), current_path.c_str()) != 0) {
            PLOG(WARNING) << "Unable to rename " << to_fix << " to " << current_path;
            return;
        }
    }
    android::vold::FsyncDirectory(directory_path);
}

static bool read_and_fixate_user_ce_key(userid_t user_id,
                                        const android::vold::KeyAuthentication& auth,
                                        KeyBuffer* ce_key) {
    auto const directory_path = get_ce_key_directory_path(user_id);
    auto const paths = get_ce_key_paths(directory_path);
    for (auto const ce_key_path : paths) {
        LOG(DEBUG) << "Trying user CE key " << ce_key_path;
        if (android::vold::retrieveKey(ce_key_path, auth, ce_key)) {
            LOG(DEBUG) << "Successfully retrieved key";
            fixate_user_ce_key(directory_path, ce_key_path, paths);
            return true;
        }
    }
    LOG(ERROR) << "Failed to find working ce key for user " << user_id;
    return false;
}

<<<<<<< HEAD
bool is_ice_supported_external(int flags) {
    /*
     * Logic can be changed when more card controllers start supporting ICE.
     * Until then, checking only for UFS card.
     */
    if ((flags & android::vold::Disk::Flags::kUfsCard) ==
                           android::vold::Disk::Flags::kUfsCard)
        return true;
    return false;
}

bool is_wrapped_key_supported() {
    return GetEntryForMountPoint(&fstab_default, DATA_MNT_POINT)->fs_mgr_flags.wrapped_key;
}

bool is_wrapped_key_supported_external(int flags) {
    if (is_ice_supported_external(flags))
        return GetEntryForMountPoint(&fstab_default, DATA_MNT_POINT)->fs_mgr_flags.wrapped_key;
    return false;
}

bool is_metadata_wrapped_key_supported() {
    return GetEntryForMountPoint(&fstab_default, METADATA_MNT_POINT)->fs_mgr_flags.wrapped_key;
=======
// Retrieve the options to use for encryption policies on the /data filesystem.
static void get_data_file_encryption_options(PolicyKeyRef* key_ref) {
    auto entry = GetEntryForMountPoint(&fstab_default, DATA_MNT_POINT);
    if (entry == nullptr) {
        return;
    }
    key_ref->contents_mode = entry->file_contents_mode;
    key_ref->filenames_mode = entry->file_names_mode;
    key_ref->policy_version = entry->file_policy_version;
}

// Retrieve the version to use for encryption policies on the /data filesystem.
static int get_data_file_policy_version(void) {
    auto entry = GetEntryForMountPoint(&fstab_default, DATA_MNT_POINT);
    if (entry == nullptr) {
        return 0;
    }
    return entry->file_policy_version;
}

// Retrieve the options to use for encryption policies on adoptable storage.
static bool get_volume_file_encryption_options(PolicyKeyRef* key_ref) {
    key_ref->contents_mode =
            android::base::GetProperty("ro.crypto.volume.contents_mode", "aes-256-xts");
    key_ref->filenames_mode =
            android::base::GetProperty("ro.crypto.volume.filenames_mode", "aes-256-heh");
    key_ref->policy_version = 1;

    std::string raw_flags = android::base::GetProperty("ro.crypto.volume.flags", "");
    auto flags = android::base::Split(raw_flags, "+");
    for (const auto& flag : flags) {
        if (flag == "v1") {
            key_ref->policy_version = 1;
        } else if (flag == "v2") {
            key_ref->policy_version = 2;
        } else {
            LOG(ERROR) << "Unknown flag in ro.crypto.volume.flags: " << flag;
            return false;
        }
    }
    return true;
}

// Install a key for use by encrypted files on the /data filesystem.
static bool install_data_key(const KeyBuffer& key, std::string* raw_ref) {
    return android::vold::installKey(key, DATA_MNT_POINT, get_data_file_policy_version(), raw_ref);
}

// Evict a key for use by encrypted files on the /data filesystem.
static bool evict_data_key(const std::string& raw_ref) {
    return android::vold::evictKey(DATA_MNT_POINT, raw_ref, get_data_file_policy_version());
>>>>>>> 0e746a6a
}

static bool read_and_install_user_ce_key(userid_t user_id,
                                         const android::vold::KeyAuthentication& auth) {
    if (s_ce_key_raw_refs.count(user_id) != 0) return true;
    KeyBuffer ce_key;
    if (!read_and_fixate_user_ce_key(user_id, auth, &ce_key)) return false;
    std::string ce_raw_ref;
<<<<<<< HEAD

    if (is_wrapped_key_supported()) {
        KeyBuffer ephemeral_wrapped_key;
        if (!getEphemeralWrappedKey(KeyFormat::RAW, ce_key, &ephemeral_wrapped_key)) {
           LOG(ERROR) << "Failed to export ce key";
           return false;
        }
        ce_key = std::move(ephemeral_wrapped_key);
    }
    if (!android::vold::installKey(ce_key, &ce_raw_ref)) return false;
=======
    if (!install_data_key(ce_key, &ce_raw_ref)) return false;
>>>>>>> 0e746a6a
    s_ce_keys[user_id] = std::move(ce_key);
    s_ce_key_raw_refs[user_id] = ce_raw_ref;
    LOG(DEBUG) << "Installed ce key for user " << user_id;
    return true;
}

static bool prepare_dir(const std::string& dir, mode_t mode, uid_t uid, gid_t gid) {
    LOG(DEBUG) << "Preparing: " << dir;
    if (fs_prepare_dir(dir.c_str(), mode, uid, gid) != 0) {
        PLOG(ERROR) << "Failed to prepare " << dir;
        return false;
    }
    return true;
}

static bool destroy_dir(const std::string& dir) {
    LOG(DEBUG) << "Destroying: " << dir;
    if (rmdir(dir.c_str()) != 0 && errno != ENOENT) {
        PLOG(ERROR) << "Failed to destroy " << dir;
        return false;
    }
    return true;
}

// NB this assumes that there is only one thread listening for crypt commands, because
// it creates keys in a fixed location.
static bool create_and_install_user_keys(userid_t user_id, bool create_ephemeral) {
    KeyBuffer de_key, ce_key;

    if(is_wrapped_key_supported()) {
        if (!generateWrappedKey(user_id, android::vold::KeyType::DE_USER, &de_key)) return false;
        if (!generateWrappedKey(user_id, android::vold::KeyType::CE_USER, &ce_key)) return false;
    } else {
        if (!android::vold::randomKey(&de_key)) return false;
        if (!android::vold::randomKey(&ce_key)) return false;
    }

    if (create_ephemeral) {
        // If the key should be created as ephemeral, don't store it.
        s_ephemeral_users.insert(user_id);
    } else {
        auto const directory_path = get_ce_key_directory_path(user_id);
        if (!prepare_dir(directory_path, 0700, AID_ROOT, AID_ROOT)) return false;
        auto const paths = get_ce_key_paths(directory_path);
        std::string ce_key_path;
        if (!get_ce_key_new_path(directory_path, paths, &ce_key_path)) return false;
        if (!android::vold::storeKeyAtomically(ce_key_path, user_key_temp, kEmptyAuthentication,
                                               ce_key))
            return false;
        fixate_user_ce_key(directory_path, ce_key_path, paths);
        // Write DE key second; once this is written, all is good.
        if (!android::vold::storeKeyAtomically(get_de_key_path(user_id), user_key_temp,
                                               kEmptyAuthentication, de_key))
            return false;
    }

    /* Install the DE keys */
    std::string de_raw_ref;
<<<<<<< HEAD
    std::string ce_raw_ref;

    if (is_wrapped_key_supported()) {
        KeyBuffer ephemeral_wrapped_de_key;
        KeyBuffer ephemeral_wrapped_ce_key;

        /* Export and install the DE keys */
        if (!getEphemeralWrappedKey(KeyFormat::RAW, de_key, &ephemeral_wrapped_de_key)) {
           LOG(ERROR) << "Failed to export de_key";
           return false;
        }
        /* Export and install the CE keys */
        if (!getEphemeralWrappedKey(KeyFormat::RAW, ce_key, &ephemeral_wrapped_ce_key)) {
           LOG(ERROR) << "Failed to export de_key";
           return false;
        }

        de_key = std::move(ephemeral_wrapped_de_key);
        ce_key = std::move(ephemeral_wrapped_ce_key);
    }
    if (!android::vold::installKey(de_key, &de_raw_ref)) return false;
    if (!android::vold::installKey(ce_key, &ce_raw_ref)) return false;
    s_ce_keys[user_id] = std::move(ce_key);

    s_de_key_raw_refs[user_id] = de_raw_ref;
=======
    if (!install_data_key(de_key, &de_raw_ref)) return false;
    s_de_key_raw_refs[user_id] = de_raw_ref;
    std::string ce_raw_ref;
    if (!install_data_key(ce_key, &ce_raw_ref)) return false;
    s_ce_keys[user_id] = ce_key;
>>>>>>> 0e746a6a
    s_ce_key_raw_refs[user_id] = ce_raw_ref;

    LOG(DEBUG) << "Created keys for user " << user_id;
    return true;
}

static bool lookup_key_ref(const std::map<userid_t, std::string>& key_map, userid_t user_id,
                           std::string* raw_ref) {
    auto refi = key_map.find(user_id);
    if (refi == key_map.end()) {
        LOG(DEBUG) << "Cannot find key for " << user_id;
        return false;
    }
    *raw_ref = refi->second;
    return true;
}

static bool ensure_policy(const PolicyKeyRef& key_ref, const std::string& path) {
    return fscrypt_policy_ensure(path.c_str(), key_ref.key_raw_ref.data(),
                                 key_ref.key_raw_ref.size(), key_ref.contents_mode.c_str(),
                                 key_ref.filenames_mode.c_str(), key_ref.policy_version) == 0;
}

static bool is_numeric(const char* name) {
    for (const char* p = name; *p != '\0'; p++) {
        if (!isdigit(*p)) return false;
    }
    return true;
}

static bool load_all_de_keys() {
    auto de_dir = user_key_dir + "/de";
    auto dirp = std::unique_ptr<DIR, int (*)(DIR*)>(opendir(de_dir.c_str()), closedir);
    if (!dirp) {
        PLOG(ERROR) << "Unable to read de key directory";
        return false;
    }
    for (;;) {
        errno = 0;
        auto entry = readdir(dirp.get());
        if (!entry) {
            if (errno) {
                PLOG(ERROR) << "Unable to read de key directory";
                return false;
            }
            break;
        }
        if (entry->d_type != DT_DIR || !is_numeric(entry->d_name)) {
            LOG(DEBUG) << "Skipping non-de-key " << entry->d_name;
            continue;
        }
        userid_t user_id = std::stoi(entry->d_name);
        if (s_de_key_raw_refs.count(user_id) == 0) {
            auto key_path = de_dir + "/" + entry->d_name;
            KeyBuffer key;
            if (!android::vold::retrieveKey(key_path, kEmptyAuthentication, &key)) return false;
            std::string raw_ref;
<<<<<<< HEAD
            if (is_wrapped_key_supported()) {
                KeyBuffer ephemeral_wrapped_key;
                if (!getEphemeralWrappedKey(KeyFormat::RAW, key, &ephemeral_wrapped_key)) {
                   LOG(ERROR) << "Failed to export de_key in create_and_install_user_keys";
                   return false;
                }
                key = std::move(ephemeral_wrapped_key);
            }
            if (!android::vold::installKey(key, &raw_ref)) return false;
=======
            if (!install_data_key(key, &raw_ref)) return false;
>>>>>>> 0e746a6a
            s_de_key_raw_refs[user_id] = raw_ref;
            LOG(DEBUG) << "Installed de key for user " << user_id;
        }
    }
    // fscrypt:TODO: go through all DE directories, ensure that all user dirs have the
    // correct policy set on them, and that no rogue ones exist.
    return true;
}

bool fscrypt_initialize_systemwide_keys() {
    LOG(INFO) << "fscrypt_initialize_systemwide_keys";
    bool wrapped_key_supported = false;

    if (s_systemwide_keys_initialized) {
        LOG(INFO) << "Already initialized";
        return true;
    }

    PolicyKeyRef device_ref;
<<<<<<< HEAD
    wrapped_key_supported = is_wrapped_key_supported();

    if (!android::vold::retrieveAndInstallKey(true, kEmptyAuthentication,
                       device_key_path, device_key_temp,
                           &device_ref.key_raw_ref, wrapped_key_supported))
=======
    get_data_file_encryption_options(&device_ref);

    if (!android::vold::retrieveAndInstallKey(true, kEmptyAuthentication, device_key_path,
                                              device_key_temp, "", device_ref.policy_version,
                                              &device_ref.key_raw_ref))
>>>>>>> 0e746a6a
        return false;

    std::string options_string =
            StringPrintf("%s:%s:v%d", device_ref.contents_mode.c_str(),
                         device_ref.filenames_mode.c_str(), device_ref.policy_version);
    std::string options_filename = std::string("/data") + fscrypt_key_mode;
    if (!android::vold::writeStringToFile(options_string, options_filename)) return false;

    std::string ref_filename = std::string("/data") + fscrypt_key_ref;
    if (!android::vold::writeStringToFile(device_ref.key_raw_ref, ref_filename)) return false;
    LOG(INFO) << "Wrote system DE key reference to:" << ref_filename;

    KeyBuffer per_boot_key;
    if (!android::vold::randomKey(&per_boot_key)) return false;
    std::string per_boot_raw_ref;
    if (!install_data_key(per_boot_key, &per_boot_raw_ref)) return false;
    std::string per_boot_ref_filename = std::string("/data") + fscrypt_key_per_boot_ref;
    if (!android::vold::writeStringToFile(per_boot_raw_ref, per_boot_ref_filename)) return false;
    LOG(INFO) << "Wrote per boot key reference to:" << per_boot_ref_filename;

    if (!android::vold::FsyncDirectory(device_key_dir)) return false;
    s_systemwide_keys_initialized = true;
    return true;
}

bool fscrypt_init_user0() {
    LOG(DEBUG) << "fscrypt_init_user0";
    if (fscrypt_is_native()) {
        if (!prepare_dir(user_key_dir, 0700, AID_ROOT, AID_ROOT)) return false;
        if (!prepare_dir(user_key_dir + "/ce", 0700, AID_ROOT, AID_ROOT)) return false;
        if (!prepare_dir(user_key_dir + "/de", 0700, AID_ROOT, AID_ROOT)) return false;
        if (!android::vold::pathExists(get_de_key_path(0))) {
            if (!create_and_install_user_keys(0, false)) return false;
        }
        // TODO: switch to loading only DE_0 here once framework makes
        // explicit calls to install DE keys for secondary users
        if (!load_all_de_keys()) return false;
    }
    // We can only safely prepare DE storage here, since CE keys are probably
    // entangled with user credentials.  The framework will always prepare CE
    // storage once CE keys are installed.
    if (!fscrypt_prepare_user_storage("", 0, 0, android::os::IVold::STORAGE_FLAG_DE)) {
        LOG(ERROR) << "Failed to prepare user 0 storage";
        return false;
    }

    // If this is a non-FBE device that recently left an emulated mode,
    // restore user data directories to known-good state.
    if (!fscrypt_is_native() && !fscrypt_is_emulated()) {
        fscrypt_unlock_user_key(0, 0, "!", "!");
    }

    return true;
}

bool fscrypt_vold_create_user_key(userid_t user_id, int serial, bool ephemeral) {
    LOG(DEBUG) << "fscrypt_vold_create_user_key for " << user_id << " serial " << serial;
    if (!fscrypt_is_native()) {
        return true;
    }
    // FIXME test for existence of key that is not loaded yet
    if (s_ce_key_raw_refs.count(user_id) != 0) {
        LOG(ERROR) << "Already exists, can't fscrypt_vold_create_user_key for " << user_id
                   << " serial " << serial;
        // FIXME should we fail the command?
        return true;
    }
    if (!create_and_install_user_keys(user_id, ephemeral)) {
        return false;
    }
    return true;
}

// "Lock" all encrypted directories whose key has been removed.  This is needed
// in the case where the keys are being put in the session keyring (rather in
// the newer filesystem-level keyrings), because removing a key from the session
// keyring doesn't affect inodes in the kernel's inode cache whose per-file key
// was already set up.  So to remove the per-file keys and make the files
// "appear encrypted", these inodes must be evicted.
//
// To do this, sync() to clean all dirty inodes, then drop all reclaimable slab
// objects systemwide.  This is overkill, but it's the best available method
// currently.  Don't use drop_caches mode "3" because that also evicts pagecache
// for in-use files; all files relevant here are already closed and sync'ed.
static void drop_caches_if_needed() {
    if (android::vold::isFsKeyringSupported()) {
        return;
    }
    sync();
    if (!writeStringToFile("2", "/proc/sys/vm/drop_caches")) {
        PLOG(ERROR) << "Failed to drop caches during key eviction";
    }
}

static bool evict_ce_key(userid_t user_id) {
    bool success = true;
    std::string raw_ref;
    // If we haven't loaded the CE key, no need to evict it.
    if (lookup_key_ref(s_ce_key_raw_refs, user_id, &raw_ref)) {
        success &= evict_data_key(raw_ref);
        drop_caches_if_needed();
    }

    if(is_wrapped_key_supported()) {
        KeyBuffer key;
        key = s_ce_keys[user_id];

        std::string keystr(key.data(), key.size());
        Keymaster keymaster;

        if (!keymaster) {
            s_ce_keys.erase(user_id);
            s_ce_key_raw_refs.erase(user_id);
            return false;
        }
        keymaster.deleteKey(keystr);
    }

    s_ce_keys.erase(user_id);
    s_ce_key_raw_refs.erase(user_id);
    return success;
}

bool fscrypt_destroy_user_key(userid_t user_id) {
    LOG(DEBUG) << "fscrypt_destroy_user_key(" << user_id << ")";
    if (!fscrypt_is_native()) {
        return true;
    }
    bool success = true;
    std::string raw_ref;
    success &= evict_ce_key(user_id);
    success &= lookup_key_ref(s_de_key_raw_refs, user_id, &raw_ref) && evict_data_key(raw_ref);
    s_de_key_raw_refs.erase(user_id);
    auto it = s_ephemeral_users.find(user_id);
    if (it != s_ephemeral_users.end()) {
        s_ephemeral_users.erase(it);
    } else {
        for (auto const path : get_ce_key_paths(get_ce_key_directory_path(user_id))) {
            success &= android::vold::destroyKey(path);
        }
        auto de_key_path = get_de_key_path(user_id);
        if (android::vold::pathExists(de_key_path)) {
            success &= android::vold::destroyKey(de_key_path);
        } else {
            LOG(INFO) << "Not present so not erasing: " << de_key_path;
        }
    }
    return success;
}

static bool emulated_lock(const std::string& path) {
    if (chmod(path.c_str(), 0000) != 0) {
        PLOG(ERROR) << "Failed to chmod " << path;
        return false;
    }
#if EMULATED_USES_SELINUX
    if (setfilecon(path.c_str(), "u:object_r:storage_stub_file:s0") != 0) {
        PLOG(WARNING) << "Failed to setfilecon " << path;
        return false;
    }
#endif
    return true;
}

static bool emulated_unlock(const std::string& path, mode_t mode) {
    if (chmod(path.c_str(), mode) != 0) {
        PLOG(ERROR) << "Failed to chmod " << path;
        // FIXME temporary workaround for b/26713622
        if (fscrypt_is_emulated()) return false;
    }
#if EMULATED_USES_SELINUX
    if (selinux_android_restorecon(path.c_str(), SELINUX_ANDROID_RESTORECON_FORCE) != 0) {
        PLOG(WARNING) << "Failed to restorecon " << path;
        // FIXME temporary workaround for b/26713622
        if (fscrypt_is_emulated()) return false;
    }
#endif
    return true;
}

static bool parse_hex(const std::string& hex, std::string* result) {
    if (hex == "!") {
        *result = "";
        return true;
    }
    if (android::vold::HexToStr(hex, *result) != 0) {
        LOG(ERROR) << "Invalid FBE hex string";  // Don't log the string for security reasons
        return false;
    }
    return true;
}

static std::string volkey_path(const std::string& misc_path, const std::string& volume_uuid) {
    return misc_path + "/vold/volume_keys/" + volume_uuid + "/default";
}

static std::string volume_secdiscardable_path(const std::string& volume_uuid) {
    return systemwide_volume_key_dir + "/" + volume_uuid + "/secdiscardable";
}

static bool read_or_create_volkey(const std::string& misc_path, const std::string& volume_uuid,
                                  PolicyKeyRef* key_ref, int flags) {
    auto secdiscardable_path = volume_secdiscardable_path(volume_uuid);
    std::string secdiscardable_hash;
    bool wrapped_key_supported = false;
    if (android::vold::pathExists(secdiscardable_path)) {
        if (!android::vold::readSecdiscardable(secdiscardable_path, &secdiscardable_hash))
            return false;
    } else {
        if (fs_mkdirs(secdiscardable_path.c_str(), 0700) != 0) {
            PLOG(ERROR) << "Creating directories for: " << secdiscardable_path;
            return false;
        }
        if (!android::vold::createSecdiscardable(secdiscardable_path, &secdiscardable_hash))
            return false;
    }
    auto key_path = volkey_path(misc_path, volume_uuid);
    if (fs_mkdirs(key_path.c_str(), 0700) != 0) {
        PLOG(ERROR) << "Creating directories for: " << key_path;
        return false;
    }
    android::vold::KeyAuthentication auth("", secdiscardable_hash);
<<<<<<< HEAD
    wrapped_key_supported = is_wrapped_key_supported_external(flags);

    if (!android::vold::retrieveAndInstallKey(true, auth, key_path, key_path + "_tmp",
                                              &key_ref->key_raw_ref, wrapped_key_supported))
        return false;

    if (is_ice_supported_external(flags)) {
        key_ref->contents_mode =
             android::base::GetProperty("ro.crypto.volume.contents_mode", "ice");
    } else {
        key_ref->contents_mode =
             android::base::GetProperty("ro.crypto.volume.contents_mode", "aes-256-xts");
    }

    key_ref->filenames_mode =
        android::base::GetProperty("ro.crypto.volume.filenames_mode", "aes-256-heh");
    return true;
=======

    if (!get_volume_file_encryption_options(key_ref)) return false;

    return android::vold::retrieveAndInstallKey(true, auth, key_path, key_path + "_tmp",
                                                volume_uuid, key_ref->policy_version,
                                                &key_ref->key_raw_ref);
>>>>>>> 0e746a6a
}

static bool destroy_volkey(const std::string& misc_path, const std::string& volume_uuid) {
    auto path = volkey_path(misc_path, volume_uuid);
    if (!android::vold::pathExists(path)) return true;
    return android::vold::destroyKey(path);
}

bool fscrypt_add_user_key_auth(userid_t user_id, int serial, const std::string& token_hex,
                               const std::string& secret_hex) {
    LOG(DEBUG) << "fscrypt_add_user_key_auth " << user_id << " serial=" << serial
               << " token_present=" << (token_hex != "!");
    if (!fscrypt_is_native()) return true;
    if (s_ephemeral_users.count(user_id) != 0) return true;
    std::string token, secret;
    if (!parse_hex(token_hex, &token)) return false;
    if (!parse_hex(secret_hex, &secret)) return false;
    auto auth =
        secret.empty() ? kEmptyAuthentication : android::vold::KeyAuthentication(token, secret);
    auto const directory_path = get_ce_key_directory_path(user_id);
    auto const paths = get_ce_key_paths(directory_path);

    KeyBuffer ce_key;
    if(is_wrapped_key_supported()) {
        std::string ce_key_current_path = get_ce_key_current_path(directory_path);
        if (android::vold::retrieveKey(ce_key_current_path, kEmptyAuthentication, &ce_key)) {
            LOG(DEBUG) << "Successfully retrieved key";
        } else {
            if (android::vold::retrieveKey(ce_key_current_path, auth, &ce_key)) {
                LOG(DEBUG) << "Successfully retrieved key";
            }
        }
    } else {
        auto it = s_ce_keys.find(user_id);
        if (it == s_ce_keys.end()) {
            LOG(ERROR) << "Key not loaded into memory, can't change for user " << user_id;
            return false;
        }
        ce_key = it->second;
    }

    std::string ce_key_path;
    if (!get_ce_key_new_path(directory_path, paths, &ce_key_path)) return false;
    if (!android::vold::storeKeyAtomically(ce_key_path, user_key_temp, auth, ce_key)) return false;
    if (!android::vold::FsyncDirectory(directory_path)) return false;
    return true;
}

bool fscrypt_clear_user_key_auth(userid_t user_id, int serial, const std::string& token_hex,
                                 const std::string& secret_hex) {
    LOG(DEBUG) << "fscrypt_clear_user_key_auth " << user_id << " serial=" << serial
               << " token_present=" << (token_hex != "!");
    if (!fscrypt_is_native()) return true;
    if (s_ephemeral_users.count(user_id) != 0) return true;
    std::string token, secret;

    if (!parse_hex(token_hex, &token)) return false;
    if (!parse_hex(secret_hex, &secret)) return false;

    if (is_wrapped_key_supported()) {
        auto const directory_path = get_ce_key_directory_path(user_id);
        auto const paths = get_ce_key_paths(directory_path);

        KeyBuffer ce_key;
        std::string ce_key_current_path = get_ce_key_current_path(directory_path);

        auto auth = android::vold::KeyAuthentication(token, secret);
        /* Retrieve key while removing a pin. A secret is needed */
        if (android::vold::retrieveKey(ce_key_current_path, auth, &ce_key)) {
            LOG(DEBUG) << "Successfully retrieved key";
        } else {
            /* Retrieve key when going None to swipe and vice versa when a
               synthetic password is present */
            if (android::vold::retrieveKey(ce_key_current_path, kEmptyAuthentication, &ce_key)) {
                LOG(DEBUG) << "Successfully retrieved key";
            }
        }

        std::string ce_key_path;
        if (!get_ce_key_new_path(directory_path, paths, &ce_key_path)) return false;
        if (!android::vold::storeKeyAtomically(ce_key_path, user_key_temp, kEmptyAuthentication, ce_key))
            return false;
    } else {
        if(!fscrypt_add_user_key_auth(user_id, serial, "!", "!")) return false;
    }
    return true;
}

bool fscrypt_fixate_newest_user_key_auth(userid_t user_id) {
    LOG(DEBUG) << "fscrypt_fixate_newest_user_key_auth " << user_id;
    if (!fscrypt_is_native()) return true;
    if (s_ephemeral_users.count(user_id) != 0) return true;
    auto const directory_path = get_ce_key_directory_path(user_id);
    auto const paths = get_ce_key_paths(directory_path);
    if (paths.empty()) {
        LOG(ERROR) << "No ce keys present, cannot fixate for user " << user_id;
        return false;
    }
    fixate_user_ce_key(directory_path, paths[0], paths);
    return true;
}

// TODO: rename to 'install' for consistency, and take flags to know which keys to install
bool fscrypt_unlock_user_key(userid_t user_id, int serial, const std::string& token_hex,
                             const std::string& secret_hex) {
    LOG(DEBUG) << "fscrypt_unlock_user_key " << user_id << " serial=" << serial
               << " token_present=" << (token_hex != "!");
    if (fscrypt_is_native()) {
        if (s_ce_key_raw_refs.count(user_id) != 0) {
            LOG(WARNING) << "Tried to unlock already-unlocked key for user " << user_id;
            return true;
        }
        std::string token, secret;
        if (!parse_hex(token_hex, &token)) return false;
        if (!parse_hex(secret_hex, &secret)) return false;
        android::vold::KeyAuthentication auth(token, secret);
        if (!read_and_install_user_ce_key(user_id, auth)) {
            LOG(ERROR) << "Couldn't read key for " << user_id;
            return false;
        }
    } else {
        // When in emulation mode, we just use chmod. However, we also
        // unlock directories when not in emulation mode, to bring devices
        // back into a known-good state.
        if (!emulated_unlock(android::vold::BuildDataSystemCePath(user_id), 0771) ||
            !emulated_unlock(android::vold::BuildDataMiscCePath(user_id), 01771) ||
            !emulated_unlock(android::vold::BuildDataMediaCePath("", user_id), 0770) ||
            !emulated_unlock(android::vold::BuildDataUserCePath("", user_id), 0771)) {
            LOG(ERROR) << "Failed to unlock user " << user_id;
            return false;
        }
    }
    return true;
}

// TODO: rename to 'evict' for consistency
bool fscrypt_lock_user_key(userid_t user_id) {
    LOG(DEBUG) << "fscrypt_lock_user_key " << user_id;
    if (fscrypt_is_native()) {
        return evict_ce_key(user_id);
    } else if (fscrypt_is_emulated()) {
        // When in emulation mode, we just use chmod
        if (!emulated_lock(android::vold::BuildDataSystemCePath(user_id)) ||
            !emulated_lock(android::vold::BuildDataMiscCePath(user_id)) ||
            !emulated_lock(android::vold::BuildDataMediaCePath("", user_id)) ||
            !emulated_lock(android::vold::BuildDataUserCePath("", user_id))) {
            LOG(ERROR) << "Failed to lock user " << user_id;
            return false;
        }
    }

    return true;
}

static bool prepare_subdirs(const std::string& action, const std::string& volume_uuid,
                            userid_t user_id, int flags) {
    if (0 != android::vold::ForkExecvp(
                 std::vector<std::string>{prepare_subdirs_path, action, volume_uuid,
                                          std::to_string(user_id), std::to_string(flags)})) {
        LOG(ERROR) << "vold_prepare_subdirs failed";
        return false;
    }
    return true;
}

bool fscrypt_prepare_user_storage(const std::string& volume_uuid, userid_t user_id, int serial,
                                  int flags) {
    LOG(DEBUG) << "fscrypt_prepare_user_storage for volume " << escape_empty(volume_uuid)
               << ", user " << user_id << ", serial " << serial << ", flags " << flags;

    if (flags & android::os::IVold::STORAGE_FLAG_DE) {
        // DE_sys key
        auto system_legacy_path = android::vold::BuildDataSystemLegacyPath(user_id);
        auto misc_legacy_path = android::vold::BuildDataMiscLegacyPath(user_id);
        auto profiles_de_path = android::vold::BuildDataProfilesDePath(user_id);

        // DE_n key
        auto system_de_path = android::vold::BuildDataSystemDePath(user_id);
        auto misc_de_path = android::vold::BuildDataMiscDePath(user_id);
        auto vendor_de_path = android::vold::BuildDataVendorDePath(user_id);
        auto user_de_path = android::vold::BuildDataUserDePath(volume_uuid, user_id);

        if (volume_uuid.empty()) {
            if (!prepare_dir(system_legacy_path, 0700, AID_SYSTEM, AID_SYSTEM)) return false;
#if MANAGE_MISC_DIRS
            if (!prepare_dir(misc_legacy_path, 0750, multiuser_get_uid(user_id, AID_SYSTEM),
                             multiuser_get_uid(user_id, AID_EVERYBODY)))
                return false;
#endif
            if (!prepare_dir(profiles_de_path, 0771, AID_SYSTEM, AID_SYSTEM)) return false;

            if (!prepare_dir(system_de_path, 0770, AID_SYSTEM, AID_SYSTEM)) return false;
            if (!prepare_dir(misc_de_path, 01771, AID_SYSTEM, AID_MISC)) return false;
            if (!prepare_dir(vendor_de_path, 0771, AID_ROOT, AID_ROOT)) return false;
        }
        if (!prepare_dir(user_de_path, 0771, AID_SYSTEM, AID_SYSTEM)) return false;

        if (fscrypt_is_native()) {
            PolicyKeyRef de_ref;
            if (volume_uuid.empty()) {
                if (!lookup_key_ref(s_de_key_raw_refs, user_id, &de_ref.key_raw_ref)) return false;
                get_data_file_encryption_options(&de_ref);
                if (!ensure_policy(de_ref, system_de_path)) return false;
                if (!ensure_policy(de_ref, misc_de_path)) return false;
                if (!ensure_policy(de_ref, vendor_de_path)) return false;
            } else {
                if (!read_or_create_volkey(misc_de_path, volume_uuid, &de_ref, flags)) return false;
            }
            if (!ensure_policy(de_ref, user_de_path)) return false;
        }
    }

    if (flags & android::os::IVold::STORAGE_FLAG_CE) {
        // CE_n key
        auto system_ce_path = android::vold::BuildDataSystemCePath(user_id);
        auto misc_ce_path = android::vold::BuildDataMiscCePath(user_id);
        auto vendor_ce_path = android::vold::BuildDataVendorCePath(user_id);
        auto media_ce_path = android::vold::BuildDataMediaCePath(volume_uuid, user_id);
        auto user_ce_path = android::vold::BuildDataUserCePath(volume_uuid, user_id);

        if (volume_uuid.empty()) {
            if (!prepare_dir(system_ce_path, 0770, AID_SYSTEM, AID_SYSTEM)) return false;
            if (!prepare_dir(misc_ce_path, 01771, AID_SYSTEM, AID_MISC)) return false;
            if (!prepare_dir(vendor_ce_path, 0771, AID_ROOT, AID_ROOT)) return false;
        }
        if (!prepare_dir(media_ce_path, 0770, AID_MEDIA_RW, AID_MEDIA_RW)) return false;
        if (!prepare_dir(user_ce_path, 0771, AID_SYSTEM, AID_SYSTEM)) return false;

        if (fscrypt_is_native()) {
            PolicyKeyRef ce_ref;
            if (volume_uuid.empty()) {
                if (!lookup_key_ref(s_ce_key_raw_refs, user_id, &ce_ref.key_raw_ref)) return false;
                get_data_file_encryption_options(&ce_ref);
                if (!ensure_policy(ce_ref, system_ce_path)) return false;
                if (!ensure_policy(ce_ref, misc_ce_path)) return false;
                if (!ensure_policy(ce_ref, vendor_ce_path)) return false;

            } else {
                if (!read_or_create_volkey(misc_ce_path, volume_uuid, &ce_ref, flags)) return false;
            }
            if (!ensure_policy(ce_ref, media_ce_path)) return false;
            if (!ensure_policy(ce_ref, user_ce_path)) return false;
        }

        if (volume_uuid.empty()) {
            // Now that credentials have been installed, we can run restorecon
            // over these paths
            // NOTE: these paths need to be kept in sync with libselinux
            android::vold::RestoreconRecursive(system_ce_path);
            android::vold::RestoreconRecursive(vendor_ce_path);
            android::vold::RestoreconRecursive(misc_ce_path);
        }
    }
    if (!prepare_subdirs("prepare", volume_uuid, user_id, flags)) return false;

    return true;
}

bool fscrypt_destroy_user_storage(const std::string& volume_uuid, userid_t user_id, int flags) {
    LOG(DEBUG) << "fscrypt_destroy_user_storage for volume " << escape_empty(volume_uuid)
               << ", user " << user_id << ", flags " << flags;
    bool res = true;

    res &= prepare_subdirs("destroy", volume_uuid, user_id, flags);

    if (flags & android::os::IVold::STORAGE_FLAG_CE) {
        // CE_n key
        auto system_ce_path = android::vold::BuildDataSystemCePath(user_id);
        auto misc_ce_path = android::vold::BuildDataMiscCePath(user_id);
        auto vendor_ce_path = android::vold::BuildDataVendorCePath(user_id);
        auto media_ce_path = android::vold::BuildDataMediaCePath(volume_uuid, user_id);
        auto user_ce_path = android::vold::BuildDataUserCePath(volume_uuid, user_id);

        res &= destroy_dir(media_ce_path);
        res &= destroy_dir(user_ce_path);
        if (volume_uuid.empty()) {
            res &= destroy_dir(system_ce_path);
            res &= destroy_dir(misc_ce_path);
            res &= destroy_dir(vendor_ce_path);
        } else {
            if (fscrypt_is_native()) {
                res &= destroy_volkey(misc_ce_path, volume_uuid);
            }
        }
    }

    if (flags & android::os::IVold::STORAGE_FLAG_DE) {
        // DE_sys key
        auto system_legacy_path = android::vold::BuildDataSystemLegacyPath(user_id);
        auto misc_legacy_path = android::vold::BuildDataMiscLegacyPath(user_id);
        auto profiles_de_path = android::vold::BuildDataProfilesDePath(user_id);

        // DE_n key
        auto system_de_path = android::vold::BuildDataSystemDePath(user_id);
        auto misc_de_path = android::vold::BuildDataMiscDePath(user_id);
        auto vendor_de_path = android::vold::BuildDataVendorDePath(user_id);
        auto user_de_path = android::vold::BuildDataUserDePath(volume_uuid, user_id);

        res &= destroy_dir(user_de_path);
        if (volume_uuid.empty()) {
            res &= destroy_dir(system_legacy_path);
#if MANAGE_MISC_DIRS
            res &= destroy_dir(misc_legacy_path);
#endif
            res &= destroy_dir(profiles_de_path);
            res &= destroy_dir(system_de_path);
            res &= destroy_dir(misc_de_path);
            res &= destroy_dir(vendor_de_path);
        } else {
            if (fscrypt_is_native()) {
                res &= destroy_volkey(misc_de_path, volume_uuid);
            }
        }
    }

    return res;
}

static bool destroy_volume_keys(const std::string& directory_path, const std::string& volume_uuid) {
    auto dirp = std::unique_ptr<DIR, int (*)(DIR*)>(opendir(directory_path.c_str()), closedir);
    if (!dirp) {
        PLOG(ERROR) << "Unable to open directory: " + directory_path;
        return false;
    }
    bool res = true;
    for (;;) {
        errno = 0;
        auto const entry = readdir(dirp.get());
        if (!entry) {
            if (errno) {
                PLOG(ERROR) << "Unable to read directory: " + directory_path;
                return false;
            }
            break;
        }
        if (entry->d_type != DT_DIR || entry->d_name[0] == '.') {
            LOG(DEBUG) << "Skipping non-user " << entry->d_name;
            continue;
        }
        res &= destroy_volkey(directory_path + "/" + entry->d_name, volume_uuid);
    }
    return res;
}

bool fscrypt_destroy_volume_keys(const std::string& volume_uuid) {
    bool res = true;
    LOG(DEBUG) << "fscrypt_destroy_volume_keys for volume " << escape_empty(volume_uuid);
    auto secdiscardable_path = volume_secdiscardable_path(volume_uuid);
    res &= android::vold::runSecdiscardSingle(secdiscardable_path);
    res &= destroy_volume_keys("/data/misc_ce", volume_uuid);
    res &= destroy_volume_keys("/data/misc_de", volume_uuid);
    return res;
}<|MERGE_RESOLUTION|>--- conflicted
+++ resolved
@@ -207,7 +207,59 @@
     return false;
 }
 
-<<<<<<< HEAD
+// Retrieve the options to use for encryption policies on the /data filesystem.
+static void get_data_file_encryption_options(PolicyKeyRef* key_ref) {
+    auto entry = GetEntryForMountPoint(&fstab_default, DATA_MNT_POINT);
+    if (entry == nullptr) {
+        return;
+    }
+    key_ref->contents_mode = entry->file_contents_mode;
+    key_ref->filenames_mode = entry->file_names_mode;
+    key_ref->policy_version = entry->file_policy_version;
+}
+
+// Retrieve the version to use for encryption policies on the /data filesystem.
+static int get_data_file_policy_version(void) {
+    auto entry = GetEntryForMountPoint(&fstab_default, DATA_MNT_POINT);
+    if (entry == nullptr) {
+        return 0;
+    }
+    return entry->file_policy_version;
+}
+
+// Retrieve the options to use for encryption policies on adoptable storage.
+static bool get_volume_file_encryption_options(PolicyKeyRef* key_ref) {
+    key_ref->contents_mode =
+            android::base::GetProperty("ro.crypto.volume.contents_mode", "aes-256-xts");
+    key_ref->filenames_mode =
+            android::base::GetProperty("ro.crypto.volume.filenames_mode", "aes-256-heh");
+    key_ref->policy_version = 1;
+
+    std::string raw_flags = android::base::GetProperty("ro.crypto.volume.flags", "");
+    auto flags = android::base::Split(raw_flags, "+");
+    for (const auto& flag : flags) {
+        if (flag == "v1") {
+            key_ref->policy_version = 1;
+        } else if (flag == "v2") {
+            key_ref->policy_version = 2;
+        } else {
+            LOG(ERROR) << "Unknown flag in ro.crypto.volume.flags: " << flag;
+            return false;
+        }
+    }
+    return true;
+}
+
+// Install a key for use by encrypted files on the /data filesystem.
+static bool install_data_key(const KeyBuffer& key, std::string* raw_ref) {
+    return android::vold::installKey(key, DATA_MNT_POINT, get_data_file_policy_version(), raw_ref);
+}
+
+// Evict a key for use by encrypted files on the /data filesystem.
+static bool evict_data_key(const std::string& raw_ref) {
+    return android::vold::evictKey(DATA_MNT_POINT, raw_ref, get_data_file_policy_version());
+}
+
 bool is_ice_supported_external(int flags) {
     /*
      * Logic can be changed when more card controllers start supporting ICE.
@@ -231,59 +283,6 @@
 
 bool is_metadata_wrapped_key_supported() {
     return GetEntryForMountPoint(&fstab_default, METADATA_MNT_POINT)->fs_mgr_flags.wrapped_key;
-=======
-// Retrieve the options to use for encryption policies on the /data filesystem.
-static void get_data_file_encryption_options(PolicyKeyRef* key_ref) {
-    auto entry = GetEntryForMountPoint(&fstab_default, DATA_MNT_POINT);
-    if (entry == nullptr) {
-        return;
-    }
-    key_ref->contents_mode = entry->file_contents_mode;
-    key_ref->filenames_mode = entry->file_names_mode;
-    key_ref->policy_version = entry->file_policy_version;
-}
-
-// Retrieve the version to use for encryption policies on the /data filesystem.
-static int get_data_file_policy_version(void) {
-    auto entry = GetEntryForMountPoint(&fstab_default, DATA_MNT_POINT);
-    if (entry == nullptr) {
-        return 0;
-    }
-    return entry->file_policy_version;
-}
-
-// Retrieve the options to use for encryption policies on adoptable storage.
-static bool get_volume_file_encryption_options(PolicyKeyRef* key_ref) {
-    key_ref->contents_mode =
-            android::base::GetProperty("ro.crypto.volume.contents_mode", "aes-256-xts");
-    key_ref->filenames_mode =
-            android::base::GetProperty("ro.crypto.volume.filenames_mode", "aes-256-heh");
-    key_ref->policy_version = 1;
-
-    std::string raw_flags = android::base::GetProperty("ro.crypto.volume.flags", "");
-    auto flags = android::base::Split(raw_flags, "+");
-    for (const auto& flag : flags) {
-        if (flag == "v1") {
-            key_ref->policy_version = 1;
-        } else if (flag == "v2") {
-            key_ref->policy_version = 2;
-        } else {
-            LOG(ERROR) << "Unknown flag in ro.crypto.volume.flags: " << flag;
-            return false;
-        }
-    }
-    return true;
-}
-
-// Install a key for use by encrypted files on the /data filesystem.
-static bool install_data_key(const KeyBuffer& key, std::string* raw_ref) {
-    return android::vold::installKey(key, DATA_MNT_POINT, get_data_file_policy_version(), raw_ref);
-}
-
-// Evict a key for use by encrypted files on the /data filesystem.
-static bool evict_data_key(const std::string& raw_ref) {
-    return android::vold::evictKey(DATA_MNT_POINT, raw_ref, get_data_file_policy_version());
->>>>>>> 0e746a6a
 }
 
 static bool read_and_install_user_ce_key(userid_t user_id,
@@ -292,7 +291,6 @@
     KeyBuffer ce_key;
     if (!read_and_fixate_user_ce_key(user_id, auth, &ce_key)) return false;
     std::string ce_raw_ref;
-<<<<<<< HEAD
 
     if (is_wrapped_key_supported()) {
         KeyBuffer ephemeral_wrapped_key;
@@ -302,10 +300,7 @@
         }
         ce_key = std::move(ephemeral_wrapped_key);
     }
-    if (!android::vold::installKey(ce_key, &ce_raw_ref)) return false;
-=======
     if (!install_data_key(ce_key, &ce_raw_ref)) return false;
->>>>>>> 0e746a6a
     s_ce_keys[user_id] = std::move(ce_key);
     s_ce_key_raw_refs[user_id] = ce_raw_ref;
     LOG(DEBUG) << "Installed ce key for user " << user_id;
@@ -364,7 +359,6 @@
 
     /* Install the DE keys */
     std::string de_raw_ref;
-<<<<<<< HEAD
     std::string ce_raw_ref;
 
     if (is_wrapped_key_supported()) {
@@ -385,18 +379,11 @@
         de_key = std::move(ephemeral_wrapped_de_key);
         ce_key = std::move(ephemeral_wrapped_ce_key);
     }
-    if (!android::vold::installKey(de_key, &de_raw_ref)) return false;
-    if (!android::vold::installKey(ce_key, &ce_raw_ref)) return false;
+    if (!install_data_key(de_key, &de_raw_ref)) return false;
+    if (!install_data_key(ce_key, &ce_raw_ref)) return false;
     s_ce_keys[user_id] = std::move(ce_key);
 
     s_de_key_raw_refs[user_id] = de_raw_ref;
-=======
-    if (!install_data_key(de_key, &de_raw_ref)) return false;
-    s_de_key_raw_refs[user_id] = de_raw_ref;
-    std::string ce_raw_ref;
-    if (!install_data_key(ce_key, &ce_raw_ref)) return false;
-    s_ce_keys[user_id] = ce_key;
->>>>>>> 0e746a6a
     s_ce_key_raw_refs[user_id] = ce_raw_ref;
 
     LOG(DEBUG) << "Created keys for user " << user_id;
@@ -454,7 +441,6 @@
             KeyBuffer key;
             if (!android::vold::retrieveKey(key_path, kEmptyAuthentication, &key)) return false;
             std::string raw_ref;
-<<<<<<< HEAD
             if (is_wrapped_key_supported()) {
                 KeyBuffer ephemeral_wrapped_key;
                 if (!getEphemeralWrappedKey(KeyFormat::RAW, key, &ephemeral_wrapped_key)) {
@@ -463,10 +449,7 @@
                 }
                 key = std::move(ephemeral_wrapped_key);
             }
-            if (!android::vold::installKey(key, &raw_ref)) return false;
-=======
             if (!install_data_key(key, &raw_ref)) return false;
->>>>>>> 0e746a6a
             s_de_key_raw_refs[user_id] = raw_ref;
             LOG(DEBUG) << "Installed de key for user " << user_id;
         }
@@ -486,19 +469,12 @@
     }
 
     PolicyKeyRef device_ref;
-<<<<<<< HEAD
+    get_data_file_encryption_options(&device_ref);
     wrapped_key_supported = is_wrapped_key_supported();
-
-    if (!android::vold::retrieveAndInstallKey(true, kEmptyAuthentication,
-                       device_key_path, device_key_temp,
-                           &device_ref.key_raw_ref, wrapped_key_supported))
-=======
-    get_data_file_encryption_options(&device_ref);
 
     if (!android::vold::retrieveAndInstallKey(true, kEmptyAuthentication, device_key_path,
                                               device_key_temp, "", device_ref.policy_version,
-                                              &device_ref.key_raw_ref))
->>>>>>> 0e746a6a
+                                              &device_ref.key_raw_ref, wrapped_key_supported))
         return false;
 
     std::string options_string =
@@ -721,10 +697,12 @@
         return false;
     }
     android::vold::KeyAuthentication auth("", secdiscardable_hash);
-<<<<<<< HEAD
+
+    if (!get_volume_file_encryption_options(key_ref)) return false;
     wrapped_key_supported = is_wrapped_key_supported_external(flags);
 
     if (!android::vold::retrieveAndInstallKey(true, auth, key_path, key_path + "_tmp",
+                                              volume_uuid, key_ref->policy_version,
                                               &key_ref->key_raw_ref, wrapped_key_supported))
         return false;
 
@@ -739,14 +717,6 @@
     key_ref->filenames_mode =
         android::base::GetProperty("ro.crypto.volume.filenames_mode", "aes-256-heh");
     return true;
-=======
-
-    if (!get_volume_file_encryption_options(key_ref)) return false;
-
-    return android::vold::retrieveAndInstallKey(true, auth, key_path, key_path + "_tmp",
-                                                volume_uuid, key_ref->policy_version,
-                                                &key_ref->key_raw_ref);
->>>>>>> 0e746a6a
 }
 
 static bool destroy_volkey(const std::string& misc_path, const std::string& volume_uuid) {
