/*
 * Copyright (C) 2015 The Android Open Source Project
 *
 * Licensed under the Apache License, Version 2.0 (the "License");
 * you may not use this file except in compliance with the License.
 * You may obtain a copy of the License at
 *
 *      http://www.apache.org/licenses/LICENSE-2.0
 *
 * Unless required by applicable law or agreed to in writing, software
 * distributed under the License is distributed on an "AS IS" BASIS,
 * WITHOUT WARRANTIES OR CONDITIONS OF ANY KIND, either express or implied.
 * See the License for the specific language governing permissions and
 * limitations under the License.
 */

#include "FsCrypt.h"

#include "KeyStorage.h"
#include "KeyUtil.h"
#include "Utils.h"
#include "VoldUtil.h"

#include <algorithm>
#include <map>
#include <set>
#include <sstream>
#include <string>
#include <vector>

#include <dirent.h>
#include <errno.h>
#include <fcntl.h>
#include <limits.h>
#include <selinux/android.h>
#include <sys/mount.h>
#include <sys/stat.h>
#include <sys/types.h>
#include <unistd.h>

#include <private/android_filesystem_config.h>

#include "android/os/IVold.h"

#include "cryptfs.h"

#define EMULATED_USES_SELINUX 0
#define MANAGE_MISC_DIRS 0

#include <cutils/fs.h>
#include <cutils/properties.h>

#include <fscrypt/fscrypt.h>
#include <keyutils.h>

#include <android-base/file.h>
#include <android-base/logging.h>
#include <android-base/properties.h>
#include <android-base/stringprintf.h>
#include <android-base/strings.h>
#include <android-base/unique_fd.h>

using android::base::StringPrintf;
using android::fs_mgr::GetEntryForMountPoint;
using android::vold::kEmptyAuthentication;
using android::vold::KeyBuffer;
using android::vold::writeStringToFile;

namespace {

struct PolicyKeyRef {
    std::string contents_mode;
    std::string filenames_mode;
    int policy_version;
    std::string key_raw_ref;

    PolicyKeyRef() : policy_version(0) {}
};

const std::string device_key_dir = std::string() + DATA_MNT_POINT + fscrypt_unencrypted_folder;
const std::string device_key_path = device_key_dir + "/key";
const std::string device_key_temp = device_key_dir + "/temp";

const std::string user_key_dir = std::string() + DATA_MNT_POINT + "/misc/vold/user_keys";
const std::string user_key_temp = user_key_dir + "/temp";
const std::string prepare_subdirs_path = "/system/bin/vold_prepare_subdirs";

const std::string systemwide_volume_key_dir =
    std::string() + DATA_MNT_POINT + "/misc/vold/volume_keys";

bool s_systemwide_keys_initialized = false;

// Some users are ephemeral, don't try to wipe their keys from disk
std::set<userid_t> s_ephemeral_users;

// Map user ids to key references
std::map<userid_t, std::string> s_de_key_raw_refs;
std::map<userid_t, std::string> s_ce_key_raw_refs;
// TODO abolish this map, per b/26948053
std::map<userid_t, KeyBuffer> s_ce_keys;

}  // namespace

static bool fscrypt_is_emulated() {
    return property_get_bool("persist.sys.emulate_fbe", false);
}

static const char* escape_empty(const std::string& value) {
    return value.empty() ? "null" : value.c_str();
}

static std::string get_de_key_path(userid_t user_id) {
    return StringPrintf("%s/de/%d", user_key_dir.c_str(), user_id);
}

static std::string get_ce_key_directory_path(userid_t user_id) {
    return StringPrintf("%s/ce/%d", user_key_dir.c_str(), user_id);
}

// Returns the keys newest first
static std::vector<std::string> get_ce_key_paths(const std::string& directory_path) {
    auto dirp = std::unique_ptr<DIR, int (*)(DIR*)>(opendir(directory_path.c_str()), closedir);
    if (!dirp) {
        PLOG(ERROR) << "Unable to open ce key directory: " + directory_path;
        return std::vector<std::string>();
    }
    std::vector<std::string> result;
    for (;;) {
        errno = 0;
        auto const entry = readdir(dirp.get());
        if (!entry) {
            if (errno) {
                PLOG(ERROR) << "Unable to read ce key directory: " + directory_path;
                return std::vector<std::string>();
            }
            break;
        }
        if (entry->d_type != DT_DIR || entry->d_name[0] != 'c') {
            LOG(DEBUG) << "Skipping non-key " << entry->d_name;
            continue;
        }
        result.emplace_back(directory_path + "/" + entry->d_name);
    }
    std::sort(result.begin(), result.end());
    std::reverse(result.begin(), result.end());
    return result;
}

static std::string get_ce_key_current_path(const std::string& directory_path) {
    return directory_path + "/current";
}

static bool get_ce_key_new_path(const std::string& directory_path,
                                const std::vector<std::string>& paths, std::string* ce_key_path) {
    if (paths.empty()) {
        *ce_key_path = get_ce_key_current_path(directory_path);
        return true;
    }
    for (unsigned int i = 0; i < UINT_MAX; i++) {
        auto const candidate = StringPrintf("%s/cx%010u", directory_path.c_str(), i);
        if (paths[0] < candidate) {
            *ce_key_path = candidate;
            return true;
        }
    }
    return false;
}

// Discard all keys but the named one; rename it to canonical name.
// No point in acting on errors in this; ignore them.
static void fixate_user_ce_key(const std::string& directory_path, const std::string& to_fix,
                               const std::vector<std::string>& paths) {
    for (auto const other_path : paths) {
        if (other_path != to_fix) {
            android::vold::destroyKey(other_path);
        }
    }
    auto const current_path = get_ce_key_current_path(directory_path);
    if (to_fix != current_path) {
        LOG(DEBUG) << "Renaming " << to_fix << " to " << current_path;
        if (rename(to_fix.c_str(), current_path.c_str()) != 0) {
            PLOG(WARNING) << "Unable to rename " << to_fix << " to " << current_path;
            return;
        }
    }
    android::vold::FsyncDirectory(directory_path);
}

static bool read_and_fixate_user_ce_key(userid_t user_id,
                                        const android::vold::KeyAuthentication& auth,
                                        KeyBuffer* ce_key) {
    auto const directory_path = get_ce_key_directory_path(user_id);
    auto const paths = get_ce_key_paths(directory_path);
    for (auto const ce_key_path : paths) {
        LOG(DEBUG) << "Trying user CE key " << ce_key_path;
        if (android::vold::retrieveKey(ce_key_path, auth, ce_key)) {
            LOG(DEBUG) << "Successfully retrieved key";
            fixate_user_ce_key(directory_path, ce_key_path, paths);
            return true;
        }
    }
    LOG(ERROR) << "Failed to find working ce key for user " << user_id;
    return false;
}

<<<<<<< HEAD
// Install a key for use by encrypted files on the /data filesystem.
static bool install_data_key(const KeyBuffer& key, std::string* raw_ref) {
    return android::vold::installKey(key, DATA_MNT_POINT, raw_ref);
=======
// Retrieve the options to use for encryption policies on the /data filesystem.
static void get_data_file_encryption_options(PolicyKeyRef* key_ref) {
    auto entry = GetEntryForMountPoint(&fstab_default, DATA_MNT_POINT);
    if (entry == nullptr) {
        return;
    }
    key_ref->contents_mode = entry->file_contents_mode;
    key_ref->filenames_mode = entry->file_names_mode;
    key_ref->policy_version = entry->file_policy_version;
}

// Retrieve the version to use for encryption policies on the /data filesystem.
static int get_data_file_policy_version(void) {
    auto entry = GetEntryForMountPoint(&fstab_default, DATA_MNT_POINT);
    if (entry == nullptr) {
        return 0;
    }
    return entry->file_policy_version;
}

// Retrieve the options to use for encryption policies on adoptable storage.
static bool get_volume_file_encryption_options(PolicyKeyRef* key_ref) {
    key_ref->contents_mode =
            android::base::GetProperty("ro.crypto.volume.contents_mode", "aes-256-xts");
    key_ref->filenames_mode =
            android::base::GetProperty("ro.crypto.volume.filenames_mode", "aes-256-heh");
    key_ref->policy_version = 1;

    std::string raw_flags = android::base::GetProperty("ro.crypto.volume.flags", "");
    auto flags = android::base::Split(raw_flags, "+");
    for (const auto& flag : flags) {
        if (flag == "v1") {
            key_ref->policy_version = 1;
        } else if (flag == "v2") {
            key_ref->policy_version = 2;
        } else {
            LOG(ERROR) << "Unknown flag in ro.crypto.volume.flags: " << flag;
            return false;
        }
    }
    return true;
}

// Install a key for use by encrypted files on the /data filesystem.
static bool install_data_key(const KeyBuffer& key, std::string* raw_ref) {
    return android::vold::installKey(key, DATA_MNT_POINT, get_data_file_policy_version(), raw_ref);
>>>>>>> 22d50012
}

// Evict a key for use by encrypted files on the /data filesystem.
static bool evict_data_key(const std::string& raw_ref) {
<<<<<<< HEAD
    return android::vold::evictKey(DATA_MNT_POINT, raw_ref);
=======
    return android::vold::evictKey(DATA_MNT_POINT, raw_ref, get_data_file_policy_version());
>>>>>>> 22d50012
}

static bool read_and_install_user_ce_key(userid_t user_id,
                                         const android::vold::KeyAuthentication& auth) {
    if (s_ce_key_raw_refs.count(user_id) != 0) return true;
    KeyBuffer ce_key;
    if (!read_and_fixate_user_ce_key(user_id, auth, &ce_key)) return false;
    std::string ce_raw_ref;
    if (!install_data_key(ce_key, &ce_raw_ref)) return false;
    s_ce_keys[user_id] = std::move(ce_key);
    s_ce_key_raw_refs[user_id] = ce_raw_ref;
    LOG(DEBUG) << "Installed ce key for user " << user_id;
    return true;
}

static bool prepare_dir(const std::string& dir, mode_t mode, uid_t uid, gid_t gid) {
    LOG(DEBUG) << "Preparing: " << dir;
    if (fs_prepare_dir(dir.c_str(), mode, uid, gid) != 0) {
        PLOG(ERROR) << "Failed to prepare " << dir;
        return false;
    }
    return true;
}

static bool destroy_dir(const std::string& dir) {
    LOG(DEBUG) << "Destroying: " << dir;
    if (rmdir(dir.c_str()) != 0 && errno != ENOENT) {
        PLOG(ERROR) << "Failed to destroy " << dir;
        return false;
    }
    return true;
}

// NB this assumes that there is only one thread listening for crypt commands, because
// it creates keys in a fixed location.
static bool create_and_install_user_keys(userid_t user_id, bool create_ephemeral) {
    KeyBuffer de_key, ce_key;
    if (!android::vold::randomKey(&de_key)) return false;
    if (!android::vold::randomKey(&ce_key)) return false;
    if (create_ephemeral) {
        // If the key should be created as ephemeral, don't store it.
        s_ephemeral_users.insert(user_id);
    } else {
        auto const directory_path = get_ce_key_directory_path(user_id);
        if (!prepare_dir(directory_path, 0700, AID_ROOT, AID_ROOT)) return false;
        auto const paths = get_ce_key_paths(directory_path);
        std::string ce_key_path;
        if (!get_ce_key_new_path(directory_path, paths, &ce_key_path)) return false;
        if (!android::vold::storeKeyAtomically(ce_key_path, user_key_temp, kEmptyAuthentication,
                                               ce_key))
            return false;
        fixate_user_ce_key(directory_path, ce_key_path, paths);
        // Write DE key second; once this is written, all is good.
        if (!android::vold::storeKeyAtomically(get_de_key_path(user_id), user_key_temp,
                                               kEmptyAuthentication, de_key))
            return false;
    }
    std::string de_raw_ref;
    if (!install_data_key(de_key, &de_raw_ref)) return false;
    s_de_key_raw_refs[user_id] = de_raw_ref;
    std::string ce_raw_ref;
    if (!install_data_key(ce_key, &ce_raw_ref)) return false;
    s_ce_keys[user_id] = ce_key;
    s_ce_key_raw_refs[user_id] = ce_raw_ref;
    LOG(DEBUG) << "Created keys for user " << user_id;
    return true;
}

static bool lookup_key_ref(const std::map<userid_t, std::string>& key_map, userid_t user_id,
                           std::string* raw_ref) {
    auto refi = key_map.find(user_id);
    if (refi == key_map.end()) {
        LOG(DEBUG) << "Cannot find key for " << user_id;
        return false;
    }
    *raw_ref = refi->second;
    return true;
}

static bool ensure_policy(const PolicyKeyRef& key_ref, const std::string& path) {
    return fscrypt_policy_ensure(path.c_str(), key_ref.key_raw_ref.data(),
                                 key_ref.key_raw_ref.size(), key_ref.contents_mode.c_str(),
                                 key_ref.filenames_mode.c_str(), key_ref.policy_version) == 0;
}

static bool is_numeric(const char* name) {
    for (const char* p = name; *p != '\0'; p++) {
        if (!isdigit(*p)) return false;
    }
    return true;
}

static bool load_all_de_keys() {
    auto de_dir = user_key_dir + "/de";
    auto dirp = std::unique_ptr<DIR, int (*)(DIR*)>(opendir(de_dir.c_str()), closedir);
    if (!dirp) {
        PLOG(ERROR) << "Unable to read de key directory";
        return false;
    }
    for (;;) {
        errno = 0;
        auto entry = readdir(dirp.get());
        if (!entry) {
            if (errno) {
                PLOG(ERROR) << "Unable to read de key directory";
                return false;
            }
            break;
        }
        if (entry->d_type != DT_DIR || !is_numeric(entry->d_name)) {
            LOG(DEBUG) << "Skipping non-de-key " << entry->d_name;
            continue;
        }
        userid_t user_id = std::stoi(entry->d_name);
        if (s_de_key_raw_refs.count(user_id) == 0) {
            auto key_path = de_dir + "/" + entry->d_name;
            KeyBuffer key;
            if (!android::vold::retrieveKey(key_path, kEmptyAuthentication, &key)) return false;
            std::string raw_ref;
            if (!install_data_key(key, &raw_ref)) return false;
            s_de_key_raw_refs[user_id] = raw_ref;
            LOG(DEBUG) << "Installed de key for user " << user_id;
        }
    }
    // fscrypt:TODO: go through all DE directories, ensure that all user dirs have the
    // correct policy set on them, and that no rogue ones exist.
    return true;
}

bool fscrypt_initialize_systemwide_keys() {
    LOG(INFO) << "fscrypt_initialize_systemwide_keys";

    if (s_systemwide_keys_initialized) {
        LOG(INFO) << "Already initialized";
        return true;
    }

    PolicyKeyRef device_ref;
    get_data_file_encryption_options(&device_ref);

    if (!android::vold::retrieveAndInstallKey(true, kEmptyAuthentication, device_key_path,
<<<<<<< HEAD
                                              device_key_temp, "", &device_ref.key_raw_ref))
=======
                                              device_key_temp, "", device_ref.policy_version,
                                              &device_ref.key_raw_ref))
>>>>>>> 22d50012
        return false;

    std::string options_string =
            StringPrintf("%s:%s:v%d", device_ref.contents_mode.c_str(),
                         device_ref.filenames_mode.c_str(), device_ref.policy_version);
    std::string options_filename = std::string("/data") + fscrypt_key_mode;
    if (!android::vold::writeStringToFile(options_string, options_filename)) return false;

    std::string ref_filename = std::string("/data") + fscrypt_key_ref;
    if (!android::vold::writeStringToFile(device_ref.key_raw_ref, ref_filename)) return false;
    LOG(INFO) << "Wrote system DE key reference to:" << ref_filename;

    KeyBuffer per_boot_key;
    if (!android::vold::randomKey(&per_boot_key)) return false;
    std::string per_boot_raw_ref;
    if (!install_data_key(per_boot_key, &per_boot_raw_ref)) return false;
    std::string per_boot_ref_filename = std::string("/data") + fscrypt_key_per_boot_ref;
    if (!android::vold::writeStringToFile(per_boot_raw_ref, per_boot_ref_filename)) return false;
    LOG(INFO) << "Wrote per boot key reference to:" << per_boot_ref_filename;

    if (!android::vold::FsyncDirectory(device_key_dir)) return false;
    s_systemwide_keys_initialized = true;
    return true;
}

bool fscrypt_init_user0() {
    LOG(DEBUG) << "fscrypt_init_user0";
    if (fscrypt_is_native()) {
        if (!prepare_dir(user_key_dir, 0700, AID_ROOT, AID_ROOT)) return false;
        if (!prepare_dir(user_key_dir + "/ce", 0700, AID_ROOT, AID_ROOT)) return false;
        if (!prepare_dir(user_key_dir + "/de", 0700, AID_ROOT, AID_ROOT)) return false;
        if (!android::vold::pathExists(get_de_key_path(0))) {
            if (!create_and_install_user_keys(0, false)) return false;
        }
        // TODO: switch to loading only DE_0 here once framework makes
        // explicit calls to install DE keys for secondary users
        if (!load_all_de_keys()) return false;
    }
    // We can only safely prepare DE storage here, since CE keys are probably
    // entangled with user credentials.  The framework will always prepare CE
    // storage once CE keys are installed.
    if (!fscrypt_prepare_user_storage("", 0, 0, android::os::IVold::STORAGE_FLAG_DE)) {
        LOG(ERROR) << "Failed to prepare user 0 storage";
        return false;
    }

    // If this is a non-FBE device that recently left an emulated mode,
    // restore user data directories to known-good state.
    if (!fscrypt_is_native() && !fscrypt_is_emulated()) {
        fscrypt_unlock_user_key(0, 0, "!", "!");
    }

    return true;
}

bool fscrypt_vold_create_user_key(userid_t user_id, int serial, bool ephemeral) {
    LOG(DEBUG) << "fscrypt_vold_create_user_key for " << user_id << " serial " << serial;
    if (!fscrypt_is_native()) {
        return true;
    }
    // FIXME test for existence of key that is not loaded yet
    if (s_ce_key_raw_refs.count(user_id) != 0) {
        LOG(ERROR) << "Already exists, can't fscrypt_vold_create_user_key for " << user_id
                   << " serial " << serial;
        // FIXME should we fail the command?
        return true;
    }
    if (!create_and_install_user_keys(user_id, ephemeral)) {
        return false;
    }
    return true;
}

// "Lock" all encrypted directories whose key has been removed.  This is needed
// in the case where the keys are being put in the session keyring (rather in
// the newer filesystem-level keyrings), because removing a key from the session
// keyring doesn't affect inodes in the kernel's inode cache whose per-file key
// was already set up.  So to remove the per-file keys and make the files
// "appear encrypted", these inodes must be evicted.
//
// To do this, sync() to clean all dirty inodes, then drop all reclaimable slab
// objects systemwide.  This is overkill, but it's the best available method
// currently.  Don't use drop_caches mode "3" because that also evicts pagecache
// for in-use files; all files relevant here are already closed and sync'ed.
static void drop_caches_if_needed() {
    if (android::vold::isFsKeyringSupported()) {
        return;
    }
    sync();
    if (!writeStringToFile("2", "/proc/sys/vm/drop_caches")) {
        PLOG(ERROR) << "Failed to drop caches during key eviction";
    }
}

static bool evict_ce_key(userid_t user_id) {
    s_ce_keys.erase(user_id);
    bool success = true;
    std::string raw_ref;
    // If we haven't loaded the CE key, no need to evict it.
    if (lookup_key_ref(s_ce_key_raw_refs, user_id, &raw_ref)) {
        success &= evict_data_key(raw_ref);
        drop_caches_if_needed();
    }
    s_ce_key_raw_refs.erase(user_id);
    return success;
}

bool fscrypt_destroy_user_key(userid_t user_id) {
    LOG(DEBUG) << "fscrypt_destroy_user_key(" << user_id << ")";
    if (!fscrypt_is_native()) {
        return true;
    }
    bool success = true;
    std::string raw_ref;
    success &= evict_ce_key(user_id);
    success &= lookup_key_ref(s_de_key_raw_refs, user_id, &raw_ref) && evict_data_key(raw_ref);
    s_de_key_raw_refs.erase(user_id);
    auto it = s_ephemeral_users.find(user_id);
    if (it != s_ephemeral_users.end()) {
        s_ephemeral_users.erase(it);
    } else {
        for (auto const path : get_ce_key_paths(get_ce_key_directory_path(user_id))) {
            success &= android::vold::destroyKey(path);
        }
        auto de_key_path = get_de_key_path(user_id);
        if (android::vold::pathExists(de_key_path)) {
            success &= android::vold::destroyKey(de_key_path);
        } else {
            LOG(INFO) << "Not present so not erasing: " << de_key_path;
        }
    }
    return success;
}

static bool emulated_lock(const std::string& path) {
    if (chmod(path.c_str(), 0000) != 0) {
        PLOG(ERROR) << "Failed to chmod " << path;
        return false;
    }
#if EMULATED_USES_SELINUX
    if (setfilecon(path.c_str(), "u:object_r:storage_stub_file:s0") != 0) {
        PLOG(WARNING) << "Failed to setfilecon " << path;
        return false;
    }
#endif
    return true;
}

static bool emulated_unlock(const std::string& path, mode_t mode) {
    if (chmod(path.c_str(), mode) != 0) {
        PLOG(ERROR) << "Failed to chmod " << path;
        // FIXME temporary workaround for b/26713622
        if (fscrypt_is_emulated()) return false;
    }
#if EMULATED_USES_SELINUX
    if (selinux_android_restorecon(path.c_str(), SELINUX_ANDROID_RESTORECON_FORCE) != 0) {
        PLOG(WARNING) << "Failed to restorecon " << path;
        // FIXME temporary workaround for b/26713622
        if (fscrypt_is_emulated()) return false;
    }
#endif
    return true;
}

static bool parse_hex(const std::string& hex, std::string* result) {
    if (hex == "!") {
        *result = "";
        return true;
    }
    if (android::vold::HexToStr(hex, *result) != 0) {
        LOG(ERROR) << "Invalid FBE hex string";  // Don't log the string for security reasons
        return false;
    }
    return true;
}

static std::string volkey_path(const std::string& misc_path, const std::string& volume_uuid) {
    return misc_path + "/vold/volume_keys/" + volume_uuid + "/default";
}

static std::string volume_secdiscardable_path(const std::string& volume_uuid) {
    return systemwide_volume_key_dir + "/" + volume_uuid + "/secdiscardable";
}

static bool read_or_create_volkey(const std::string& misc_path, const std::string& volume_uuid,
                                  PolicyKeyRef* key_ref) {
    auto secdiscardable_path = volume_secdiscardable_path(volume_uuid);
    std::string secdiscardable_hash;
    if (android::vold::pathExists(secdiscardable_path)) {
        if (!android::vold::readSecdiscardable(secdiscardable_path, &secdiscardable_hash))
            return false;
    } else {
        if (fs_mkdirs(secdiscardable_path.c_str(), 0700) != 0) {
            PLOG(ERROR) << "Creating directories for: " << secdiscardable_path;
            return false;
        }
        if (!android::vold::createSecdiscardable(secdiscardable_path, &secdiscardable_hash))
            return false;
    }
    auto key_path = volkey_path(misc_path, volume_uuid);
    if (fs_mkdirs(key_path.c_str(), 0700) != 0) {
        PLOG(ERROR) << "Creating directories for: " << key_path;
        return false;
    }
    android::vold::KeyAuthentication auth("", secdiscardable_hash);
<<<<<<< HEAD
    if (!android::vold::retrieveAndInstallKey(true, auth, key_path, key_path + "_tmp", volume_uuid,
                                              &key_ref->key_raw_ref))
        return false;
    key_ref->contents_mode =
        android::base::GetProperty("ro.crypto.volume.contents_mode", "aes-256-xts");
    key_ref->filenames_mode =
        android::base::GetProperty("ro.crypto.volume.filenames_mode", "aes-256-heh");
    return true;
=======

    if (!get_volume_file_encryption_options(key_ref)) return false;

    return android::vold::retrieveAndInstallKey(true, auth, key_path, key_path + "_tmp",
                                                volume_uuid, key_ref->policy_version,
                                                &key_ref->key_raw_ref);
>>>>>>> 22d50012
}

static bool destroy_volkey(const std::string& misc_path, const std::string& volume_uuid) {
    auto path = volkey_path(misc_path, volume_uuid);
    if (!android::vold::pathExists(path)) return true;
    return android::vold::destroyKey(path);
}

bool fscrypt_add_user_key_auth(userid_t user_id, int serial, const std::string& token_hex,
                               const std::string& secret_hex) {
    LOG(DEBUG) << "fscrypt_add_user_key_auth " << user_id << " serial=" << serial
               << " token_present=" << (token_hex != "!");
    if (!fscrypt_is_native()) return true;
    if (s_ephemeral_users.count(user_id) != 0) return true;
    std::string token, secret;
    if (!parse_hex(token_hex, &token)) return false;
    if (!parse_hex(secret_hex, &secret)) return false;
    auto auth =
        secret.empty() ? kEmptyAuthentication : android::vold::KeyAuthentication(token, secret);
    auto it = s_ce_keys.find(user_id);
    if (it == s_ce_keys.end()) {
        LOG(ERROR) << "Key not loaded into memory, can't change for user " << user_id;
        return false;
    }
    const auto& ce_key = it->second;
    auto const directory_path = get_ce_key_directory_path(user_id);
    auto const paths = get_ce_key_paths(directory_path);
    std::string ce_key_path;
    if (!get_ce_key_new_path(directory_path, paths, &ce_key_path)) return false;
    if (!android::vold::storeKeyAtomically(ce_key_path, user_key_temp, auth, ce_key)) return false;
    if (!android::vold::FsyncDirectory(directory_path)) return false;
    return true;
}

bool fscrypt_fixate_newest_user_key_auth(userid_t user_id) {
    LOG(DEBUG) << "fscrypt_fixate_newest_user_key_auth " << user_id;
    if (!fscrypt_is_native()) return true;
    if (s_ephemeral_users.count(user_id) != 0) return true;
    auto const directory_path = get_ce_key_directory_path(user_id);
    auto const paths = get_ce_key_paths(directory_path);
    if (paths.empty()) {
        LOG(ERROR) << "No ce keys present, cannot fixate for user " << user_id;
        return false;
    }
    fixate_user_ce_key(directory_path, paths[0], paths);
    return true;
}

// TODO: rename to 'install' for consistency, and take flags to know which keys to install
bool fscrypt_unlock_user_key(userid_t user_id, int serial, const std::string& token_hex,
                             const std::string& secret_hex) {
    LOG(DEBUG) << "fscrypt_unlock_user_key " << user_id << " serial=" << serial
               << " token_present=" << (token_hex != "!");
    if (fscrypt_is_native()) {
        if (s_ce_key_raw_refs.count(user_id) != 0) {
            LOG(WARNING) << "Tried to unlock already-unlocked key for user " << user_id;
            return true;
        }
        std::string token, secret;
        if (!parse_hex(token_hex, &token)) return false;
        if (!parse_hex(secret_hex, &secret)) return false;
        android::vold::KeyAuthentication auth(token, secret);
        if (!read_and_install_user_ce_key(user_id, auth)) {
            LOG(ERROR) << "Couldn't read key for " << user_id;
            return false;
        }
    } else {
        // When in emulation mode, we just use chmod. However, we also
        // unlock directories when not in emulation mode, to bring devices
        // back into a known-good state.
        if (!emulated_unlock(android::vold::BuildDataSystemCePath(user_id), 0771) ||
            !emulated_unlock(android::vold::BuildDataMiscCePath(user_id), 01771) ||
            !emulated_unlock(android::vold::BuildDataMediaCePath("", user_id), 0770) ||
            !emulated_unlock(android::vold::BuildDataUserCePath("", user_id), 0771)) {
            LOG(ERROR) << "Failed to unlock user " << user_id;
            return false;
        }
    }
    return true;
}

// TODO: rename to 'evict' for consistency
bool fscrypt_lock_user_key(userid_t user_id) {
    LOG(DEBUG) << "fscrypt_lock_user_key " << user_id;
    if (fscrypt_is_native()) {
        return evict_ce_key(user_id);
    } else if (fscrypt_is_emulated()) {
        // When in emulation mode, we just use chmod
        if (!emulated_lock(android::vold::BuildDataSystemCePath(user_id)) ||
            !emulated_lock(android::vold::BuildDataMiscCePath(user_id)) ||
            !emulated_lock(android::vold::BuildDataMediaCePath("", user_id)) ||
            !emulated_lock(android::vold::BuildDataUserCePath("", user_id))) {
            LOG(ERROR) << "Failed to lock user " << user_id;
            return false;
        }
    }

    return true;
}

static bool prepare_subdirs(const std::string& action, const std::string& volume_uuid,
                            userid_t user_id, int flags) {
    if (0 != android::vold::ForkExecvp(
                 std::vector<std::string>{prepare_subdirs_path, action, volume_uuid,
                                          std::to_string(user_id), std::to_string(flags)})) {
        LOG(ERROR) << "vold_prepare_subdirs failed";
        return false;
    }
    return true;
}

bool fscrypt_prepare_user_storage(const std::string& volume_uuid, userid_t user_id, int serial,
                                  int flags) {
    LOG(DEBUG) << "fscrypt_prepare_user_storage for volume " << escape_empty(volume_uuid)
               << ", user " << user_id << ", serial " << serial << ", flags " << flags;

    if (flags & android::os::IVold::STORAGE_FLAG_DE) {
        // DE_sys key
        auto system_legacy_path = android::vold::BuildDataSystemLegacyPath(user_id);
        auto misc_legacy_path = android::vold::BuildDataMiscLegacyPath(user_id);
        auto profiles_de_path = android::vold::BuildDataProfilesDePath(user_id);

        // DE_n key
        auto system_de_path = android::vold::BuildDataSystemDePath(user_id);
        auto misc_de_path = android::vold::BuildDataMiscDePath(user_id);
        auto vendor_de_path = android::vold::BuildDataVendorDePath(user_id);
        auto user_de_path = android::vold::BuildDataUserDePath(volume_uuid, user_id);

        if (volume_uuid.empty()) {
            if (!prepare_dir(system_legacy_path, 0700, AID_SYSTEM, AID_SYSTEM)) return false;
#if MANAGE_MISC_DIRS
            if (!prepare_dir(misc_legacy_path, 0750, multiuser_get_uid(user_id, AID_SYSTEM),
                             multiuser_get_uid(user_id, AID_EVERYBODY)))
                return false;
#endif
            if (!prepare_dir(profiles_de_path, 0771, AID_SYSTEM, AID_SYSTEM)) return false;

            if (!prepare_dir(system_de_path, 0770, AID_SYSTEM, AID_SYSTEM)) return false;
            if (!prepare_dir(misc_de_path, 01771, AID_SYSTEM, AID_MISC)) return false;
            if (!prepare_dir(vendor_de_path, 0771, AID_ROOT, AID_ROOT)) return false;
        }
        if (!prepare_dir(user_de_path, 0771, AID_SYSTEM, AID_SYSTEM)) return false;

        if (fscrypt_is_native()) {
            PolicyKeyRef de_ref;
            if (volume_uuid.empty()) {
                if (!lookup_key_ref(s_de_key_raw_refs, user_id, &de_ref.key_raw_ref)) return false;
                get_data_file_encryption_options(&de_ref);
                if (!ensure_policy(de_ref, system_de_path)) return false;
                if (!ensure_policy(de_ref, misc_de_path)) return false;
                if (!ensure_policy(de_ref, vendor_de_path)) return false;
            } else {
                if (!read_or_create_volkey(misc_de_path, volume_uuid, &de_ref)) return false;
            }
            if (!ensure_policy(de_ref, user_de_path)) return false;
        }
    }

    if (flags & android::os::IVold::STORAGE_FLAG_CE) {
        // CE_n key
        auto system_ce_path = android::vold::BuildDataSystemCePath(user_id);
        auto misc_ce_path = android::vold::BuildDataMiscCePath(user_id);
        auto vendor_ce_path = android::vold::BuildDataVendorCePath(user_id);
        auto media_ce_path = android::vold::BuildDataMediaCePath(volume_uuid, user_id);
        auto user_ce_path = android::vold::BuildDataUserCePath(volume_uuid, user_id);

        if (volume_uuid.empty()) {
            if (!prepare_dir(system_ce_path, 0770, AID_SYSTEM, AID_SYSTEM)) return false;
            if (!prepare_dir(misc_ce_path, 01771, AID_SYSTEM, AID_MISC)) return false;
            if (!prepare_dir(vendor_ce_path, 0771, AID_ROOT, AID_ROOT)) return false;
        }
        if (!prepare_dir(media_ce_path, 0770, AID_MEDIA_RW, AID_MEDIA_RW)) return false;
        if (!prepare_dir(user_ce_path, 0771, AID_SYSTEM, AID_SYSTEM)) return false;

        if (fscrypt_is_native()) {
            PolicyKeyRef ce_ref;
            if (volume_uuid.empty()) {
                if (!lookup_key_ref(s_ce_key_raw_refs, user_id, &ce_ref.key_raw_ref)) return false;
                get_data_file_encryption_options(&ce_ref);
                if (!ensure_policy(ce_ref, system_ce_path)) return false;
                if (!ensure_policy(ce_ref, misc_ce_path)) return false;
                if (!ensure_policy(ce_ref, vendor_ce_path)) return false;

            } else {
                if (!read_or_create_volkey(misc_ce_path, volume_uuid, &ce_ref)) return false;
            }
            if (!ensure_policy(ce_ref, media_ce_path)) return false;
            if (!ensure_policy(ce_ref, user_ce_path)) return false;
        }

        if (volume_uuid.empty()) {
            // Now that credentials have been installed, we can run restorecon
            // over these paths
            // NOTE: these paths need to be kept in sync with libselinux
            android::vold::RestoreconRecursive(system_ce_path);
            android::vold::RestoreconRecursive(vendor_ce_path);
            android::vold::RestoreconRecursive(misc_ce_path);
        }
    }
    if (!prepare_subdirs("prepare", volume_uuid, user_id, flags)) return false;

    return true;
}

bool fscrypt_destroy_user_storage(const std::string& volume_uuid, userid_t user_id, int flags) {
    LOG(DEBUG) << "fscrypt_destroy_user_storage for volume " << escape_empty(volume_uuid)
               << ", user " << user_id << ", flags " << flags;
    bool res = true;

    res &= prepare_subdirs("destroy", volume_uuid, user_id, flags);

    if (flags & android::os::IVold::STORAGE_FLAG_CE) {
        // CE_n key
        auto system_ce_path = android::vold::BuildDataSystemCePath(user_id);
        auto misc_ce_path = android::vold::BuildDataMiscCePath(user_id);
        auto vendor_ce_path = android::vold::BuildDataVendorCePath(user_id);
        auto media_ce_path = android::vold::BuildDataMediaCePath(volume_uuid, user_id);
        auto user_ce_path = android::vold::BuildDataUserCePath(volume_uuid, user_id);

        res &= destroy_dir(media_ce_path);
        res &= destroy_dir(user_ce_path);
        if (volume_uuid.empty()) {
            res &= destroy_dir(system_ce_path);
            res &= destroy_dir(misc_ce_path);
            res &= destroy_dir(vendor_ce_path);
        } else {
            if (fscrypt_is_native()) {
                res &= destroy_volkey(misc_ce_path, volume_uuid);
            }
        }
    }

    if (flags & android::os::IVold::STORAGE_FLAG_DE) {
        // DE_sys key
        auto system_legacy_path = android::vold::BuildDataSystemLegacyPath(user_id);
        auto misc_legacy_path = android::vold::BuildDataMiscLegacyPath(user_id);
        auto profiles_de_path = android::vold::BuildDataProfilesDePath(user_id);

        // DE_n key
        auto system_de_path = android::vold::BuildDataSystemDePath(user_id);
        auto misc_de_path = android::vold::BuildDataMiscDePath(user_id);
        auto vendor_de_path = android::vold::BuildDataVendorDePath(user_id);
        auto user_de_path = android::vold::BuildDataUserDePath(volume_uuid, user_id);

        res &= destroy_dir(user_de_path);
        if (volume_uuid.empty()) {
            res &= destroy_dir(system_legacy_path);
#if MANAGE_MISC_DIRS
            res &= destroy_dir(misc_legacy_path);
#endif
            res &= destroy_dir(profiles_de_path);
            res &= destroy_dir(system_de_path);
            res &= destroy_dir(misc_de_path);
            res &= destroy_dir(vendor_de_path);
        } else {
            if (fscrypt_is_native()) {
                res &= destroy_volkey(misc_de_path, volume_uuid);
            }
        }
    }

    return res;
}

static bool destroy_volume_keys(const std::string& directory_path, const std::string& volume_uuid) {
    auto dirp = std::unique_ptr<DIR, int (*)(DIR*)>(opendir(directory_path.c_str()), closedir);
    if (!dirp) {
        PLOG(ERROR) << "Unable to open directory: " + directory_path;
        return false;
    }
    bool res = true;
    for (;;) {
        errno = 0;
        auto const entry = readdir(dirp.get());
        if (!entry) {
            if (errno) {
                PLOG(ERROR) << "Unable to read directory: " + directory_path;
                return false;
            }
            break;
        }
        if (entry->d_type != DT_DIR || entry->d_name[0] == '.') {
            LOG(DEBUG) << "Skipping non-user " << entry->d_name;
            continue;
        }
        res &= destroy_volkey(directory_path + "/" + entry->d_name, volume_uuid);
    }
    return res;
}

bool fscrypt_destroy_volume_keys(const std::string& volume_uuid) {
    bool res = true;
    LOG(DEBUG) << "fscrypt_destroy_volume_keys for volume " << escape_empty(volume_uuid);
    auto secdiscardable_path = volume_secdiscardable_path(volume_uuid);
    res &= android::vold::runSecdiscardSingle(secdiscardable_path);
    res &= destroy_volume_keys("/data/misc_ce", volume_uuid);
    res &= destroy_volume_keys("/data/misc_de", volume_uuid);
    return res;
}<|MERGE_RESOLUTION|>--- conflicted
+++ resolved
@@ -203,11 +203,6 @@
     return false;
 }
 
-<<<<<<< HEAD
-// Install a key for use by encrypted files on the /data filesystem.
-static bool install_data_key(const KeyBuffer& key, std::string* raw_ref) {
-    return android::vold::installKey(key, DATA_MNT_POINT, raw_ref);
-=======
 // Retrieve the options to use for encryption policies on the /data filesystem.
 static void get_data_file_encryption_options(PolicyKeyRef* key_ref) {
     auto entry = GetEntryForMountPoint(&fstab_default, DATA_MNT_POINT);
@@ -254,16 +249,11 @@
 // Install a key for use by encrypted files on the /data filesystem.
 static bool install_data_key(const KeyBuffer& key, std::string* raw_ref) {
     return android::vold::installKey(key, DATA_MNT_POINT, get_data_file_policy_version(), raw_ref);
->>>>>>> 22d50012
 }
 
 // Evict a key for use by encrypted files on the /data filesystem.
 static bool evict_data_key(const std::string& raw_ref) {
-<<<<<<< HEAD
-    return android::vold::evictKey(DATA_MNT_POINT, raw_ref);
-=======
     return android::vold::evictKey(DATA_MNT_POINT, raw_ref, get_data_file_policy_version());
->>>>>>> 22d50012
 }
 
 static bool read_and_install_user_ce_key(userid_t user_id,
@@ -405,12 +395,8 @@
     get_data_file_encryption_options(&device_ref);
 
     if (!android::vold::retrieveAndInstallKey(true, kEmptyAuthentication, device_key_path,
-<<<<<<< HEAD
-                                              device_key_temp, "", &device_ref.key_raw_ref))
-=======
                                               device_key_temp, "", device_ref.policy_version,
                                               &device_ref.key_raw_ref))
->>>>>>> 22d50012
         return false;
 
     std::string options_string =
@@ -616,23 +602,12 @@
         return false;
     }
     android::vold::KeyAuthentication auth("", secdiscardable_hash);
-<<<<<<< HEAD
-    if (!android::vold::retrieveAndInstallKey(true, auth, key_path, key_path + "_tmp", volume_uuid,
-                                              &key_ref->key_raw_ref))
-        return false;
-    key_ref->contents_mode =
-        android::base::GetProperty("ro.crypto.volume.contents_mode", "aes-256-xts");
-    key_ref->filenames_mode =
-        android::base::GetProperty("ro.crypto.volume.filenames_mode", "aes-256-heh");
-    return true;
-=======
 
     if (!get_volume_file_encryption_options(key_ref)) return false;
 
     return android::vold::retrieveAndInstallKey(true, auth, key_path, key_path + "_tmp",
                                                 volume_uuid, key_ref->policy_version,
                                                 &key_ref->key_raw_ref);
->>>>>>> 22d50012
 }
 
 static bool destroy_volkey(const std::string& misc_path, const std::string& volume_uuid) {
