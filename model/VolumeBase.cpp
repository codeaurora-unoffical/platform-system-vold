--- conflicted
+++ resolved
@@ -153,11 +153,7 @@
     return OK;
 }
 
-<<<<<<< HEAD
-android::sp<android::os::IVoldListener> VolumeBase::getListener() {
-=======
 android::sp<android::os::IVoldListener> VolumeBase::getListener() const {
->>>>>>> 756cb7d3
     if (mSilent) {
         return nullptr;
     } else {
