/*
 * Copyright (C) 2008 The Android Open Source Project
 *
 * Licensed under the Apache License, Version 2.0 (the "License");
 * you may not use this file except in compliance with the License.
 * You may obtain a copy of the License at
 *
 *      http://www.apache.org/licenses/LICENSE-2.0
 *
 * Unless required by applicable law or agreed to in writing, software
 * distributed under the License is distributed on an "AS IS" BASIS,
 * WITHOUT WARRANTIES OR CONDITIONS OF ANY KIND, either express or implied.
 * See the License for the specific language governing permissions and
 * limitations under the License.
 */

#define ATRACE_TAG ATRACE_TAG_PACKAGE_MANAGER

#include <dirent.h>
#include <errno.h>
#include <fcntl.h>
#include <mntent.h>
#include <stdio.h>
#include <stdlib.h>
#include <string.h>
#include <sys/ioctl.h>
#include <sys/mount.h>
#include <sys/stat.h>
#include <sys/sysmacros.h>
#include <sys/types.h>
#include <sys/wait.h>
#include <unistd.h>
#include <array>

#include <linux/kdev_t.h>

#include <android-base/logging.h>
#include <android-base/parseint.h>
#include <android-base/properties.h>
#include <android-base/stringprintf.h>
#include <android-base/strings.h>

#include <cutils/fs.h>
#include <utils/Trace.h>

#include <selinux/android.h>

#include <sysutils/NetlinkEvent.h>

#include <private/android_filesystem_config.h>

#include <fscrypt/fscrypt.h>

#include "AppFuseUtil.h"
#include "Devmapper.h"
#include "FsCrypt.h"
#include "Loop.h"
#include "NetlinkManager.h"
#include "Process.h"
#include "Utils.h"
#include "VoldNativeService.h"
#include "VoldUtil.h"
#include "VolumeManager.h"
#include "cryptfs.h"
#include "fs/Ext4.h"
#include "fs/Vfat.h"
#include "model/EmulatedVolume.h"
#include "model/ObbVolume.h"
#include "model/StubVolume.h"

using android::base::GetBoolProperty;
using android::base::StartsWith;
using android::base::StringAppendF;
using android::base::StringPrintf;
using android::base::unique_fd;
using android::vold::VoldNativeService;

static const char* kPathUserMount = "/mnt/user";
static const char* kPathVirtualDisk = "/data/misc/vold/virtual_disk";

static const char* kIsolatedStorage = "persist.sys.isolated_storage";
static const char* kPropVirtualDisk = "persist.sys.virtual_disk";

static const std::string kEmptyString("");

/* 512MiB is large enough for testing purposes */
static const unsigned int kSizeVirtualDisk = 536870912;

static const unsigned int kMajorBlockMmc = 179;
static const unsigned int kMajorBlockExperimentalMin = 240;
static const unsigned int kMajorBlockExperimentalMax = 254;

VolumeManager* VolumeManager::sInstance = NULL;

VolumeManager* VolumeManager::Instance() {
    if (!sInstance) sInstance = new VolumeManager();
    return sInstance;
}

VolumeManager::VolumeManager() {
    mDebug = false;
    mNextObbId = 0;
    mNextStubVolumeId = 0;
    // For security reasons, assume that a secure keyguard is
    // showing until we hear otherwise
    mSecureKeyguardShowing = true;
}

VolumeManager::~VolumeManager() {}

int VolumeManager::updateVirtualDisk() {
    ATRACE_NAME("VolumeManager::updateVirtualDisk");
    if (GetBoolProperty(kPropVirtualDisk, false)) {
        if (access(kPathVirtualDisk, F_OK) != 0) {
            Loop::createImageFile(kPathVirtualDisk, kSizeVirtualDisk / 512);
        }

        if (mVirtualDisk == nullptr) {
            if (Loop::create(kPathVirtualDisk, mVirtualDiskPath) != 0) {
                LOG(ERROR) << "Failed to create virtual disk";
                return -1;
            }

            struct stat buf;
            if (stat(mVirtualDiskPath.c_str(), &buf) < 0) {
                PLOG(ERROR) << "Failed to stat " << mVirtualDiskPath;
                return -1;
            }

            auto disk = new android::vold::Disk(
                "virtual", buf.st_rdev, "virtual",
                android::vold::Disk::Flags::kAdoptable | android::vold::Disk::Flags::kSd);
            mVirtualDisk = std::shared_ptr<android::vold::Disk>(disk);
            handleDiskAdded(mVirtualDisk);
        }
    } else {
        if (mVirtualDisk != nullptr) {
            dev_t device = mVirtualDisk->getDevice();
            handleDiskRemoved(device);

            Loop::destroyByDevice(mVirtualDiskPath.c_str());
            mVirtualDisk = nullptr;
        }

        if (access(kPathVirtualDisk, F_OK) == 0) {
            unlink(kPathVirtualDisk);
        }
    }
    return 0;
}

int VolumeManager::setDebug(bool enable) {
    mDebug = enable;
    return 0;
}

int VolumeManager::start() {
    ATRACE_NAME("VolumeManager::start");

    // Always start from a clean slate by unmounting everything in
    // directories that we own, in case we crashed.
    unmountAll();

    Devmapper::destroyAll();
    Loop::destroyAll();

    // Assume that we always have an emulated volume on internal
    // storage; the framework will decide if it should be mounted.
    CHECK(mInternalEmulated == nullptr);
    mInternalEmulated = std::shared_ptr<android::vold::VolumeBase>(
        new android::vold::EmulatedVolume("/data/media"));
    mInternalEmulated->create();

    // Consider creating a virtual disk
    updateVirtualDisk();

    return 0;
}

int VolumeManager::stop() {
    CHECK(mInternalEmulated != nullptr);
    mInternalEmulated->destroy();
    mInternalEmulated = nullptr;
    return 0;
}

void VolumeManager::handleBlockEvent(NetlinkEvent* evt) {
    std::lock_guard<std::mutex> lock(mLock);

    if (mDebug) {
        LOG(DEBUG) << "----------------";
        LOG(DEBUG) << "handleBlockEvent with action " << (int)evt->getAction();
        evt->dump();
    }

    std::string eventPath(evt->findParam("DEVPATH") ? evt->findParam("DEVPATH") : "");
    std::string devType(evt->findParam("DEVTYPE") ? evt->findParam("DEVTYPE") : "");

    if (devType != "disk") return;

    int major = std::stoi(evt->findParam("MAJOR"));
    int minor = std::stoi(evt->findParam("MINOR"));
    dev_t device = makedev(major, minor);

    switch (evt->getAction()) {
        case NetlinkEvent::Action::kAdd: {
            for (const auto& source : mDiskSources) {
                if (source->matches(eventPath)) {
                    // For now, assume that MMC and virtio-blk (the latter is
                    // emulator-specific; see Disk.cpp for details) devices are SD,
                    // and that everything else is USB
                    int flags = source->getFlags();
                    if (major == kMajorBlockMmc || (android::vold::IsRunningInEmulator() &&
                                                    major >= (int)kMajorBlockExperimentalMin &&
                                                    major <= (int)kMajorBlockExperimentalMax)) {
                        flags |= android::vold::Disk::Flags::kSd;
                    } else {
                        flags |= android::vold::Disk::Flags::kUsb;
                    }

                    auto disk =
                        new android::vold::Disk(eventPath, device, source->getNickname(), flags);
                    handleDiskAdded(std::shared_ptr<android::vold::Disk>(disk));
                    break;
                }
            }
            break;
        }
        case NetlinkEvent::Action::kChange: {
            LOG(DEBUG) << "Disk at " << major << ":" << minor << " changed";
            handleDiskChanged(device);
            break;
        }
        case NetlinkEvent::Action::kRemove: {
            handleDiskRemoved(device);
            break;
        }
        default: {
            LOG(WARNING) << "Unexpected block event action " << (int)evt->getAction();
            break;
        }
    }
}

void VolumeManager::handleDiskAdded(const std::shared_ptr<android::vold::Disk>& disk) {
    // For security reasons, if secure keyguard is showing, wait
    // until the user unlocks the device to actually touch it
    if (mSecureKeyguardShowing) {
        LOG(INFO) << "Found disk at " << disk->getEventPath()
                  << " but delaying scan due to secure keyguard";
        mPendingDisks.push_back(disk);
    } else {
        disk->create();
        mDisks.push_back(disk);
    }
}

void VolumeManager::handleDiskChanged(dev_t device) {
    for (const auto& disk : mDisks) {
        if (disk->getDevice() == device) {
            disk->readMetadata();
            disk->readPartitions();
        }
    }

    // For security reasons, we ignore all pending disks, since
    // we'll scan them once the device is unlocked
}

void VolumeManager::handleDiskRemoved(dev_t device) {
    auto i = mDisks.begin();
    while (i != mDisks.end()) {
        if ((*i)->getDevice() == device) {
            (*i)->destroy();
            i = mDisks.erase(i);
        } else {
            ++i;
        }
    }
    auto j = mPendingDisks.begin();
    while (j != mPendingDisks.end()) {
        if ((*j)->getDevice() == device) {
            j = mPendingDisks.erase(j);
        } else {
            ++j;
        }
    }
}

void VolumeManager::addDiskSource(const std::shared_ptr<DiskSource>& diskSource) {
    std::lock_guard<std::mutex> lock(mLock);
    mDiskSources.push_back(diskSource);
}

std::shared_ptr<android::vold::Disk> VolumeManager::findDisk(const std::string& id) {
    for (auto disk : mDisks) {
        if (disk->getId() == id) {
            return disk;
        }
    }
    return nullptr;
}

std::shared_ptr<android::vold::VolumeBase> VolumeManager::findVolume(const std::string& id) {
    // Vold could receive "mount" after "shutdown" command in the extreme case.
    // If this happens, mInternalEmulated will equal nullptr and
    // we need to deal with it in order to avoid null pointer crash.
    if (mInternalEmulated != nullptr && mInternalEmulated->getId() == id) {
        return mInternalEmulated;
    }
    for (const auto& disk : mDisks) {
        auto vol = disk->findVolume(id);
        if (vol != nullptr) {
            return vol;
        }
    }
    for (const auto& vol : mStubVolumes) {
        if (vol->getId() == id) {
            return vol;
        }
    }
    for (const auto& vol : mObbVolumes) {
        if (vol->getId() == id) {
            return vol;
        }
    }
    return nullptr;
}

<<<<<<< HEAD
void VolumeManager::listVolumes(android::vold::VolumeBase::Type type, std::list<std::string>& list) {
=======
void VolumeManager::listVolumes(android::vold::VolumeBase::Type type,
                                std::list<std::string>& list) const {
>>>>>>> 756cb7d3
    list.clear();
    for (const auto& disk : mDisks) {
        disk->listVolumes(type, list);
    }
}

int VolumeManager::forgetPartition(const std::string& partGuid, const std::string& fsUuid) {
    std::string normalizedGuid;
    if (android::vold::NormalizeHex(partGuid, normalizedGuid)) {
        LOG(WARNING) << "Invalid GUID " << partGuid;
        return -1;
    }

    bool success = true;
    std::string keyPath = android::vold::BuildKeyPath(normalizedGuid);
    if (unlink(keyPath.c_str()) != 0) {
        LOG(ERROR) << "Failed to unlink " << keyPath;
        success = false;
    }
    if (fscrypt_is_native()) {
        if (!fscrypt_destroy_volume_keys(fsUuid)) {
            success = false;
        }
    }
    return success ? 0 : -1;
}

int VolumeManager::linkPrimary(userid_t userId) {
    std::string source(mPrimary->getPath());
    if (mPrimary->isEmulated()) {
        source = StringPrintf("%s/%d", source.c_str(), userId);
        fs_prepare_dir(source.c_str(), 0755, AID_ROOT, AID_ROOT);
    }

    std::string target(StringPrintf("/mnt/user/%d/primary", userId));
    if (TEMP_FAILURE_RETRY(unlink(target.c_str()))) {
        if (errno != ENOENT) {
            PLOG(WARNING) << "Failed to unlink " << target;
        }
    }
    LOG(DEBUG) << "Linking " << source << " to " << target;
    if (TEMP_FAILURE_RETRY(symlink(source.c_str(), target.c_str()))) {
        PLOG(WARNING) << "Failed to link";
        return -errno;
    }
    return 0;
}

int VolumeManager::mountPkgSpecificDir(const std::string& mntSourceRoot,
                                       const std::string& mntTargetRoot,
                                       const std::string& packageName, const char* dirName) {
    std::string mntSourceDir =
        StringPrintf("%s/Android/%s/%s", mntSourceRoot.c_str(), dirName, packageName.c_str());
    std::string mntTargetDir =
        StringPrintf("%s/Android/%s/%s", mntTargetRoot.c_str(), dirName, packageName.c_str());
    if (umount2(mntTargetDir.c_str(), MNT_DETACH) == -1 && errno != EINVAL && errno != ENOENT) {
        PLOG(ERROR) << "Failed to unmount " << mntTargetDir;
        return -1;
    }
    if (TEMP_FAILURE_RETRY(mount(mntSourceDir.c_str(), mntTargetDir.c_str(), nullptr,
                                 MS_BIND | MS_REC, nullptr)) == -1) {
        PLOG(ERROR) << "Failed to mount " << mntSourceDir << " to " << mntTargetDir;
        return -1;
    }
    if (TEMP_FAILURE_RETRY(
            mount(nullptr, mntTargetDir.c_str(), nullptr, MS_REC | MS_SLAVE, nullptr)) == -1) {
        PLOG(ERROR) << "Failed to set MS_SLAVE at " << mntTargetDir;
        return -1;
    }
    return 0;
}

int VolumeManager::mountPkgSpecificDirsForRunningProcs(
    userid_t userId, const std::vector<std::string>& packageNames,
<<<<<<< HEAD
    const std::vector<std::string>& visibleVolLabels) {
=======
    const std::vector<std::string>& visibleVolLabels, int remountMode) {
>>>>>>> 756cb7d3
    // TODO: New processes could be started while traversing over the existing
    // processes which would end up not having the necessary bind mounts. This
    // issue needs to be fixed, may be by doing multiple passes here?
    std::unique_ptr<DIR, decltype(&closedir)> dirp(opendir("/proc"), closedir);
    if (!dirp) {
        PLOG(ERROR) << "Failed to opendir /proc";
        return -1;
    }

    std::string rootName;
    // Figure out root namespace to compare against below
    if (!android::vold::Readlinkat(dirfd(dirp.get()), "1/ns/mnt", &rootName)) {
        PLOG(ERROR) << "Failed to read root namespace";
        return -1;
    }

    struct stat fullWriteSb;
    if (TEMP_FAILURE_RETRY(stat("/mnt/runtime/write", &fullWriteSb)) == -1) {
        PLOG(ERROR) << "Failed to stat /mnt/runtime/write";
        return -1;
    }

    std::unordered_set<appid_t> validAppIds;
    for (auto& package : packageNames) {
        validAppIds.insert(mAppIds[package]);
    }
    std::vector<std::string>& userPackages = mUserPackages[userId];

    struct dirent* de;
    // Poke through all running PIDs look for apps running in userId
    while ((de = readdir(dirp.get()))) {
        pid_t pid;
        if (de->d_type != DT_DIR) continue;
        if (!android::base::ParseInt(de->d_name, &pid)) continue;

        const unique_fd pidFd(
            openat(dirfd(dirp.get()), de->d_name, O_RDONLY | O_DIRECTORY | O_CLOEXEC));
        if (pidFd.get() < 0) {
            PLOG(WARNING) << "Failed to open /proc/" << pid;
            continue;
        }
        struct stat sb;
        if (fstat(pidFd.get(), &sb) != 0) {
            PLOG(WARNING) << "Failed to stat " << de->d_name;
            continue;
        }
        if (multiuser_get_user_id(sb.st_uid) != userId) {
            continue;
        }

        // Matches so far, but refuse to touch if in root namespace
        LOG(VERBOSE) << "Found matching PID " << de->d_name;
        std::string pidName;
        if (!android::vold::Readlinkat(pidFd.get(), "ns/mnt", &pidName)) {
            PLOG(WARNING) << "Failed to read namespace for " << de->d_name;
            continue;
        }
        if (rootName == pidName) {
            LOG(WARNING) << "Skipping due to root namespace";
            continue;
        }

        // Only update the mount points of processes running with one of validAppIds.
        // This should skip any isolated uids.
        appid_t appId = multiuser_get_app_id(sb.st_uid);
        if (validAppIds.find(appId) == validAppIds.end()) {
            continue;
        }

        std::vector<std::string> packagesForUid;
        for (auto& package : userPackages) {
            if (mAppIds[package] == appId) {
                packagesForUid.push_back(package);
            }
        }
        if (packagesForUid.empty()) {
            continue;
        }
        const std::string& sandboxId = mSandboxIds[appId];

        // We purposefully leave the namespace open across the fork
        unique_fd nsFd(openat(pidFd.get(), "ns/mnt", O_RDONLY));  // not O_CLOEXEC
        if (nsFd.get() < 0) {
            PLOG(WARNING) << "Failed to open namespace for " << de->d_name;
            continue;
        }

        pid_t child;
        if (!(child = fork())) {
            if (setns(nsFd.get(), CLONE_NEWNS) != 0) {
                PLOG(ERROR) << "Failed to setns for " << de->d_name;
                _exit(1);
            }

<<<<<<< HEAD
            struct stat storageSb;
            if (TEMP_FAILURE_RETRY(stat("/storage", &storageSb)) == -1) {
                PLOG(ERROR) << "Failed to stat /storage";
                _exit(1);
            }

            // Some packages have access to full external storage, identify processes belonging
            // to those packages by comparing inode no.s of /mnt/runtime/write and /storage
            if (storageSb.st_dev == fullWriteSb.st_dev && storageSb.st_ino == fullWriteSb.st_ino) {
                _exit(0);
            } else {
                // Some packages don't have access to external storage and processes belonging to
                // those packages don't have anything mounted at /storage. So, identify those
                // processes by comparing inode no.s of /mnt/user/%d/package/%s
                // and /storage
                std::string pkgStorageSource;
                for (auto& package : packagesForUid) {
                    std::string sandbox =
                        StringPrintf("/mnt/user/%d/package/%s", userId, package.c_str());
                    struct stat s;
                    if (TEMP_FAILURE_RETRY(stat(sandbox.c_str(), &s)) == -1) {
                        PLOG(ERROR) << "Failed to stat " << sandbox;
                        _exit(1);
                    }
                    if (storageSb.st_dev == s.st_dev && storageSb.st_ino == s.st_ino) {
                        pkgStorageSource = sandbox;
                        break;
                    }
                }
                if (pkgStorageSource.empty()) {
                    _exit(0);
                }
=======
            int mountMode;
            if (remountMode == -1) {
                mountMode = getMountModeForRunningProc(packagesForUid, userId, fullWriteSb);
                if (mountMode == -1) {
                    _exit(1);
                }
            } else {
                mountMode = remountMode;
                std::string obbMountFile = StringPrintf("/mnt/user/%d/package/%s/obb_mount", userId,
                                                        packagesForUid[0].c_str());
                if (mountMode == VoldNativeService::REMOUNT_MODE_INSTALLER) {
                    if (access(obbMountFile.c_str(), F_OK) != 0) {
                        const unique_fd fd(
                            TEMP_FAILURE_RETRY(open(obbMountFile.c_str(), O_RDWR | O_CREAT, 0660)));
                    }
                } else {
                    if (access(obbMountFile.c_str(), F_OK) == 0) {
                        remove(obbMountFile.c_str());
                    }
                }
            }
            if (mountMode == VoldNativeService::REMOUNT_MODE_FULL ||
                mountMode == VoldNativeService::REMOUNT_MODE_NONE) {
                // These mount modes are not going to change dynamically, so don't bother
                // unmounting/remounting dirs.
                _exit(0);
>>>>>>> 756cb7d3
            }

            for (auto& volumeLabel : visibleVolLabels) {
                std::string mntSource = StringPrintf("/mnt/runtime/write/%s", volumeLabel.c_str());
                std::string mntTarget = StringPrintf("/storage/%s", volumeLabel.c_str());
                if (volumeLabel == "emulated") {
                    StringAppendF(&mntSource, "/%d", userId);
                    StringAppendF(&mntTarget, "/%d", userId);
                }
<<<<<<< HEAD
                for (auto& package : packagesForUid) {
                    mountPkgSpecificDir(mntSource, mntTarget, package, "data");
                    mountPkgSpecificDir(mntSource, mntTarget, package, "media");
                    mountPkgSpecificDir(mntSource, mntTarget, package, "obb");
=======
                std::string obbSourceDir = StringPrintf("%s/Android/obb", mntSource.c_str());
                std::string obbTargetDir = StringPrintf("%s/Android/obb", mntTarget.c_str());
                if (umount2(obbTargetDir.c_str(), MNT_DETACH) == -1 && errno != EINVAL &&
                    errno != ENOENT) {
                    PLOG(ERROR) << "Failed to unmount " << obbTargetDir;
                    continue;
                }
                for (auto& package : packagesForUid) {
                    mountPkgSpecificDir(mntSource, mntTarget, package, "data");
                    mountPkgSpecificDir(mntSource, mntTarget, package, "media");
                    if (mountMode != VoldNativeService::REMOUNT_MODE_INSTALLER) {
                        mountPkgSpecificDir(mntSource, mntTarget, package, "obb");
                    }
                }
                if (mountMode == VoldNativeService::REMOUNT_MODE_INSTALLER) {
                    if (TEMP_FAILURE_RETRY(mount(obbSourceDir.c_str(), obbTargetDir.c_str(),
                                                 nullptr, MS_BIND | MS_REC, nullptr)) == -1) {
                        PLOG(ERROR) << "Failed to mount " << obbSourceDir << " to " << obbTargetDir;
                        continue;
                    }
                    if (TEMP_FAILURE_RETRY(mount(nullptr, obbTargetDir.c_str(), nullptr,
                                                 MS_REC | MS_SLAVE, nullptr)) == -1) {
                        PLOG(ERROR) << "Failed to set MS_SLAVE at " << obbTargetDir.c_str();
                        continue;
                    }
>>>>>>> 756cb7d3
                }
            }
            _exit(0);
        }

        if (child == -1) {
            PLOG(ERROR) << "Failed to fork";
        } else {
            TEMP_FAILURE_RETRY(waitpid(child, nullptr, 0));
        }
    }
    return 0;
}

<<<<<<< HEAD
=======
int VolumeManager::getMountModeForRunningProc(const std::vector<std::string>& packagesForUid,
                                              userid_t userId, struct stat& mntWriteStat) {
    struct stat storageSb;
    if (TEMP_FAILURE_RETRY(stat("/storage", &storageSb)) == -1) {
        PLOG(ERROR) << "Failed to stat /storage";
        return -1;
    }

    // Some packages have access to full external storage, identify processes belonging
    // to those packages by comparing inode no.s of /mnt/runtime/write and /storage
    if (storageSb.st_dev == mntWriteStat.st_dev && storageSb.st_ino == mntWriteStat.st_ino) {
        return VoldNativeService::REMOUNT_MODE_FULL;
    }

    std::string obbMountFile =
        StringPrintf("/mnt/user/%d/package/%s/obb_mount", userId, packagesForUid[0].c_str());
    if (access(obbMountFile.c_str(), F_OK) == 0) {
        return VoldNativeService::REMOUNT_MODE_INSTALLER;
    }

    // Some packages don't have access to external storage and processes belonging to
    // those packages don't have anything mounted at /storage. So, identify those
    // processes by comparing inode no.s of /mnt/user/%d/package/%s
    // and /storage
    for (auto& package : packagesForUid) {
        std::string sandbox = StringPrintf("/mnt/user/%d/package/%s", userId, package.c_str());
        struct stat sandboxStat;
        if (TEMP_FAILURE_RETRY(stat(sandbox.c_str(), &sandboxStat)) == -1) {
            PLOG(ERROR) << "Failed to stat " << sandbox;
            return -1;
        }
        if (storageSb.st_dev == sandboxStat.st_dev && storageSb.st_ino == sandboxStat.st_ino) {
            return VoldNativeService::REMOUNT_MODE_WRITE;
        }
    }
    return VoldNativeService::REMOUNT_MODE_NONE;
}

>>>>>>> 756cb7d3
int VolumeManager::prepareSandboxes(userid_t userId, const std::vector<std::string>& packageNames,
                                    const std::vector<std::string>& visibleVolLabels) {
    if (visibleVolLabels.empty()) {
        return 0;
    }
    for (auto& volumeLabel : visibleVolLabels) {
        std::string volumeRoot(StringPrintf("/mnt/runtime/write/%s", volumeLabel.c_str()));
        bool isVolPrimaryEmulated = (volumeLabel == mPrimary->getLabel() && mPrimary->isEmulated());
        if (isVolPrimaryEmulated) {
            StringAppendF(&volumeRoot, "/%d", userId);
            if (fs_prepare_dir(volumeRoot.c_str(), 0755, AID_ROOT, AID_ROOT) != 0) {
                PLOG(ERROR) << "fs_prepare_dir failed on " << volumeRoot;
                return -errno;
            }
        }

        std::string sandboxRoot =
            prepareSubDirs(volumeRoot, "Android/sandbox/", 0700, AID_ROOT, AID_ROOT);
        if (sandboxRoot.empty()) {
            return -errno;
        }

        if (!createPkgSpecificDirRoots(volumeRoot)) {
            return -errno;
        }

        std::string mntTargetRoot = StringPrintf("/mnt/user/%d", userId);
        if (fs_prepare_dir(mntTargetRoot.c_str(), 0751, AID_ROOT, AID_ROOT) != 0) {
            PLOG(ERROR) << "fs_prepare_dir failed on " << mntTargetRoot;
            return -errno;
        }
        mntTargetRoot.append("/package");
        if (fs_prepare_dir(mntTargetRoot.c_str(), 0700, AID_ROOT, AID_ROOT) != 0) {
            PLOG(ERROR) << "fs_prepare_dir failed on " << mntTargetRoot;
            return -errno;
        }

        for (auto& packageName : packageNames) {
            const auto& it = mAppIds.find(packageName);
            if (it == mAppIds.end()) {
                PLOG(ERROR) << "appId is not available for " << packageName;
                continue;
            }
            appid_t appId = it->second;
            std::string sandboxId = mSandboxIds[appId];
            uid_t uid = multiuser_get_uid(userId, appId);

            // [1] Create /mnt/runtime/write/emulated/0/Android/sandbox/<sandboxId>
            // [2] Create /mnt/user/0/package/<packageName>/emulated/0
            // Mount [1] at [2]
            std::string pkgSandboxSourceDir = prepareSandboxSource(uid, sandboxId, sandboxRoot);
            if (pkgSandboxSourceDir.empty()) {
                return -errno;
            }
            std::string pkgSandboxTargetDir = prepareSandboxTarget(
                packageName, uid, volumeLabel, mntTargetRoot, isVolPrimaryEmulated);
            if (pkgSandboxTargetDir.empty()) {
                return -errno;
            }
            if (umount2(pkgSandboxTargetDir.c_str(), MNT_DETACH) == -1 && errno != EINVAL &&
                errno != ENOENT) {
                PLOG(ERROR) << "Failed to unmount " << pkgSandboxTargetDir;
                return -errno;
            }
            if (TEMP_FAILURE_RETRY(mount(pkgSandboxSourceDir.c_str(), pkgSandboxTargetDir.c_str(),
                                         nullptr, MS_BIND | MS_REC, nullptr)) == -1) {
                PLOG(ERROR) << "Failed to mount " << pkgSandboxSourceDir << " at "
                            << pkgSandboxTargetDir;
                return -errno;
            }
            if (TEMP_FAILURE_RETRY(mount(nullptr, pkgSandboxTargetDir.c_str(), nullptr,
                                         MS_SLAVE | MS_REC, nullptr)) == -1) {
                PLOG(ERROR) << "Failed to mount " << pkgSandboxSourceDir << " at "
                            << pkgSandboxTargetDir;
                return -errno;
            }

            // Create Android/{data,media,obb}/<packageName> segments at
            // [1] /mnt/runtime/write/emulated/0/ and
            // [2] /mnt/runtime/write/emulated/0/Android/sandbox/<sandboxId>/emulated/0/
            if (!createPkgSpecificDirs(packageName, uid, volumeRoot, pkgSandboxSourceDir)) {
                return -errno;
            }

            if (volumeLabel == mPrimary->getLabel()) {
                // Create [1] /mnt/user/0/package/<packageName>/self/
                // Already created [2] /mnt/user/0/package/<packageName>/emulated/0
                // Mount [2] at [1]
                std::string pkgPrimaryTargetDir =
                    StringPrintf("%s/%s/self", mntTargetRoot.c_str(), packageName.c_str());
                if (fs_prepare_dir(pkgPrimaryTargetDir.c_str(), 0755, uid, uid) != 0) {
                    PLOG(ERROR) << "Failed to fs_prepare_dir on " << pkgPrimaryTargetDir;
                    return -errno;
                }
                StringAppendF(&pkgPrimaryTargetDir, "/primary");
                std::string primarySource(mPrimary->getPath());
                if (isVolPrimaryEmulated) {
                    StringAppendF(&primarySource, "/%d", userId);
                }
                if (TEMP_FAILURE_RETRY(unlink(pkgPrimaryTargetDir.c_str()))) {
                    if (errno != ENOENT) {
                        PLOG(ERROR) << "Failed to unlink " << pkgPrimaryTargetDir;
                    }
                }
                if (TEMP_FAILURE_RETRY(symlink(primarySource.c_str(), pkgPrimaryTargetDir.c_str()))) {
                    PLOG(ERROR) << "Failed to link " << primarySource << " at "
                                << pkgPrimaryTargetDir;
                    return -errno;
                }
            }
        }
    }
<<<<<<< HEAD
    mountPkgSpecificDirsForRunningProcs(userId, packageNames, visibleVolLabels);
=======
    mountPkgSpecificDirsForRunningProcs(userId, packageNames, visibleVolLabels, -1);
>>>>>>> 756cb7d3
    return 0;
}

std::string VolumeManager::prepareSubDirs(const std::string& pathPrefix, const std::string& subDirs,
                                          mode_t mode, uid_t uid, gid_t gid) {
    std::string path(pathPrefix);
    std::vector<std::string> subDirList = android::base::Split(subDirs, "/");
    for (size_t i = 0; i < subDirList.size(); ++i) {
        std::string subDir = subDirList[i];
        if (subDir.empty()) {
            continue;
        }
        StringAppendF(&path, "/%s", subDir.c_str());
        if (fs_prepare_dir(path.c_str(), mode, uid, gid) != 0) {
            PLOG(ERROR) << "fs_prepare_dir failed on " << path;
            return kEmptyString;
        }
    }
    return path;
}

std::string VolumeManager::prepareSandboxSource(uid_t uid, const std::string& sandboxId,
                                                const std::string& sandboxRootDir) {
    std::string sandboxSourceDir(sandboxRootDir);
    StringAppendF(&sandboxSourceDir, "/%s", sandboxId.c_str());
    if (fs_prepare_dir(sandboxSourceDir.c_str(), 0755, uid, uid) != 0) {
        PLOG(ERROR) << "fs_prepare_dir failed on " << sandboxSourceDir;
        return kEmptyString;
    }
    return sandboxSourceDir;
}

std::string VolumeManager::prepareSandboxTarget(const std::string& packageName, uid_t uid,
                                                const std::string& volumeLabel,
                                                const std::string& mntTargetRootDir,
                                                bool isUserDependent) {
    std::string segment;
    if (isUserDependent) {
        segment = StringPrintf("%s/%s/%d/", packageName.c_str(), volumeLabel.c_str(),
                               multiuser_get_user_id(uid));
    } else {
        segment = StringPrintf("%s/%s/", packageName.c_str(), volumeLabel.c_str());
    }
    return prepareSubDirs(mntTargetRootDir, segment.c_str(), 0755, uid, uid);
}

std::string VolumeManager::preparePkgDataSource(const std::string& packageName, uid_t uid,
                                                const std::string& dataRootDir) {
    std::string dataSourceDir = StringPrintf("%s/%s", dataRootDir.c_str(), packageName.c_str());
    if (fs_prepare_dir(dataSourceDir.c_str(), 0755, uid, uid) != 0) {
        PLOG(ERROR) << "fs_prepare_dir failed on " << dataSourceDir;
        return kEmptyString;
    }
    return dataSourceDir;
}

bool VolumeManager::createPkgSpecificDirRoots(const std::string& volumeRoot) {
    std::string volumeAndroidRoot = StringPrintf("%s/Android", volumeRoot.c_str());
    if (fs_prepare_dir(volumeAndroidRoot.c_str(), 0700, AID_ROOT, AID_ROOT) != 0) {
        PLOG(ERROR) << "fs_prepare_dir failed on " << volumeAndroidRoot;
        return false;
    }
    std::array<std::string, 3> dirs = {"data", "media", "obb"};
    for (auto& dir : dirs) {
        std::string path = StringPrintf("%s/%s", volumeAndroidRoot.c_str(), dir.c_str());
        if (fs_prepare_dir(path.c_str(), 0700, AID_ROOT, AID_ROOT) != 0) {
            PLOG(ERROR) << "fs_prepare_dir failed on " << path;
            return false;
        }
    }
    return true;
}

bool VolumeManager::createPkgSpecificDirs(const std::string& packageName, uid_t uid,
                                          const std::string& volumeRoot,
                                          const std::string& sandboxDirRoot) {
    std::array<std::string, 3> dirs = {"data", "media", "obb"};
    for (auto& dir : dirs) {
        std::string sourceDir = StringPrintf("%s/Android/%s", volumeRoot.c_str(), dir.c_str());
        if (prepareSubDirs(sourceDir, packageName, 0755, uid, uid).empty()) {
            return false;
        }
        std::string sandboxSegment =
            StringPrintf("Android/%s/%s/", dir.c_str(), packageName.c_str());
        if (prepareSubDirs(sandboxDirRoot, sandboxSegment, 0755, uid, uid).empty()) {
            return false;
        }
    }
    return true;
}

int VolumeManager::onUserAdded(userid_t userId, int userSerialNumber) {
    mAddedUsers[userId] = userSerialNumber;
    return 0;
}

int VolumeManager::onUserRemoved(userid_t userId) {
    mAddedUsers.erase(userId);
    return 0;
}

int VolumeManager::onUserStarted(userid_t userId, const std::vector<std::string>& packageNames,
                                 const std::vector<int>& appIds,
                                 const std::vector<std::string>& sandboxIds) {
    LOG(VERBOSE) << "onUserStarted: " << userId;
    // Note that sometimes the system will spin up processes from Zygote
    // before actually starting the user, so we're okay if Zygote
    // already created this directory.
    std::string path(StringPrintf("%s/%d", kPathUserMount, userId));
    fs_prepare_dir(path.c_str(), 0755, AID_ROOT, AID_ROOT);

    mStartedUsers.insert(userId);
    mUserPackages[userId] = packageNames;
    for (size_t i = 0; i < packageNames.size(); ++i) {
        mAppIds[packageNames[i]] = appIds[i];
        mSandboxIds[appIds[i]] = sandboxIds[i];
    }
    if (mPrimary) {
        linkPrimary(userId);
    }
    if (GetBoolProperty(kIsolatedStorage, false)) {
        std::vector<std::string> visibleVolLabels;
        for (auto& volId : mVisibleVolumeIds) {
            auto vol = findVolume(volId);
            userid_t mountUserId = vol->getMountUserId();
            if (mountUserId == userId || vol->isEmulated()) {
                visibleVolLabels.push_back(vol->getLabel());
            }
        }
        if (prepareSandboxes(userId, packageNames, visibleVolLabels) != 0) {
            return -errno;
        }
    }
    return 0;
}

int VolumeManager::onUserStopped(userid_t userId) {
    LOG(VERBOSE) << "onUserStopped: " << userId;
    mStartedUsers.erase(userId);

    if (GetBoolProperty(kIsolatedStorage, false)) {
        mUserPackages.erase(userId);
        std::string mntTargetDir = StringPrintf("/mnt/user/%d", userId);
        if (android::vold::UnmountTree(mntTargetDir) != 0) {
            PLOG(ERROR) << "unmountTree on " << mntTargetDir << " failed";
            return -errno;
        }
        if (android::vold::DeleteDirContentsAndDir(mntTargetDir) < 0) {
            PLOG(ERROR) << "DeleteDirContentsAndDir failed on " << mntTargetDir;
            return -errno;
        }
        LOG(VERBOSE) << "Success: DeleteDirContentsAndDir on " << mntTargetDir;
    }
    return 0;
}

int VolumeManager::addAppIds(const std::vector<std::string>& packageNames,
                             const std::vector<int32_t>& appIds) {
    for (size_t i = 0; i < packageNames.size(); ++i) {
        mAppIds[packageNames[i]] = appIds[i];
    }
    return 0;
}

int VolumeManager::addSandboxIds(const std::vector<int32_t>& appIds,
                                 const std::vector<std::string>& sandboxIds) {
    for (size_t i = 0; i < appIds.size(); ++i) {
        mSandboxIds[appIds[i]] = sandboxIds[i];
    }
    return 0;
}

int VolumeManager::prepareSandboxForApp(const std::string& packageName, appid_t appId,
                                        const std::string& sandboxId, userid_t userId) {
    if (!GetBoolProperty(kIsolatedStorage, false)) {
        return 0;
    } else if (mStartedUsers.find(userId) == mStartedUsers.end()) {
        // User not started, no need to do anything now. Required bind mounts for the package will
        // be created when the user starts.
        return 0;
    }
    LOG(VERBOSE) << "prepareSandboxForApp: " << packageName << ", appId=" << appId
                 << ", sandboxId=" << sandboxId << ", userId=" << userId;
    mUserPackages[userId].push_back(packageName);
    mAppIds[packageName] = appId;
    mSandboxIds[appId] = sandboxId;

    std::vector<std::string> visibleVolLabels;
    for (auto& volId : mVisibleVolumeIds) {
        auto vol = findVolume(volId);
        userid_t mountUserId = vol->getMountUserId();
        if (mountUserId == userId || vol->isEmulated()) {
            visibleVolLabels.push_back(vol->getLabel());
        }
    }
    return prepareSandboxes(userId, {packageName}, visibleVolLabels);
}

int VolumeManager::destroySandboxForApp(const std::string& packageName,
                                        const std::string& sandboxId, userid_t userId) {
    if (!GetBoolProperty(kIsolatedStorage, false)) {
        return 0;
    }
    LOG(VERBOSE) << "destroySandboxForApp: " << packageName << ", sandboxId=" << sandboxId
                 << ", userId=" << userId;
    auto& userPackages = mUserPackages[userId];
<<<<<<< HEAD
    std::remove(userPackages.begin(), userPackages.end(), packageName);
=======
    userPackages.erase(std::remove(userPackages.begin(), userPackages.end(), packageName),
                       userPackages.end());
>>>>>>> 756cb7d3
    // If the package is not uninstalled in any other users, remove appId and sandboxId
    // corresponding to it from the internal state.
    bool installedInAnyUser = false;
    for (auto& it : mUserPackages) {
        auto& packages = it.second;
        if (std::find(packages.begin(), packages.end(), packageName) != packages.end()) {
            installedInAnyUser = true;
            break;
        }
    }
    if (!installedInAnyUser) {
        const auto& entry = mAppIds.find(packageName);
        if (entry != mAppIds.end()) {
            mSandboxIds.erase(entry->second);
            mAppIds.erase(entry);
        }
    }

    std::vector<std::string> visibleVolLabels;
    for (auto& volId : mVisibleVolumeIds) {
        auto vol = findVolume(volId);
        userid_t mountUserId = vol->getMountUserId();
        if (mountUserId == userId || vol->isEmulated()) {
            if (destroySandboxForAppOnVol(packageName, sandboxId, userId, vol->getLabel()) < 0) {
                return -errno;
            }
        }
    }
    return 0;
}

int VolumeManager::destroySandboxForAppOnVol(const std::string& packageName,
                                             const std::string& sandboxId, userid_t userId,
                                             const std::string& volLabel) {
    LOG(VERBOSE) << "destroySandboxOnVol: " << packageName << ", userId=" << userId
                 << ", volLabel=" << volLabel;
    std::string pkgSandboxTarget =
        StringPrintf("/mnt/user/%d/package/%s", userId, packageName.c_str());
    if (android::vold::UnmountTree(pkgSandboxTarget)) {
        PLOG(ERROR) << "UnmountTree failed on " << pkgSandboxTarget;
    }

    std::string sandboxDir = StringPrintf("/mnt/runtime/write/%s", volLabel.c_str());
    if (volLabel == mPrimary->getLabel() && mPrimary->isEmulated()) {
        StringAppendF(&sandboxDir, "/%d", userId);
    }
    StringAppendF(&sandboxDir, "/Android/sandbox/%s", sandboxId.c_str());

    if (android::vold::DeleteDirContentsAndDir(sandboxDir) < 0) {
        PLOG(ERROR) << "DeleteDirContentsAndDir failed on " << sandboxDir;
        return -errno;
    }
    return 0;
}

int VolumeManager::onSecureKeyguardStateChanged(bool isShowing) {
    mSecureKeyguardShowing = isShowing;
    if (!mSecureKeyguardShowing) {
        // Now that secure keyguard has been dismissed, process
        // any pending disks
        for (const auto& disk : mPendingDisks) {
            disk->create();
            mDisks.push_back(disk);
        }
        mPendingDisks.clear();
    }
    return 0;
}

int VolumeManager::onVolumeMounted(android::vold::VolumeBase* vol) {
    if (!GetBoolProperty(kIsolatedStorage, false)) {
        return 0;
    }

    if ((vol->getMountFlags() & android::vold::VoldNativeService::MOUNT_FLAG_VISIBLE) == 0) {
        return 0;
    }

    mVisibleVolumeIds.insert(vol->getId());
    userid_t mountUserId = vol->getMountUserId();
    if ((vol->getMountFlags() & android::vold::VoldNativeService::MOUNT_FLAG_PRIMARY) != 0) {
        // We don't want to create another shared_ptr here because then we will end up with
        // two shared_ptrs owning the underlying pointer without sharing it.
        mPrimary = findVolume(vol->getId());
        for (userid_t userId : mStartedUsers) {
            if (linkPrimary(userId) != 0) {
                return -errno;
            }
        }
    }
    if (vol->isEmulated()) {
        for (userid_t userId : mStartedUsers) {
            if (prepareSandboxes(userId, mUserPackages[userId], {vol->getLabel()}) != 0) {
                return -errno;
            }
        }
    } else if (mStartedUsers.find(mountUserId) != mStartedUsers.end()) {
        if (prepareSandboxes(mountUserId, mUserPackages[mountUserId], {vol->getLabel()}) != 0) {
            return -errno;
        }
<<<<<<< HEAD
=======
    }
    return 0;
}

int VolumeManager::onVolumeUnmounted(android::vold::VolumeBase* vol) {
    if (!GetBoolProperty(kIsolatedStorage, false)) {
        return 0;
    }

    if (mVisibleVolumeIds.erase(vol->getId()) == 0) {
        return 0;
    }

    if ((vol->getMountFlags() & android::vold::VoldNativeService::MOUNT_FLAG_PRIMARY) != 0) {
        mPrimary = nullptr;
    }

    LOG(VERBOSE) << "visibleVolumeUnmounted: " << vol;
    userid_t mountUserId = vol->getMountUserId();
    if (vol->isEmulated()) {
        for (userid_t userId : mStartedUsers) {
            if (destroySandboxesForVol(vol, userId) != 0) {
                return -errno;
            }
        }
    } else if (mStartedUsers.find(mountUserId) != mStartedUsers.end()) {
        if (destroySandboxesForVol(vol, mountUserId) != 0) {
            return -errno;
        }
    }
    return 0;
}

int VolumeManager::destroySandboxesForVol(android::vold::VolumeBase* vol, userid_t userId) {
    LOG(VERBOSE) << "destroysandboxesForVol: " << vol << " for user=" << userId;
    const std::vector<std::string>& packageNames = mUserPackages[userId];
    for (auto& packageName : packageNames) {
        std::string volSandboxRoot = StringPrintf("/mnt/user/%d/package/%s/%s", userId,
                                                  packageName.c_str(), vol->getLabel().c_str());
        if (android::vold::UnmountTree(volSandboxRoot) != 0) {
            PLOG(ERROR) << "unmountTree on " << volSandboxRoot << " failed";
            continue;
        }
        if (android::vold::DeleteDirContentsAndDir(volSandboxRoot) < 0) {
            PLOG(ERROR) << "DeleteDirContentsAndDir failed on " << volSandboxRoot;
            continue;
        }
        LOG(VERBOSE) << "Success: DeleteDirContentsAndDir on " << volSandboxRoot;
    }
    return 0;
}

int VolumeManager::setPrimary(const std::shared_ptr<android::vold::VolumeBase>& vol) {
    if (GetBoolProperty(kIsolatedStorage, false)) {
        return 0;
    }
    mPrimary = vol;
    for (userid_t userId : mStartedUsers) {
        linkPrimary(userId);
>>>>>>> 756cb7d3
    }
    return 0;
}

<<<<<<< HEAD
int VolumeManager::onVolumeUnmounted(android::vold::VolumeBase* vol) {
    if (!GetBoolProperty(kIsolatedStorage, false)) {
        return 0;
    }

    if (mVisibleVolumeIds.erase(vol->getId()) == 0) {
        return 0;
    }

    if ((vol->getMountFlags() & android::vold::VoldNativeService::MOUNT_FLAG_PRIMARY) != 0) {
        mPrimary = nullptr;
    }

    LOG(VERBOSE) << "visibleVolumeUnmounted: " << vol;
    userid_t mountUserId = vol->getMountUserId();
    if (vol->isEmulated()) {
        for (userid_t userId : mStartedUsers) {
            if (destroySandboxesForVol(vol, userId) != 0) {
                return -errno;
            }
        }
    } else if (mStartedUsers.find(mountUserId) != mStartedUsers.end()) {
        if (destroySandboxesForVol(vol, mountUserId) != 0) {
            return -errno;
        }
    }
    return 0;
}

int VolumeManager::destroySandboxesForVol(android::vold::VolumeBase* vol, userid_t userId) {
    LOG(VERBOSE) << "destroysandboxesForVol: " << vol << " for user=" << userId;
    const std::vector<std::string>& packageNames = mUserPackages[userId];
    for (auto& packageName : packageNames) {
        std::string volSandboxRoot = StringPrintf("/mnt/user/%d/package/%s/%s", userId,
                                                  packageName.c_str(), vol->getLabel().c_str());
        if (android::vold::UnmountTree(volSandboxRoot) != 0) {
            PLOG(ERROR) << "unmountTree on " << volSandboxRoot << " failed";
            continue;
=======
int VolumeManager::remountUid(uid_t uid, int32_t mountMode) {
    if (!GetBoolProperty(kIsolatedStorage, false)) {
        return remountUidLegacy(uid, mountMode);
    }

    appid_t appId = multiuser_get_app_id(uid);
    userid_t userId = multiuser_get_user_id(uid);
    std::vector<std::string> visibleVolLabels;
    for (auto& volId : mVisibleVolumeIds) {
        auto vol = findVolume(volId);
        userid_t mountUserId = vol->getMountUserId();
        if (mountUserId == userId || vol->isEmulated()) {
            visibleVolLabels.push_back(vol->getLabel());
        }
    }

    // Finding one package with appId is enough
    std::vector<std::string> packageNames;
    for (auto it = mAppIds.begin(); it != mAppIds.end(); ++it) {
        if (it->second == appId) {
            packageNames.push_back(it->first);
            break;
>>>>>>> 756cb7d3
        }
        if (android::vold::DeleteDirContentsAndDir(volSandboxRoot) < 0) {
            PLOG(ERROR) << "DeleteDirContentsAndDir failed on " << volSandboxRoot;
            continue;
        }
        LOG(VERBOSE) << "Success: DeleteDirContentsAndDir on " << volSandboxRoot;
    }
    return 0;
}

int VolumeManager::setPrimary(const std::shared_ptr<android::vold::VolumeBase>& vol) {
    if (GetBoolProperty(kIsolatedStorage, false)) {
        return 0;
    }
    mPrimary = vol;
    for (userid_t userId : mStartedUsers) {
        linkPrimary(userId);
    }
    if (packageNames.empty()) {
        PLOG(ERROR) << "Failed to find packageName for " << uid;
        return -1;
    }
    return mountPkgSpecificDirsForRunningProcs(userId, packageNames, visibleVolLabels, mountMode);
}

<<<<<<< HEAD
int VolumeManager::remountUid(uid_t uid, const std::string& mode) {
    // If the isolated storage is enabled, return -1 since in the isolated storage world, there
    // are no longer any runtime storage permissions, so this shouldn't be called anymore.
    if (GetBoolProperty(kIsolatedStorage, false)) {
        return -1;
=======
int VolumeManager::remountUidLegacy(uid_t uid, int32_t mountMode) {
    std::string mode;
    switch (mountMode) {
        case VoldNativeService::REMOUNT_MODE_NONE:
            mode = "none";
            break;
        case VoldNativeService::REMOUNT_MODE_DEFAULT:
            mode = "default";
            break;
        case VoldNativeService::REMOUNT_MODE_READ:
            mode = "read";
            break;
        case VoldNativeService::REMOUNT_MODE_WRITE:
            mode = "write";
            break;
        default:
            PLOG(ERROR) << "Unknown mode " << std::to_string(mountMode);
            return -1;
>>>>>>> 756cb7d3
    }
    LOG(DEBUG) << "Remounting " << uid << " as mode " << mode;

    DIR* dir;
    struct dirent* de;
    std::string rootName;
    std::string pidName;
    int pidFd;
    int nsFd;
    struct stat sb;
    pid_t child;

    if (!(dir = opendir("/proc"))) {
        PLOG(ERROR) << "Failed to opendir";
        return -1;
    }

    // Figure out root namespace to compare against below
    if (!android::vold::Readlinkat(dirfd(dir), "1/ns/mnt", &rootName)) {
        PLOG(ERROR) << "Failed to read root namespace";
        closedir(dir);
        return -1;
    }

    // Poke through all running PIDs look for apps running as UID
    while ((de = readdir(dir))) {
        pid_t pid;
        if (de->d_type != DT_DIR) continue;
        if (!android::base::ParseInt(de->d_name, &pid)) continue;

        pidFd = -1;
        nsFd = -1;

        pidFd = openat(dirfd(dir), de->d_name, O_RDONLY | O_DIRECTORY | O_CLOEXEC);
        if (pidFd < 0) {
            goto next;
        }
        if (fstat(pidFd, &sb) != 0) {
            PLOG(WARNING) << "Failed to stat " << de->d_name;
            goto next;
        }
        if (sb.st_uid != uid) {
            goto next;
        }

        // Matches so far, but refuse to touch if in root namespace
        LOG(DEBUG) << "Found matching PID " << de->d_name;
        if (!android::vold::Readlinkat(pidFd, "ns/mnt", &pidName)) {
            PLOG(WARNING) << "Failed to read namespace for " << de->d_name;
            goto next;
        }
        if (rootName == pidName) {
            LOG(WARNING) << "Skipping due to root namespace";
            goto next;
        }

        // We purposefully leave the namespace open across the fork
        nsFd = openat(pidFd, "ns/mnt", O_RDONLY);  // not O_CLOEXEC
        if (nsFd < 0) {
            PLOG(WARNING) << "Failed to open namespace for " << de->d_name;
            goto next;
        }

        if (!(child = fork())) {
            if (setns(nsFd, CLONE_NEWNS) != 0) {
                PLOG(ERROR) << "Failed to setns for " << de->d_name;
                _exit(1);
            }

            android::vold::UnmountTree("/storage/");

            std::string storageSource;
            if (mode == "default") {
                storageSource = "/mnt/runtime/default";
            } else if (mode == "read") {
                storageSource = "/mnt/runtime/read";
            } else if (mode == "write") {
                storageSource = "/mnt/runtime/write";
            } else {
                // Sane default of no storage visible
                _exit(0);
            }
            if (TEMP_FAILURE_RETRY(
                    mount(storageSource.c_str(), "/storage", NULL, MS_BIND | MS_REC, NULL)) == -1) {
                PLOG(ERROR) << "Failed to mount " << storageSource << " for " << de->d_name;
                _exit(1);
            }
            if (TEMP_FAILURE_RETRY(mount(NULL, "/storage", NULL, MS_REC | MS_SLAVE, NULL)) == -1) {
                PLOG(ERROR) << "Failed to set MS_SLAVE to /storage for " << de->d_name;
                _exit(1);
            }

            // Mount user-specific symlink helper into place
            userid_t user_id = multiuser_get_user_id(uid);
            std::string userSource(StringPrintf("/mnt/user/%d", user_id));
            if (TEMP_FAILURE_RETRY(
                    mount(userSource.c_str(), "/storage/self", NULL, MS_BIND, NULL)) == -1) {
                PLOG(ERROR) << "Failed to mount " << userSource << " for " << de->d_name;
                _exit(1);
            }

            _exit(0);
        }

        if (child == -1) {
            PLOG(ERROR) << "Failed to fork";
            goto next;
        } else {
            TEMP_FAILURE_RETRY(waitpid(child, nullptr, 0));
        }

    next:
        close(nsFd);
        close(pidFd);
    }
    closedir(dir);
    return 0;
}

int VolumeManager::reset() {
    // Tear down all existing disks/volumes and start from a blank slate so
    // newly connected framework hears all events.
    if (mInternalEmulated != nullptr) {
        mInternalEmulated->destroy();
        mInternalEmulated->create();
    }
    for (const auto& disk : mDisks) {
        disk->destroy();
        disk->create();
    }
    updateVirtualDisk();
    mAddedUsers.clear();
    mStartedUsers.clear();

    mUserPackages.clear();
    mAppIds.clear();
    mSandboxIds.clear();
    mVisibleVolumeIds.clear();

    // For unmounting dirs under /mnt/user/<user-id>/package/<package-name>
    android::vold::UnmountTree("/mnt/user/");
    return 0;
}

// Can be called twice (sequentially) during shutdown. should be safe for that.
int VolumeManager::shutdown() {
    if (mInternalEmulated == nullptr) {
        return 0;  // already shutdown
    }
    android::vold::sSleepOnUnmount = false;
    mInternalEmulated->destroy();
    mInternalEmulated = nullptr;
    for (const auto& disk : mDisks) {
        disk->destroy();
    }
    mStubVolumes.clear();
    mDisks.clear();
    mPendingDisks.clear();
    android::vold::sSleepOnUnmount = true;
    return 0;
}

int VolumeManager::unmountAll() {
    std::lock_guard<std::mutex> lock(mLock);
    ATRACE_NAME("VolumeManager::unmountAll()");

    // First, try gracefully unmounting all known devices
    if (mInternalEmulated != nullptr) {
        mInternalEmulated->unmount();
    }
    for (const auto& stub : mStubVolumes) {
        stub->unmount();
    }
    for (const auto& disk : mDisks) {
        disk->unmountAll();
    }

    // Worst case we might have some stale mounts lurking around, so
    // force unmount those just to be safe.
    FILE* fp = setmntent("/proc/mounts", "re");
    if (fp == NULL) {
        PLOG(ERROR) << "Failed to open /proc/mounts";
        return -errno;
    }

    // Some volumes can be stacked on each other, so force unmount in
    // reverse order to give us the best chance of success.
    std::list<std::string> toUnmount;
    mntent* mentry;
    while ((mentry = getmntent(fp)) != NULL) {
        auto test = std::string(mentry->mnt_dir);
        if ((StartsWith(test, "/mnt/") &&
#ifdef __ANDROID_DEBUGGABLE__
             !StartsWith(test, "/mnt/scratch") &&
#endif
             !StartsWith(test, "/mnt/vendor") && !StartsWith(test, "/mnt/product")) ||
            StartsWith(test, "/storage/")) {
            toUnmount.push_front(test);
        }
    }
    endmntent(fp);

    for (const auto& path : toUnmount) {
        LOG(DEBUG) << "Tearing down stale mount " << path;
        android::vold::ForceUnmount(path);
    }

    return 0;
}

int VolumeManager::mkdirs(const std::string& path) {
    // Only offer to create directories for paths managed by vold
    if (StartsWith(path, "/storage/")) {
        // fs_mkdirs() does symlink checking and relative path enforcement
        return fs_mkdirs(path.c_str(), 0700);
    } else {
        LOG(ERROR) << "Failed to find mounted volume for " << path;
        return -EINVAL;
    }
}

int VolumeManager::createObb(const std::string& sourcePath, const std::string& sourceKey,
                             int32_t ownerGid, std::string* outVolId) {
    int id = mNextObbId++;

    auto vol = std::shared_ptr<android::vold::VolumeBase>(
        new android::vold::ObbVolume(id, sourcePath, sourceKey, ownerGid));
    vol->create();

    mObbVolumes.push_back(vol);
    *outVolId = vol->getId();
    return android::OK;
}

int VolumeManager::destroyObb(const std::string& volId) {
    auto i = mObbVolumes.begin();
    while (i != mObbVolumes.end()) {
        if ((*i)->getId() == volId) {
            (*i)->destroy();
            i = mObbVolumes.erase(i);
        } else {
            ++i;
        }
    }
    return android::OK;
}

int VolumeManager::createStubVolume(const std::string& sourcePath, const std::string& mountPath,
                                    const std::string& fsType, const std::string& fsUuid,
                                    const std::string& fsLabel, std::string* outVolId) {
    int id = mNextStubVolumeId++;
    auto vol = std::shared_ptr<android::vold::VolumeBase>(
        new android::vold::StubVolume(id, sourcePath, mountPath, fsType, fsUuid, fsLabel));
    vol->create();

    mStubVolumes.push_back(vol);
    *outVolId = vol->getId();
    return android::OK;
}

int VolumeManager::destroyStubVolume(const std::string& volId) {
    auto i = mStubVolumes.begin();
    while (i != mStubVolumes.end()) {
        if ((*i)->getId() == volId) {
            (*i)->destroy();
            i = mStubVolumes.erase(i);
        } else {
            ++i;
        }
    }
    return android::OK;
}

int VolumeManager::mountAppFuse(uid_t uid, int mountId, unique_fd* device_fd) {
    return android::vold::MountAppFuse(uid, mountId, device_fd);
}

int VolumeManager::unmountAppFuse(uid_t uid, int mountId) {
    return android::vold::UnmountAppFuse(uid, mountId);
}

int VolumeManager::openAppFuseFile(uid_t uid, int mountId, int fileId, int flags) {
    return android::vold::OpenAppFuseFile(uid, mountId, fileId, flags);
}<|MERGE_RESOLUTION|>--- conflicted
+++ resolved
@@ -327,12 +327,8 @@
     return nullptr;
 }
 
-<<<<<<< HEAD
-void VolumeManager::listVolumes(android::vold::VolumeBase::Type type, std::list<std::string>& list) {
-=======
 void VolumeManager::listVolumes(android::vold::VolumeBase::Type type,
                                 std::list<std::string>& list) const {
->>>>>>> 756cb7d3
     list.clear();
     for (const auto& disk : mDisks) {
         disk->listVolumes(type, list);
@@ -407,11 +403,7 @@
 
 int VolumeManager::mountPkgSpecificDirsForRunningProcs(
     userid_t userId, const std::vector<std::string>& packageNames,
-<<<<<<< HEAD
-    const std::vector<std::string>& visibleVolLabels) {
-=======
     const std::vector<std::string>& visibleVolLabels, int remountMode) {
->>>>>>> 756cb7d3
     // TODO: New processes could be started while traversing over the existing
     // processes which would end up not having the necessary bind mounts. This
     // issue needs to be fixed, may be by doing multiple passes here?
@@ -506,40 +498,6 @@
                 _exit(1);
             }
 
-<<<<<<< HEAD
-            struct stat storageSb;
-            if (TEMP_FAILURE_RETRY(stat("/storage", &storageSb)) == -1) {
-                PLOG(ERROR) << "Failed to stat /storage";
-                _exit(1);
-            }
-
-            // Some packages have access to full external storage, identify processes belonging
-            // to those packages by comparing inode no.s of /mnt/runtime/write and /storage
-            if (storageSb.st_dev == fullWriteSb.st_dev && storageSb.st_ino == fullWriteSb.st_ino) {
-                _exit(0);
-            } else {
-                // Some packages don't have access to external storage and processes belonging to
-                // those packages don't have anything mounted at /storage. So, identify those
-                // processes by comparing inode no.s of /mnt/user/%d/package/%s
-                // and /storage
-                std::string pkgStorageSource;
-                for (auto& package : packagesForUid) {
-                    std::string sandbox =
-                        StringPrintf("/mnt/user/%d/package/%s", userId, package.c_str());
-                    struct stat s;
-                    if (TEMP_FAILURE_RETRY(stat(sandbox.c_str(), &s)) == -1) {
-                        PLOG(ERROR) << "Failed to stat " << sandbox;
-                        _exit(1);
-                    }
-                    if (storageSb.st_dev == s.st_dev && storageSb.st_ino == s.st_ino) {
-                        pkgStorageSource = sandbox;
-                        break;
-                    }
-                }
-                if (pkgStorageSource.empty()) {
-                    _exit(0);
-                }
-=======
             int mountMode;
             if (remountMode == -1) {
                 mountMode = getMountModeForRunningProc(packagesForUid, userId, fullWriteSb);
@@ -566,7 +524,6 @@
                 // These mount modes are not going to change dynamically, so don't bother
                 // unmounting/remounting dirs.
                 _exit(0);
->>>>>>> 756cb7d3
             }
 
             for (auto& volumeLabel : visibleVolLabels) {
@@ -576,12 +533,6 @@
                     StringAppendF(&mntSource, "/%d", userId);
                     StringAppendF(&mntTarget, "/%d", userId);
                 }
-<<<<<<< HEAD
-                for (auto& package : packagesForUid) {
-                    mountPkgSpecificDir(mntSource, mntTarget, package, "data");
-                    mountPkgSpecificDir(mntSource, mntTarget, package, "media");
-                    mountPkgSpecificDir(mntSource, mntTarget, package, "obb");
-=======
                 std::string obbSourceDir = StringPrintf("%s/Android/obb", mntSource.c_str());
                 std::string obbTargetDir = StringPrintf("%s/Android/obb", mntTarget.c_str());
                 if (umount2(obbTargetDir.c_str(), MNT_DETACH) == -1 && errno != EINVAL &&
@@ -607,7 +558,6 @@
                         PLOG(ERROR) << "Failed to set MS_SLAVE at " << obbTargetDir.c_str();
                         continue;
                     }
->>>>>>> 756cb7d3
                 }
             }
             _exit(0);
@@ -622,8 +572,6 @@
     return 0;
 }
 
-<<<<<<< HEAD
-=======
 int VolumeManager::getMountModeForRunningProc(const std::vector<std::string>& packagesForUid,
                                               userid_t userId, struct stat& mntWriteStat) {
     struct stat storageSb;
@@ -662,7 +610,6 @@
     return VoldNativeService::REMOUNT_MODE_NONE;
 }
 
->>>>>>> 756cb7d3
 int VolumeManager::prepareSandboxes(userid_t userId, const std::vector<std::string>& packageNames,
                                     const std::vector<std::string>& visibleVolLabels) {
     if (visibleVolLabels.empty()) {
@@ -775,11 +722,7 @@
             }
         }
     }
-<<<<<<< HEAD
-    mountPkgSpecificDirsForRunningProcs(userId, packageNames, visibleVolLabels);
-=======
     mountPkgSpecificDirsForRunningProcs(userId, packageNames, visibleVolLabels, -1);
->>>>>>> 756cb7d3
     return 0;
 }
 
@@ -986,12 +929,8 @@
     LOG(VERBOSE) << "destroySandboxForApp: " << packageName << ", sandboxId=" << sandboxId
                  << ", userId=" << userId;
     auto& userPackages = mUserPackages[userId];
-<<<<<<< HEAD
-    std::remove(userPackages.begin(), userPackages.end(), packageName);
-=======
     userPackages.erase(std::remove(userPackages.begin(), userPackages.end(), packageName),
                        userPackages.end());
->>>>>>> 756cb7d3
     // If the package is not uninstalled in any other users, remove appId and sandboxId
     // corresponding to it from the internal state.
     bool installedInAnyUser = false;
@@ -1092,8 +1031,6 @@
         if (prepareSandboxes(mountUserId, mUserPackages[mountUserId], {vol->getLabel()}) != 0) {
             return -errno;
         }
-<<<<<<< HEAD
-=======
     }
     return 0;
 }
@@ -1153,51 +1090,10 @@
     mPrimary = vol;
     for (userid_t userId : mStartedUsers) {
         linkPrimary(userId);
->>>>>>> 756cb7d3
-    }
-    return 0;
-}
-
-<<<<<<< HEAD
-int VolumeManager::onVolumeUnmounted(android::vold::VolumeBase* vol) {
-    if (!GetBoolProperty(kIsolatedStorage, false)) {
-        return 0;
-    }
-
-    if (mVisibleVolumeIds.erase(vol->getId()) == 0) {
-        return 0;
-    }
-
-    if ((vol->getMountFlags() & android::vold::VoldNativeService::MOUNT_FLAG_PRIMARY) != 0) {
-        mPrimary = nullptr;
-    }
-
-    LOG(VERBOSE) << "visibleVolumeUnmounted: " << vol;
-    userid_t mountUserId = vol->getMountUserId();
-    if (vol->isEmulated()) {
-        for (userid_t userId : mStartedUsers) {
-            if (destroySandboxesForVol(vol, userId) != 0) {
-                return -errno;
-            }
-        }
-    } else if (mStartedUsers.find(mountUserId) != mStartedUsers.end()) {
-        if (destroySandboxesForVol(vol, mountUserId) != 0) {
-            return -errno;
-        }
-    }
-    return 0;
-}
-
-int VolumeManager::destroySandboxesForVol(android::vold::VolumeBase* vol, userid_t userId) {
-    LOG(VERBOSE) << "destroysandboxesForVol: " << vol << " for user=" << userId;
-    const std::vector<std::string>& packageNames = mUserPackages[userId];
-    for (auto& packageName : packageNames) {
-        std::string volSandboxRoot = StringPrintf("/mnt/user/%d/package/%s/%s", userId,
-                                                  packageName.c_str(), vol->getLabel().c_str());
-        if (android::vold::UnmountTree(volSandboxRoot) != 0) {
-            PLOG(ERROR) << "unmountTree on " << volSandboxRoot << " failed";
-            continue;
-=======
+    }
+    return 0;
+}
+
 int VolumeManager::remountUid(uid_t uid, int32_t mountMode) {
     if (!GetBoolProperty(kIsolatedStorage, false)) {
         return remountUidLegacy(uid, mountMode);
@@ -1220,24 +1116,7 @@
         if (it->second == appId) {
             packageNames.push_back(it->first);
             break;
->>>>>>> 756cb7d3
-        }
-        if (android::vold::DeleteDirContentsAndDir(volSandboxRoot) < 0) {
-            PLOG(ERROR) << "DeleteDirContentsAndDir failed on " << volSandboxRoot;
-            continue;
-        }
-        LOG(VERBOSE) << "Success: DeleteDirContentsAndDir on " << volSandboxRoot;
-    }
-    return 0;
-}
-
-int VolumeManager::setPrimary(const std::shared_ptr<android::vold::VolumeBase>& vol) {
-    if (GetBoolProperty(kIsolatedStorage, false)) {
-        return 0;
-    }
-    mPrimary = vol;
-    for (userid_t userId : mStartedUsers) {
-        linkPrimary(userId);
+        }
     }
     if (packageNames.empty()) {
         PLOG(ERROR) << "Failed to find packageName for " << uid;
@@ -1246,13 +1125,6 @@
     return mountPkgSpecificDirsForRunningProcs(userId, packageNames, visibleVolLabels, mountMode);
 }
 
-<<<<<<< HEAD
-int VolumeManager::remountUid(uid_t uid, const std::string& mode) {
-    // If the isolated storage is enabled, return -1 since in the isolated storage world, there
-    // are no longer any runtime storage permissions, so this shouldn't be called anymore.
-    if (GetBoolProperty(kIsolatedStorage, false)) {
-        return -1;
-=======
 int VolumeManager::remountUidLegacy(uid_t uid, int32_t mountMode) {
     std::string mode;
     switch (mountMode) {
@@ -1271,7 +1143,6 @@
         default:
             PLOG(ERROR) << "Unknown mode " << std::to_string(mountMode);
             return -1;
->>>>>>> 756cb7d3
     }
     LOG(DEBUG) << "Remounting " << uid << " as mode " << mode;
 
