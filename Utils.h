--- conflicted
+++ resolved
@@ -126,11 +126,9 @@
 /* Checks if Android is running in QEMU */
 bool IsRunningInEmulator();
 
-<<<<<<< HEAD
 status_t WaitForFile(const char* filename, std::chrono::nanoseconds timeout);
-=======
+
 bool FsyncDirectory(const std::string& dirname);
->>>>>>> 1571f66c
 
 }  // namespace vold
 }  // namespace android
