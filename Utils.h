/*
 * Copyright (C) 2015 The Android Open Source Project
 *
 * Licensed under the Apache License, Version 2.0 (the "License");
 * you may not use this file except in compliance with the License.
 * You may obtain a copy of the License at
 *
 *      http://www.apache.org/licenses/LICENSE-2.0
 *
 * Unless required by applicable law or agreed to in writing, software
 * distributed under the License is distributed on an "AS IS" BASIS,
 * WITHOUT WARRANTIES OR CONDITIONS OF ANY KIND, either express or implied.
 * See the License for the specific language governing permissions and
 * limitations under the License.
 */

#ifndef ANDROID_VOLD_UTILS_H
#define ANDROID_VOLD_UTILS_H

#include "KeyBuffer.h"

#include <android-base/macros.h>
#include <cutils/multiuser.h>
#include <selinux/selinux.h>
#include <utils/Errors.h>

#include <chrono>
#include <string>
#include <vector>

struct DIR;

namespace android {
namespace vold {

/* SELinux contexts used depending on the block device type */
extern security_context_t sBlkidContext;
extern security_context_t sBlkidUntrustedContext;
extern security_context_t sFsckContext;
extern security_context_t sFsckUntrustedContext;

// TODO remove this with better solution, b/64143519
extern bool sSleepOnUnmount;

status_t CreateDeviceNode(const std::string& path, dev_t dev);
status_t DestroyDeviceNode(const std::string& path);

/* fs_prepare_dir wrapper that creates with SELinux context */
status_t PrepareDir(const std::string& path, mode_t mode, uid_t uid, gid_t gid);

/* Really unmounts the path, killing active processes along the way */
status_t ForceUnmount(const std::string& path);

/* Kills any processes using given path */
status_t KillProcessesUsingPath(const std::string& path);

/* Creates bind mount from source to target */
status_t BindMount(const std::string& source, const std::string& target);

bool FindValue(const std::string& raw, const std::string& key, std::string* value);

/* Reads filesystem metadata from device at path */
status_t ReadMetadata(const std::string& path, std::string* fsType, std::string* fsUuid,
                      std::string* fsLabel);

/* Reads filesystem metadata from untrusted device at path */
status_t ReadMetadataUntrusted(const std::string& path, std::string* fsType, std::string* fsUuid,
                               std::string* fsLabel);

/* Returns either WEXITSTATUS() status, or a negative errno */
<<<<<<< HEAD
status_t ForkExecvp(const std::vector<std::string>& args);
status_t ForkExecvp(const std::vector<std::string>& args, security_context_t context);

status_t ForkExecvp(const std::vector<std::string>& args, std::vector<std::string>& output);
status_t ForkExecvp(const std::vector<std::string>& args, std::vector<std::string>& output,
                    security_context_t context);
=======
status_t ForkExecvp(const std::vector<std::string>& args, std::vector<std::string>* output = nullptr,
                    security_context_t context = nullptr);
>>>>>>> 756cb7d3

pid_t ForkExecvpAsync(const std::vector<std::string>& args);

/* Gets block device size in bytes */
status_t GetBlockDevSize(int fd, uint64_t* size);
status_t GetBlockDevSize(const std::string& path, uint64_t* size);
/* Gets block device size in 512 byte sectors */
status_t GetBlockDev512Sectors(const std::string& path, uint64_t* nr_sec);

status_t ReadRandomBytes(size_t bytes, std::string& out);
status_t ReadRandomBytes(size_t bytes, char* buffer);
status_t GenerateRandomUuid(std::string& out);

/* Converts hex string to raw bytes, ignoring [ :-] */
status_t HexToStr(const std::string& hex, std::string& str);
/* Converts raw bytes to hex string */
status_t StrToHex(const std::string& str, std::string& hex);
/* Converts raw key bytes to hex string */
status_t StrToHex(const KeyBuffer& str, KeyBuffer& hex);
/* Normalize given hex string into consistent format */
status_t NormalizeHex(const std::string& in, std::string& out);

uint64_t GetFreeBytes(const std::string& path);
uint64_t GetTreeBytes(const std::string& path);

bool IsFilesystemSupported(const std::string& fsType);

/* Wipes contents of block device at given path */
status_t WipeBlockDevice(const std::string& path);

std::string BuildKeyPath(const std::string& partGuid);

std::string BuildDataSystemLegacyPath(userid_t userid);
std::string BuildDataSystemCePath(userid_t userid);
std::string BuildDataSystemDePath(userid_t userid);
std::string BuildDataMiscLegacyPath(userid_t userid);
std::string BuildDataMiscCePath(userid_t userid);
std::string BuildDataMiscDePath(userid_t userid);
std::string BuildDataProfilesDePath(userid_t userid);
std::string BuildDataVendorCePath(userid_t userid);
std::string BuildDataVendorDePath(userid_t userid);

std::string BuildDataPath(const std::string& volumeUuid);
std::string BuildDataMediaCePath(const std::string& volumeUuid, userid_t userid);
std::string BuildDataUserCePath(const std::string& volumeUuid, userid_t userid);
std::string BuildDataUserDePath(const std::string& volumeUuid, userid_t userid);

dev_t GetDevice(const std::string& path);

status_t RestoreconRecursive(const std::string& path);

// TODO: promote to android::base
bool Readlinkat(int dirfd, const std::string& path, std::string* result);

/* Checks if Android is running in QEMU */
bool IsRunningInEmulator();

status_t UnmountTree(const std::string& prefix);

status_t DeleteDirContentsAndDir(const std::string& pathname);

status_t WaitForFile(const char* filename, std::chrono::nanoseconds timeout);

}  // namespace vold
}  // namespace android

#endif<|MERGE_RESOLUTION|>--- conflicted
+++ resolved
@@ -68,17 +68,8 @@
                                std::string* fsLabel);
 
 /* Returns either WEXITSTATUS() status, or a negative errno */
-<<<<<<< HEAD
-status_t ForkExecvp(const std::vector<std::string>& args);
-status_t ForkExecvp(const std::vector<std::string>& args, security_context_t context);
-
-status_t ForkExecvp(const std::vector<std::string>& args, std::vector<std::string>& output);
-status_t ForkExecvp(const std::vector<std::string>& args, std::vector<std::string>& output,
-                    security_context_t context);
-=======
 status_t ForkExecvp(const std::vector<std::string>& args, std::vector<std::string>* output = nullptr,
                     security_context_t context = nullptr);
->>>>>>> 756cb7d3
 
 pid_t ForkExecvpAsync(const std::vector<std::string>& args);
 
