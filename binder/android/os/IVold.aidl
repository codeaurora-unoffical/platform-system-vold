--- conflicted
+++ resolved
@@ -87,13 +87,9 @@
     void createUserKey(int userId, int userSerial, boolean ephemeral);
     void destroyUserKey(int userId);
 
-<<<<<<< HEAD
     void addUserKeyAuth(int userId, int userSerial, @utf8InCpp String token,
                         @utf8InCpp String secret);
-=======
-    void addUserKeyAuth(int userId, int userSerial, @utf8InCpp String token, @utf8InCpp String secret);
     void clearUserKeyAuth(int userId, int userSerial, @utf8InCpp String token, @utf8InCpp String secret);
->>>>>>> 0fe2565f
     void fixateNewestUserKeyAuth(int userId);
 
     void unlockUserKey(int userId, int userSerial, @utf8InCpp String token,
